const Types = `
declare global {
  export interface ChunkWithoutID {
    content: string;
    startLine: number;
    endLine: number;
    signature?: string;
    otherMetadata?: { [key: string]: any };
  }

  export interface Chunk extends ChunkWithoutID {
    digest: string;
    filepath: string;
    index: number; // Index of the chunk in the document at filepath
  }

  export interface IndexingProgressUpdate {
    progress: number;
    desc: string;
    shouldClearIndexes?: boolean;
    status: "loading" | "indexing" | "done" | "failed" | "paused" | "disabled";
    debugInfo?: string;
  }

  export type PromptTemplate =
    | string
    | ((
        history: ChatMessage[],
        otherData: Record<string, string>,
      ) => string | ChatMessage[]);

  export interface ILLM extends LLMOptions {
    get providerName(): ModelProvider;

    uniqueId: string;
    model: string;

    title?: string;
    systemMessage?: string;
    contextLength: number;
    maxStopWords?: number;
    completionOptions: CompletionOptions;
    requestOptions?: RequestOptions;
    promptTemplates?: Record<string, PromptTemplate>;
    templateMessages?: (messages: ChatMessage[]) => string;
    writeLog?: (str: string) => Promise<void>;
    llmRequestHook?: (model: string, prompt: string) => any;
    apiKey?: string;
    apiBase?: string;
    cacheBehavior?: CacheBehavior;

    engine?: string;
    apiVersion?: string;
    apiType?: string;
    region?: string;
    projectId?: string;

    complete(prompt: string, options?: LLMFullCompletionOptions): Promise<string>;

    streamComplete(
      prompt: string,
      options?: LLMFullCompletionOptions,
    ): AsyncGenerator<string, PromptLog>;

    streamFim(
      prefix: string,
      suffix: string,
      options?: LLMFullCompletionOptions,
    ): AsyncGenerator<string, PromptLog>;

    streamChat(
      messages: ChatMessage[],
      options?: LLMFullCompletionOptions,
    ): AsyncGenerator<ChatMessage, PromptLog>;

    chat(
      messages: ChatMessage[],
      options?: LLMFullCompletionOptions,
    ): Promise<ChatMessage>;

    countTokens(text: string): number;

    supportsImages(): boolean;

    supportsCompletions(): boolean;

    supportsPrefill(): boolean;

    supportsFim(): boolean;

    listModels(): Promise<string[]>;

    renderPromptTemplate(
      template: PromptTemplate,
      history: ChatMessage[],
      otherData: Record<string, string>,
      canPutWordsInModelsMouth?: boolean,
    ): string | ChatMessage[];
  }

  export type ContextProviderType = "normal" | "query" | "submenu";

  export interface ContextProviderDescription {
    title: string;
    displayTitle: string;
    description: string;
    renderInlineAs?: string;
    type: ContextProviderType;
  }

  export type FetchFunction = (url: string | URL, init?: any) => Promise<any>;

  export interface ContextProviderExtras {
    config: ContinueConfig;
    fullInput: string;
    embeddingsProvider: EmbeddingsProvider;
    reranker: Reranker | undefined;
    llm: ILLM;
    ide: IDE;
    selectedCode: RangeInFile[];
    fetch: FetchFunction;
  }

  export interface LoadSubmenuItemsArgs {
    config: ContinueConfig;
    ide: IDE;
    fetch: FetchFunction;
  }

  export interface CustomContextProvider {
    title: string;
    displayTitle?: string;
    description?: string;
    renderInlineAs?: string;
    type?: ContextProviderType;
    getContextItems(
      query: string,
      extras: ContextProviderExtras,
    ): Promise<ContextItem[]>;
    loadSubmenuItems?: (
      args: LoadSubmenuItemsArgs,
    ) => Promise<ContextSubmenuItem[]>;
  }

  export interface ContextSubmenuItem {
    id: string;
    title: string;
    description: string;
    icon?: string;
    metadata?: any;
  }

  export interface SiteIndexingConfig {
    title: string;
    startUrl: string;
    rootUrl?: string;
    maxDepth?: number;
    faviconUrl?: string;
  }

  export interface SiteIndexingConfig {
    startUrl: string;
    rootUrl?: string;
    title: string;
    maxDepth?: number;
  }

  export interface IContextProvider {
    get description(): ContextProviderDescription;

    getContextItems(
      query: string,
      extras: ContextProviderExtras,
    ): Promise<ContextItem[]>;

    loadSubmenuItems(args: LoadSubmenuItemsArgs): Promise<ContextSubmenuItem[]>;
  }

  export interface PersistedSessionInfo {
    history: ChatHistory;
    title: string;
    workspaceDirectory: string;
    sessionId: string;
  }

  export interface SessionInfo {
    sessionId: string;
    title: string;
    dateCreated: string;
    workspaceDirectory: string;
  }

  export interface RangeInFile {
    filepath: string;
    range: Range;
  }

  export interface Location {
    filepath: string;
    position: Position;
  }

  export interface FileWithContents {
    filepath: string;
    contents: string;
  }

  export interface Range {
    start: Position;
    end: Position;
  }
  export interface Position {
    line: number;
    character: number;
  }
  export interface FileEdit {
    filepath: string;
    range: Range;
    replacement: string;
  }

  export interface ContinueError {
    title: string;
    message: string;
  }

  export interface CompletionOptions extends BaseCompletionOptions {
    model: string;
  }

  export type ChatMessageRole = "user" | "assistant" | "system";

  export interface MessagePart {
    type: "text" | "imageUrl";
    text?: string;
    imageUrl?: { url: string };
  }

  export type MessageContent = string | MessagePart[];

  export interface ChatMessage {
    role: ChatMessageRole;
    content: MessageContent;
  }

  export interface ContextItemId {
    providerTitle: string;
    itemId: string;
  }

  export interface ContextItem {
    content: string;
    name: string;
    description: string;
    editing?: boolean;
    editable?: boolean;
    icon?: string;
  }

  export interface ContextItemWithId {
    content: string;
    name: string;
    description: string;
    id: ContextItemId;
    editing?: boolean;
    editable?: boolean;
    icon?: string;
  }

  export interface InputModifiers {
    useCodebase: boolean;
    noContext: boolean;
  }

  export interface PromptLog {
    modelTitle: string;
    completionOptions: CompletionOptions;
    prompt: string;
    completion: string;
  }

  export interface ChatHistoryItem {
    message: ChatMessage;
    editorState?: any;
    modifiers?: InputModifiers;
    contextItems: ContextItemWithId[];
    promptLogs?: PromptLog[];
  }

  export type ChatHistory = ChatHistoryItem[];

  // LLM

  export interface LLMFullCompletionOptions extends BaseCompletionOptions {
    log?: boolean;

    model?: string;
  }
  export interface LLMOptions {
    model: string;

    title?: string;
    uniqueId?: string;
    systemMessage?: string;
    contextLength?: number;
    maxStopWords?: number;
    completionOptions?: CompletionOptions;
    requestOptions?: RequestOptions;
    template?: TemplateType;
    promptTemplates?: Record<string, PromptTemplate>;
    templateMessages?: (messages: ChatMessage[]) => string;
    writeLog?: (str: string) => Promise<void>;
    llmRequestHook?: (model: string, prompt: string) => any;
    apiKey?: string;
    aiGatewaySlug?: string;
    apiBase?: string;
    cacheBehavior?: CacheBehavior;

    useLegacyCompletionsEndpoint?: boolean;

    // Cloudflare options
    accountId?: string;

    // Azure options
    engine?: string;
    apiVersion?: string;
    apiType?: string;

    // AWS options
    profile?: string;
    modelArn?: string;

    // AWS and GCP Options
    region?: string;

    // GCP Options
    projectId?: string;
    capabilities?: ModelCapability;

    // IBM watsonx options
    watsonxUrl?: string;
    watsonxCreds?: string;
    watsonxProjectId?: string;
    watsonxStopToken?: string;
    watsonxApiVersion?: string;
  }
  type RequireAtLeastOne<T, Keys extends keyof T = keyof T> = Pick<
    T,
    Exclude<keyof T, Keys>
  > &
    {
      [K in Keys]-?: Required<Pick<T, K>> & Partial<Pick<T, Exclude<Keys, K>>>;
    }[Keys];

  export interface CustomLLMWithOptionals {
    options: LLMOptions;
    streamCompletion?: (
      prompt: string,
      options: CompletionOptions,
      fetch: (input: RequestInfo | URL, init?: RequestInit) => Promise<Response>,
    ) => AsyncGenerator<string>;
    streamChat?: (
      messages: ChatMessage[],
      options: CompletionOptions,
      fetch: (input: RequestInfo | URL, init?: RequestInit) => Promise<Response>,
    ) => AsyncGenerator<string>;
    listModels?: (
      fetch: (input: RequestInfo | URL, init?: RequestInit) => Promise<Response>,
    ) => Promise<string[]>;
  }

  /**
   * The LLM interface requires you to specify either \`streamCompletion\` or \`streamChat\` (or both).
   */
  export type CustomLLM = RequireAtLeastOne<
    CustomLLMWithOptionals,
    "streamCompletion" | "streamChat"
  >;

  // IDE

  export type DiffLineType = "new" | "old" | "same";

  export interface DiffLine {
    type: DiffLineType;
    line: string;
  }

  export class Problem {
    filepath: string;
    range: Range;
    message: string;
  }

  export class Thread {
    name: string;
    id: number;
  }

  export type IdeType = "vscode" | "jetbrains";
  export interface IdeInfo {
    ideType: IdeType;
    name: string;
    version: string;
    remoteName: string;
    extensionVersion: string;
  }

  export interface BranchAndDir {
    branch: string;
    directory: string;
  }

  export interface IndexTag extends BranchAndDir {
    artifactId: string;
  }

  export enum FileType {
    Unkown = 0,
    File = 1,
    Directory = 2,
    SymbolicLink = 64,
  }

  export interface IdeSettings {
    remoteConfigServerUrl: string | undefined;
    remoteConfigSyncPeriod: number;
    userToken: string;
    enableControlServerBeta: boolean;
    pauseCodebaseIndexOnStart: boolean;
    enableDebugLogs: boolean;
  }

  export interface IDE {
    getIdeInfo(): Promise<IdeInfo>;
<<<<<<< HEAD
    getDiff(stagedOnly: boolean): Promise<string>;
=======
    getIdeSettings(): Promise<IdeSettings>;
    getDiff(): Promise<string>;
>>>>>>> 40adfba8
    isTelemetryEnabled(): Promise<boolean>;
    getUniqueId(): Promise<string>;
    getTerminalContents(): Promise<string>;
    getDebugLocals(threadIndex: number): Promise<string>;
    getTopLevelCallStackSources(
      threadIndex: number,
      stackDepth: number,
    ): Promise<string[]>;
    getAvailableThreads(): Promise<Thread[]>;
    listFolders(): Promise<string[]>;
    getWorkspaceDirs(): Promise<string[]>;
    getWorkspaceConfigs(): Promise<ContinueRcJson[]>;
    fileExists(filepath: string): Promise<boolean>;
    writeFile(path: string, contents: string): Promise<void>;
    showVirtualFile(title: string, contents: string): Promise<void>;
    getContinueDir(): Promise<string>;
    openFile(path: string): Promise<void>;
    runCommand(command: string): Promise<void>;
    saveFile(filepath: string): Promise<void>;
    readFile(filepath: string): Promise<string>;
    readRangeInFile(filepath: string, range: Range): Promise<string>;
    showLines(
      filepath: string,
      startLine: number,
      endLine: number,
    ): Promise<void>;
    showDiff(
      filepath: string,
      newContents: string,
      stepIndex: number,
    ): Promise<void>;
    getOpenFiles(): Promise<string[]>;
    getCurrentFile(): Promise<string | undefined>;
    getPinnedFiles(): Promise<string[]>;
    getSearchResults(query: string): Promise<string>;
    subprocess(command: string): Promise<[string, string]>;
    getProblems(filepath?: string | undefined): Promise<Problem[]>;
    getBranch(dir: string): Promise<string>;
    getTags(artifactId: string): Promise<IndexTag[]>;
    getRepoName(dir: string): Promise<string | undefined>;
    errorPopup(message: string): Promise<void>;
    infoPopup(message: string): Promise<void>;

    getGitRootPath(dir: string): Promise<string | undefined>;
    listDir(dir: string): Promise<[string, FileType][]>;
    getLastModified(files: string[]): Promise<{ [path: string]: number }>;
    getGitHubAuthToken(): Promise<string | undefined>;

    // LSP
    gotoDefinition(location: Location): Promise<RangeInFile[]>;

    // Callbacks
    onDidChangeActiveTextEditor(callback: (filepath: string) => void): void;
    pathSep(): Promise<string>;
  }

  // Slash Commands

  export interface ContinueSDK {
    ide: IDE;
    llm: ILLM;
    addContextItem: (item: ContextItemWithId) => void;
    history: ChatMessage[];
    input: string;
    params?: { [key: string]: any } | undefined;
    contextItems: ContextItemWithId[];
    selectedCode: RangeInFile[];
    config: ContinueConfig;
    fetch: FetchFunction;
  }

  export interface SlashCommand {
    name: string;
    description: string;
    params?: { [key: string]: any };
    run: (sdk: ContinueSDK) => AsyncGenerator<string | undefined>;
  }

  // Config

  type StepName =
    | "AnswerQuestionChroma"
    | "GenerateShellCommandStep"
    | "EditHighlightedCodeStep"
    | "ShareSessionStep"
    | "CommentCodeStep"
    | "ClearHistoryStep"
    | "StackOverflowStep"
    | "OpenConfigStep"
    | "GenerateShellCommandStep"
    | "DraftIssueStep";

  type ContextProviderName =
    | "diff"
    | "github"
    | "terminal"
    | "locals"
    | "open"
    | "google"
    | "search"
    | "tree"
    | "http"
    | "codebase"
    | "problems"
    | "folder"
    | "jira"
    | "postgres"
    | "database"
    | "code"
    | "docs"
    | "gitlab-mr"
    | "os"
    | "currentFile"
    | "greptile;

  type TemplateType =
    | "llama2"
    | "alpaca"
    | "zephyr"
    | "phi2"
    | "phind"
    | "anthropic"
    | "chatml"
    | "none"
    | "openchat"
    | "deepseek"
    | "xwin-coder"
    | "neural-chat"
    | "codellama-70b"
    | "llava"
    | "gemma"
    | "llama3";

  type ModelProvider =
    | "openai"
    | "free-trial"
    | "anthropic"
    | "cohere"
    | "together"
    | "ollama"
    | "huggingface-tgi"
    | "huggingface-inference-api"
    | "kindo"
    | "llama.cpp"
    | "replicate"
    | "text-gen-webui"
    | "lmstudio"
    | "llamafile"
    | "gemini"
    | "mistral"
    | "bedrock"
    | "bedrockimport"
    | "sagemaker"
    | "deepinfra"
    | "flowise"
    | "groq"
    | "continue-proxy"
    | "fireworks"
    | "custom"
    | "cloudflare"
    | "deepseek"
    | "azure"
    | "openai-aiohttp"
    | "msty"
    | "watsonx"
    | "openrouter"
    | "sambanova"
    | "nvidia";

  export type ModelName =
    | "AUTODETECT"
    // OpenAI
    | "gpt-3.5-turbo"
    | "gpt-3.5-turbo-16k"
    | "gpt-4"
    | "gpt-3.5-turbo-0613"
    | "gpt-4-32k"
    | "gpt-4o"
    | "gpt-4o-mini"
    | "gpt-4-turbo"
    | "gpt-4-turbo-preview"
    | "gpt-4-vision-preview"
    // Mistral
    | "codestral-latest"
    | "open-mistral-7b"
    | "open-mixtral-8x7b"
    | "open-mixtral-8x22b"
    | "mistral-small-latest"
    | "mistral-large-latest"
    | "mistral-7b"
    | "mistral-8x7b"
    // Llama 2
    | "llama2-7b"
    | "llama2-13b"
    | "llama2-70b"
    | "codellama-7b"
    | "codellama-13b"
    | "codellama-34b"
    | "codellama-70b"
    // Llama 3
    | "llama3-8b"
    | "llama3-70b"
    // Other Open-source
    | "phi2"
    | "phind-codellama-34b"
    | "wizardcoder-7b"
    | "wizardcoder-13b"
    | "wizardcoder-34b"
    | "zephyr-7b"
    | "codeup-13b"
    | "deepseek-7b"
    | "deepseek-33b"
    | "neural-chat-7b"
    | "gemma-7b-it"
    | "gemma2-9b-it"
    // Anthropic
    | "claude-3-5-sonnet-20240620"
    | "claude-3-opus-20240229"
    | "claude-3-sonnet-20240229"
    | "claude-3-haiku-20240307"
    | "claude-2.1"
    | "claude-2"
    // Cohere
    | "command-r"
    | "command-r-plus"
    // Gemini
    | "gemini-pro"
    | "gemini-1.5-pro-latest"
    | "gemini-1.5-pro"
    | "gemini-1.5-flash-latest"
    | "gemini-1.5-flash"
    // Mistral
    | "mistral-tiny"
    | "mistral-small"
    | "mistral-medium"
    // Tab autocomplete
    | "deepseek-1b"
    | "starcoder-1b"
    | "starcoder-3b"
    | "starcoder2-3b"
    | "stable-code-3b";

  export interface RequestOptions {
    timeout?: number;
    verifySsl?: boolean;
    caBundlePath?: string | string[];
    proxy?: string;
    headers?: { [key: string]: string };
    extraBodyProperties?: { [key: string]: any };
    noProxy?: string[];
    clientCertificate?: ClientCertificateOptions;
  }

  export interface CacheBehavior {
    cacheSystemMessage?: boolean;
    cacheConversation?: boolean;
  }

  export interface ClientCertificateOptions {
    cert: string;
    key: string;
    passphrase?: string;
  }

  export interface StepWithParams {
    name: StepName;
    params: { [key: string]: any };
  }

  export interface ContextProviderWithParams {
    name: ContextProviderName;
    params: { [key: string]: any };
  }

  export interface SlashCommandDescription {
    name: string;
    description: string;
    params?: { [key: string]: any };
  }

  export interface CustomCommand {
    name: string;
    prompt: string;
    description: string;
  }

  interface BaseCompletionOptions {
    temperature?: number;
    topP?: number;
    topK?: number;
    minP?: number;
    presencePenalty?: number;
    frequencyPenalty?: number;
    mirostat?: number;
    stop?: string[];
    maxTokens?: number;
    numThreads?: number;
    keepAlive?: number;
    raw?: boolean;
    stream?: boolean;
  }

  export interface ModelCapability {
    uploadImage?: boolean;
  }

  export interface ModelDescription {
    title: string;
    provider: ModelProvider;
    model: string;
    apiKey?: string;
    apiBase?: string;
    contextLength?: number;
    maxStopWords?: number;
    template?: TemplateType;
    completionOptions?: BaseCompletionOptions;
    systemMessage?: string;
    requestOptions?: RequestOptions;
    promptTemplates?: { [key: string]: string };
    capabilities?: ModelCapability;
    cacheBehavior?: CacheBehavior;
  }

  export type EmbeddingsProviderName =
    | "huggingface-tei"
    | "transformers.js"
    | "ollama"
    | "openai"
    | "cohere"
    | "free-trial"
    | "gemini"
    | "continue-proxy"
    | "deepinfra"
    | "voyage";

  export interface EmbedOptions {
    apiBase?: string;
    apiKey?: string;
    model?: string;
    engine?: string;
    apiType?: string;
    apiVersion?: string;
    requestOptions?: RequestOptions;
    maxChunkSize?: number;
  }

  export interface EmbeddingsProviderDescription extends EmbedOptions {
    provider: EmbeddingsProviderName;
  }

  export interface EmbeddingsProvider {
    id: string;
    providerName: EmbeddingsProviderName;
    maxChunkSize: number;
    embed(chunks: string[]): Promise<number[][]>;
  }

  export type RerankerName =
    | "cohere"
    | "voyage"
    | "llm"
    | "free-trial"
    | "huggingface-tei"
    | "continue-proxy";

  export interface RerankerDescription {
    name: RerankerName;
    params?: { [key: string]: any };
  }

  export interface Reranker {
    name: string;
    rerank(query: string, chunks: Chunk[]): Promise<number[]>;
  }

  export interface TabAutocompleteOptions {
    disable: boolean;
    useCopyBuffer: boolean;
    useFileSuffix: boolean;
    maxPromptTokens: number;
    debounceDelay: number;
    maxSuffixPercentage: number;
    prefixPercentage: number;
    template?: string;
    multilineCompletions: "always" | "never" | "auto";
    slidingWindowPrefixPercentage: number;
    slidingWindowSize: number;
    maxSnippetPercentage: number;
    recentlyEditedSimilarityThreshold: number;
    useCache: boolean;
    onlyMyCode: boolean;
    useOtherFiles: boolean;
    useRecentlyEdited: boolean;
    recentLinePrefixMatchMinLength: number;
    disableInFiles?: string[];
    useImports?: boolean;
  }

  export interface ContinueUIConfig {
    codeBlockToolbarPosition?: "top" | "bottom";
    fontSize?: number;
    displayRawMarkdown?: boolean;
  }

  interface ContextMenuConfig {
    comment?: string;
    docstring?: string;
    fix?: string;
    optimize?: string;
    fixGrammar?: string;
  }

  interface ModelRoles {
    inlineEdit?: string;
    applyCodeBlock?: string;
  }

  /**
   * Represents the configuration for a quick action in the Code Lens.
   * Quick actions are custom commands that can be added to function and class declarations.
   */
  interface QuickActionConfig {
    /**
     * The title of the quick action that will display in the Code Lens.
     */
    title: string;

    /**
     * The prompt that will be sent to the model when the quick action is invoked,
     * with the function or class body concatenated.
     */
    prompt: string;

    /**
     * If \`true\`, the result of the quick action will be sent to the chat panel.
     * If \`false\`, the streamed result will be inserted into the document.
     *
     * Defaults to \`false\`.
     */
    sendToChat: boolean;
  }

  export type DefaultContextProvider = ContextProviderWithParams & {
    query?: string;
  };

  interface ExperimentalConfig {
    contextMenuPrompts?: ContextMenuConfig;
    modelRoles?: ModelRoles;
    defaultContext?: DefaultContextProvider[];
    promptPath?: string;

    /**
     * Quick actions are a way to add custom commands to the Code Lens of
     * function and class declarations.
     */
    quickActions?: QuickActionConfig[];

    /**
     * Automatically read LLM chat responses aloud using system TTS models
     */
    readResponseTTS?: boolean;
  }

  interface AnalyticsConfig {
    type: string;
    url?: string;
    clientKey?: string;
  }

  // config.json
  export interface SerializedContinueConfig {
    env?: string[];
    allowAnonymousTelemetry?: boolean;
    models: ModelDescription[];
    systemMessage?: string;
    completionOptions?: BaseCompletionOptions;
    requestOptions?: RequestOptions;
    slashCommands?: SlashCommandDescription[];
    customCommands?: CustomCommand[];
    contextProviders?: ContextProviderWithParams[];
    disableIndexing?: boolean;
    disableSessionTitles?: boolean;
    userToken?: string;
    embeddingsProvider?: EmbeddingsProviderDescription;
    tabAutocompleteModel?: ModelDescription | ModelDescription[];
    tabAutocompleteOptions?: Partial<TabAutocompleteOptions>;
    ui?: ContinueUIConfig;
    reranker?: RerankerDescription;
    experimental?: ExperimentalConfig;
    analytics?: AnalyticsConfig;
    docs?: SiteIndexingConfig[];
  }

  export type ConfigMergeType = "merge" | "overwrite";

  export type ContinueRcJson = Partial<SerializedContinueConfig> & {
    mergeBehavior: ConfigMergeType;
  };

  // config.ts - give users simplified interfaces
  export interface Config {
    /** If set to true, Continue will collect anonymous usage data to improve the product. If set to false, we will collect nothing. Read here to learn more: https://docs.continue.dev/telemetry */
    allowAnonymousTelemetry?: boolean;
    /** Each entry in this array will originally be a ModelDescription, the same object from your config.json, but you may add CustomLLMs.
     * A CustomLLM requires you only to define an AsyncGenerator that calls the LLM and yields string updates. You can choose to define either \`streamCompletion\` or \`streamChat\` (or both).
     * Continue will do the rest of the work to construct prompt templates, handle context items, prune context, etc.
     */
    models: (CustomLLM | ModelDescription)[];
    /** A system message to be followed by all of your models */
    systemMessage?: string;
    /** The default completion options for all models */
    completionOptions?: BaseCompletionOptions;
    /** Request options that will be applied to all models and context providers */
    requestOptions?: RequestOptions;
    /** The list of slash commands that will be available in the sidebar */
    slashCommands?: SlashCommand[];
    /** Each entry in this array will originally be a ContextProviderWithParams, the same object from your config.json, but you may add CustomContextProviders.
     * A CustomContextProvider requires you only to define a title and getContextItems function. When you type '@title <query>', Continue will call \`getContextItems(query)\`.
     */
    contextProviders?: (CustomContextProvider | ContextProviderWithParams)[];
    /** If set to true, Continue will not index your codebase for retrieval */
    disableIndexing?: boolean;
    /** If set to true, Continue will not make extra requests to the LLM to generate a summary title of each session. */
    disableSessionTitles?: boolean;
    /** An optional token to identify a user. Not used by Continue unless you write custom coniguration that requires such a token */
    userToken?: string;
    /** The provider used to calculate embeddings. If left empty, Continue will use transformers.js to calculate the embeddings with all-MiniLM-L6-v2 */
    embeddingsProvider?: EmbeddingsProviderDescription | EmbeddingsProvider;
    /** The model that Continue will use for tab autocompletions. */
    tabAutocompleteModel?:
      | CustomLLM
      | ModelDescription
      | (CustomLLM | ModelDescription)[];
    /** Options for tab autocomplete */
    tabAutocompleteOptions?: Partial<TabAutocompleteOptions>;
    /** UI styles customization */
    ui?: ContinueUIConfig;
    /** Options for the reranker */
    reranker?: RerankerDescription | Reranker;
    /** Experimental configuration */
    experimental?: ExperimentalConfig;
    /** Analytics configuration */
    analytics?: AnalyticsConfig;
  }

  // in the actual Continue source code
  export interface ContinueConfig {
    allowAnonymousTelemetry?: boolean;
    models: ILLM[];
    systemMessage?: string;
    completionOptions?: BaseCompletionOptions;
    requestOptions?: RequestOptions;
    slashCommands?: SlashCommand[];
    contextProviders?: IContextProvider[];
    disableSessionTitles?: boolean;
    disableIndexing?: boolean;
    userToken?: string;
    embeddingsProvider: EmbeddingsProvider;
    tabAutocompleteModels?: ILLM[];
    tabAutocompleteOptions?: Partial<TabAutocompleteOptions>;
    ui?: ContinueUIConfig;
    reranker?: Reranker;
    experimental?: ExperimentalConfig;
    analytics?: AnalyticsConfig;
    docs?: SiteIndexingConfig[];
  }

  export interface BrowserSerializedContinueConfig {
    allowAnonymousTelemetry?: boolean;
    models: ModelDescription[];
    systemMessage?: string;
    completionOptions?: BaseCompletionOptions;
    requestOptions?: RequestOptions;
    slashCommands?: SlashCommandDescription[];
    contextProviders?: ContextProviderDescription[];
    disableIndexing?: boolean;
    disableSessionTitles?: boolean;
    userToken?: string;
    embeddingsProvider?: string;
    ui?: ContinueUIConfig;
    reranker?: RerankerDescription;
    experimental?: ExperimentalConfig;
    analytics?: AnalyticsConfig;
  }

}

export {};
`;

export default Types;<|MERGE_RESOLUTION|>--- conflicted
+++ resolved
@@ -433,12 +433,8 @@
 
   export interface IDE {
     getIdeInfo(): Promise<IdeInfo>;
-<<<<<<< HEAD
+    getIdeSettings(): Promise<IdeSettings>;
     getDiff(stagedOnly: boolean): Promise<string>;
-=======
-    getIdeSettings(): Promise<IdeSettings>;
-    getDiff(): Promise<string>;
->>>>>>> 40adfba8
     isTelemetryEnabled(): Promise<boolean>;
     getUniqueId(): Promise<string>;
     getTerminalContents(): Promise<string>;
