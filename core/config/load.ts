--- conflicted
+++ resolved
@@ -203,15 +203,12 @@
   return config;
 }
 
-<<<<<<< HEAD
-function isModelDescription(
-  llm: ModelDescription | CustomLLM,
-): llm is ModelDescription {
-  return (llm as ModelDescription).title !== undefined;
-}
-
 // Merge request options set for entire config with model specific options
-function applyRequestOptionsToModels(models: BaseLLM[], config : Config, roles : ModelRole[] | undefined = undefined) {
+function applyRequestOptionsToModels(
+  models: BaseLLM[],
+  config: Config,
+  roles: ModelRole[] | undefined = undefined,
+) {
   // Prepare models
   for (const model of models) {
     model.requestOptions = {
@@ -219,13 +216,11 @@
       ...config.requestOptions,
     };
     if (roles !== undefined) {
-      model.roles = model.roles ?? roles; 
-    }
-  }
-}
-
-=======
->>>>>>> a788dfc8
+      model.roles = model.roles ?? roles;
+    }
+  }
+}
+
 export function isContextProviderWithParams(
   contextProvider: CustomContextProvider | ContextProviderWithParams,
 ): contextProvider is ContextProviderWithParams {
@@ -331,23 +326,15 @@
           models.push(llm);
         }
       }
-<<<<<<< HEAD
-    }
-  }
-  applyRequestOptionsToModels(models, config, ["chat", "apply", "edit", "summarize"]) // Default to chat role if not specified
-=======
     }),
   );
 
-  // Prepare models
-  for (const model of models) {
-    model.requestOptions = {
-      ...model.requestOptions,
-      ...config.requestOptions,
-    };
-    model.roles = model.roles ?? ["chat", "apply", "edit", "summarize"]; // Default to chat role if not specified
-  }
->>>>>>> a788dfc8
+  applyRequestOptionsToModels(models, config, [
+    "chat",
+    "apply",
+    "edit",
+    "summarize",
+  ]); // Default to chat role if not specified
 
   if (allowFreeTrial) {
     // Obtain auth token (iff free trial being used)
@@ -400,6 +387,7 @@
       )
     ).filter((x) => x !== undefined) as BaseLLM[];
   }
+
   applyRequestOptionsToModels(tabAutocompleteModels, config);
 
   // These context providers are always included, regardless of what, if anything,
