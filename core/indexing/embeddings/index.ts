import { EmbeddingsProviderName } from "../../index.js";
import BaseEmbeddingsProvider from "./BaseEmbeddingsProvider.js";
import SageMakerEmbeddingsProvider from "./SageMakerEmbeddingsProvider.js";
import BedrockEmbeddingsProvider from "./BedrockEmbeddingsProvider.js";
import CohereEmbeddingsProvider from "./CohereEmbeddingsProvider.js";
import ContinueProxyEmbeddingsProvider from "./ContinueProxyEmbeddingsProvider.js";
import DeepInfraEmbeddingsProvider from "./DeepInfraEmbeddingsProvider.js";
import FreeTrialEmbeddingsProvider from "./FreeTrialEmbeddingsProvider.js";
import GeminiEmbeddingsProvider from "./GeminiEmbeddingsProvider.js";
import HuggingFaceTEIEmbeddingsProvider from "./HuggingFaceTEIEmbeddingsProvider.js";
import MistralEmbeddingsProvider from "./MistralEmbeddingsProvider.js";
import OllamaEmbeddingsProvider from "./OllamaEmbeddingsProvider.js";
import OpenAIEmbeddingsProvider from "./OpenAIEmbeddingsProvider.js";
import TransformersJsEmbeddingsProvider from "./TransformersJsEmbeddingsProvider.js";
import NvidiaEmbeddingsProvider from "./NvidiaEmbeddingsProvider.js";
import VoyageEmbeddingsProvider from "./VoyageEmbeddingsProvider.js";
import VertexEmbeddingsProvider from "./VertexEmbeddingsProvider.js";
import WatsonxEmbeddingsProvider from "./WatsonxEmbeddingsProvider.js";

type EmbeddingsProviderConstructor = new (
  ...args: any[]
) => BaseEmbeddingsProvider;

export const allEmbeddingsProviders: Record<
  EmbeddingsProviderName,
  EmbeddingsProviderConstructor
> = {
  sagemaker: SageMakerEmbeddingsProvider,
  bedrock: BedrockEmbeddingsProvider,
  ollama: OllamaEmbeddingsProvider,
  "transformers.js": TransformersJsEmbeddingsProvider,
  openai: OpenAIEmbeddingsProvider,
  cohere: CohereEmbeddingsProvider,
  "free-trial": FreeTrialEmbeddingsProvider,
  "huggingface-tei": HuggingFaceTEIEmbeddingsProvider,
  gemini: GeminiEmbeddingsProvider,
  "continue-proxy": ContinueProxyEmbeddingsProvider,
  deepinfra: DeepInfraEmbeddingsProvider,
  nvidia: NvidiaEmbeddingsProvider,
  voyage: VoyageEmbeddingsProvider,
  mistral: MistralEmbeddingsProvider,
<<<<<<< HEAD
  vertexai: VertexEmbeddingsProvider
=======
  vertex: VertexEmbeddingsProvider,
  watsonx: WatsonxEmbeddingsProvider,
>>>>>>> 520085e7
};<|MERGE_RESOLUTION|>--- conflicted
+++ resolved
@@ -39,10 +39,6 @@
   nvidia: NvidiaEmbeddingsProvider,
   voyage: VoyageEmbeddingsProvider,
   mistral: MistralEmbeddingsProvider,
-<<<<<<< HEAD
   vertexai: VertexEmbeddingsProvider
-=======
-  vertex: VertexEmbeddingsProvider,
   watsonx: WatsonxEmbeddingsProvider,
->>>>>>> 520085e7
 };