import { BaseContextProvider } from "../";
import {
  Chunk,
  ContextItem,
  ContextProviderDescription,
  ContextProviderExtras,
  ContextSubmenuItem,
  LoadSubmenuItemsArgs,
} from "../..";
import DocsService from "../../indexing/docs/DocsService";
import preIndexedDocs from "../../indexing/docs/preIndexedDocs";

import { INSTRUCTIONS_BASE_ITEM } from "./utils";

class DocsContextProvider extends BaseContextProvider {
  static nRetrieve = 30;
  static nFinal = 15;
  static description: ContextProviderDescription = {
    title: "docs",
    displayTitle: "Docs",
    description: "Type to search docs",
    type: "submenu",
    renderInlineAs: "<docs-context-provider>",
  };

  constructor(options: any) {
    super(options);
  }

  private async _rerankChunks(
    chunks: Chunk[],
    reranker: NonNullable<ContextProviderExtras["reranker"]>,
    fullInput: ContextProviderExtras["fullInput"],
  ) {
    let chunksCopy = [...chunks];

    try {
      const scores = await reranker.rerank(fullInput, chunksCopy);

      chunksCopy.sort(
        (a, b) => scores[chunksCopy.indexOf(b)] - scores[chunksCopy.indexOf(a)],
      );

      chunksCopy = chunksCopy.splice(
        0,
        this.options?.nFinal ?? DocsContextProvider.nFinal,
      );
    } catch (e) {
      console.warn(`Failed to rerank docs results: ${e}`);

      chunksCopy = chunksCopy.splice(
        0,
        this.options?.nFinal ?? DocsContextProvider.nFinal,
      );
    }

    return chunksCopy;
  }

  private _sortByPreIndexedDocs(
    submenuItems: ContextSubmenuItem[],
  ): ContextSubmenuItem[] {
    // Sort submenuItems such that the objects with titles which don't occur in configs occur first, and alphabetized
    return submenuItems.sort((a, b) => {
      const aTitleInConfigs = a.metadata?.preIndexed ?? false;
      const bTitleInConfigs = b.metadata?.preIndexed ?? false;

      // Primary criterion: Items not in configs come first
      if (!aTitleInConfigs && bTitleInConfigs) {
        return -1;
      } else if (aTitleInConfigs && !bTitleInConfigs) {
        return 1;
      } else {
        // Secondary criterion: Alphabetical order when both items are in the same category
        return a.title.toString().localeCompare(b.title.toString());
      }
    });
  }

  async getContextItems(
    query: string,
    extras: ContextProviderExtras,
  ): Promise<ContextItem[]> {
<<<<<<< HEAD
    const nRetrieve = this.options?.nRetrieve ?? DocsContextProvider.nRetrieve;
=======
    const useReranking = this.options?.useReranking ?? true;
>>>>>>> f1224a56

    // Get docs service
    const docsService = DocsService.getSingleton();
    if (!docsService) {
      console.error(`${DocsService.name} has not been initialized`);
      return [];
    }
    await docsService.isInitialized;

    // Get chunks
    let chunks = await docsService.retrieveChunksFromQuery(
      extras.fullInput, // confusing: fullInput = the query, query = startUrl in this case
      query,
      nRetrieve,
    );
    if (!chunks?.length) {
      return [];
    }

    // We found chunks, so check if there's a favicon for the docs page
    const favicon = await docsService.getFavicon(query);

    // Rerank if there's a reranker
    if (useReranking && extras.reranker) {
      chunks = await this._rerankChunks(
        chunks,
        extras.reranker,
        extras.fullInput,
      );
    }

    return [
      ...chunks
        .map((chunk) => ({
          icon: favicon,
          name: chunk.filepath.includes("/tree/main") // For display of GitHub files
            ? chunk.filepath
                .split("/")
                .slice(1)
                .join("/")
                .split("/tree/main/")
                .slice(1)
                .join("/")
            : chunk.otherMetadata?.title || chunk.filepath,
          description: chunk.filepath,
          content: chunk.content,
          uri: {
            type: "url" as const,
            value: chunk.filepath,
          },
        }))
        .reverse(),
      {
        ...INSTRUCTIONS_BASE_ITEM,
        content:
          "Use the above documentation to answer the following question. You should not reference " +
          "anything outside of what is shown, unless it is a commonly known concept. Reference URLs " +
          "whenever possible using markdown formatting. If there isn't enough information to answer " +
          "the question, suggest where the user might look to learn more.",
      },
    ];
  }

  async loadSubmenuItems(
    args: LoadSubmenuItemsArgs,
  ): Promise<ContextSubmenuItem[]> {
    // Get docs service
    const docsService = DocsService.getSingleton();
    if (!docsService) {
      console.error(`${DocsService.name} has not been initialized`);
      return [];
    }
    await docsService.isInitialized;

    // Create map of docs url -> submenu item
    const submenuItemsMap = new Map<string, ContextSubmenuItem>();

    // Add custom docs from config
    const docs = (await docsService.listMetadata()) ?? [];
    for (const { startUrl, title, favicon } of docs) {
      submenuItemsMap.set(startUrl, {
        title,
        id: startUrl,
        description: new URL(startUrl).hostname,
        icon: favicon,
      });
    }

    // Add pre-indexed docs if supported
    const canUsePreindexedDocs = await docsService.canUsePreindexedDocs();
    if (canUsePreindexedDocs) {
      for (const { startUrl, title } of Object.values(preIndexedDocs)) {
        submenuItemsMap.set(startUrl, {
          title,
          id: startUrl,
          description: new URL(startUrl).hostname,
          metadata: {
            preIndexed: true,
          },
        });
      }
    }

    // Create array and sort if pre-indexed is supported
    const submenuItems = Array.from(submenuItemsMap.values());
    if (canUsePreindexedDocs) {
      return this._sortByPreIndexedDocs(submenuItems);
    }

    return submenuItems;
  }
}

export default DocsContextProvider;<|MERGE_RESOLUTION|>--- conflicted
+++ resolved
@@ -81,11 +81,8 @@
     query: string,
     extras: ContextProviderExtras,
   ): Promise<ContextItem[]> {
-<<<<<<< HEAD
     const nRetrieve = this.options?.nRetrieve ?? DocsContextProvider.nRetrieve;
-=======
     const useReranking = this.options?.useReranking ?? true;
->>>>>>> f1224a56
 
     // Get docs service
     const docsService = DocsService.getSingleton();
