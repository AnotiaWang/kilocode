--- conflicted
+++ resolved
@@ -132,17 +132,16 @@
     await expectDiff("calculator-docstrings.js");
   });
 
-<<<<<<< HEAD
   // TODO
   test("calculator stateless", async () => {
     await expectDiff("calculator-stateless.js");
-=======
+  });
+
   test("top level same blocks", async () => {
     await expectDiff("top-level-same.js");
   });
 
   test("gui add toggle", async () => {
     await expectDiff("gui.js");
->>>>>>> 8c7d569a
   });
 });