--- conflicted
+++ resolved
@@ -531,11 +531,7 @@
   completionOptions?: BaseCompletionOptions;
   slashCommands?: SlashCommand[];
   contextProviders?: IContextProvider[];
-<<<<<<< HEAD
-  retrievalSettings?: RetrievalSettings;
   disableSessionTitles?: boolean;
-=======
->>>>>>> fac20fcd
   disableIndexing?: boolean;
   userToken?: string;
   embeddingsProvider?: EmbeddingsProvider;
