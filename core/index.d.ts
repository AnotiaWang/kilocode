import {
  DataDestination,
  ModelRole,
  PromptTemplates,
} from "@continuedev/config-yaml";
import Parser from "web-tree-sitter";
import { CodebaseIndexer } from "./indexing/CodebaseIndexer";
import { LLMConfigurationStatuses } from "./llm/constants";

declare global {
  interface Window {
    ide?: "vscode";
    windowId: string;
    serverUrl: string;
    vscMachineId: string;
    vscMediaUrl: string;
    fullColorTheme?: {
      rules?: {
        token?: string;
        foreground?: string;
      }[];
    };
    colorThemeName?: string;
    workspacePaths?: string[];
    postIntellijMessage?: (
      messageType: string,
      data: any,
      messageIde: string,
    ) => void;
  }
}

export interface ChunkWithoutID {
  content: string;
  startLine: number;
  endLine: number;
  signature?: string;
  otherMetadata?: { [key: string]: any };
}

export interface Chunk extends ChunkWithoutID {
  digest: string;
  filepath: string;
  index: number; // Index of the chunk in the document at filepath
}

export interface IndexingProgressUpdate {
  progress: number;
  desc: string;
  shouldClearIndexes?: boolean;
  status:
    | "loading"
    | "waiting"
    | "indexing"
    | "done"
    | "failed"
    | "paused"
    | "disabled"
    | "cancelled";
  debugInfo?: string;
  warnings?: string[];
}

// This is more or less a V2 of IndexingProgressUpdate for docs etc.
export interface IndexingStatus {
  id: string;
  type: "docs";
  progress: number;
  description: string;
  status: "indexing" | "complete" | "paused" | "failed" | "aborted" | "pending";
  embeddingsProviderId?: string;
  isReindexing?: boolean;
  debugInfo?: string;
  title: string;
  icon?: string;
  url?: string;
}

export type PromptTemplateFunction = (
  history: ChatMessage[],
  otherData: Record<string, string>,
) => string | ChatMessage[];

export type PromptTemplate = string | PromptTemplateFunction;

type RequiredLLMOptions =
  | "uniqueId"
  | "contextLength"
  | "embeddingId"
  | "maxEmbeddingChunkSize"
  | "maxEmbeddingBatchSize"
  | "completionOptions";

export interface ILLM
  extends Omit<LLMOptions, RequiredLLMOptions>,
    Required<Pick<LLMOptions, RequiredLLMOptions>> {
  get providerName(): string;
  get underlyingProviderName(): string;

  autocompleteOptions?: Partial<TabAutocompleteOptions>;

  complete(
    prompt: string,
    signal: AbortSignal,
    options?: LLMFullCompletionOptions,
  ): Promise<string>;

  streamComplete(
    prompt: string,
    signal: AbortSignal,
    options?: LLMFullCompletionOptions,
  ): AsyncGenerator<string, PromptLog>;

  streamFim(
    prefix: string,
    suffix: string,
    signal: AbortSignal,
    options?: LLMFullCompletionOptions,
  ): AsyncGenerator<string, PromptLog>;

  streamChat(
    messages: ChatMessage[],
    signal: AbortSignal,
    options?: LLMFullCompletionOptions,
    messageOptions?: MessageOption,
  ): AsyncGenerator<ChatMessage, PromptLog>;

  chat(
    messages: ChatMessage[],
    signal: AbortSignal,
    options?: LLMFullCompletionOptions,
  ): Promise<ChatMessage>;

  compileChatMessages(
    messages: ChatMessage[],
    options: LLMFullCompletionOpeions,
  ): CompiledChatMessagesReport;

  embed(chunks: string[]): Promise<number[][]>;

  rerank(query: string, chunks: Chunk[]): Promise<number[]>;

  countTokens(text: string): number;

  supportsImages(): boolean;

  supportsCompletions(): boolean;

  supportsPrefill(): boolean;

  supportsFim(): boolean;

  listModels(): Promise<string[]>;

  renderPromptTemplate(
    template: PromptTemplate,
    history: ChatMessage[],
    otherData: Record<string, string>,
    canPutWordsInModelsMouth?: boolean,
  ): string | ChatMessage[];

  getConfigurationStatus(): LLMConfigurationStatuses;
}

export interface ModelInstaller {
  installModel(
    modelName: string,
    signal: AbortSignal,
    progressReporter?: (task: string, increment: number, total: number) => void,
  ): Promise<any>;

  isInstallingModel(modelName: string): Promise<boolean>;
}

export type ContextProviderType = "normal" | "query" | "submenu";

export interface ContextProviderDescription {
  title: ContextProviderName;
  displayTitle: string;
  description: string;
  renderInlineAs?: string;
  type: ContextProviderType;
  dependsOnIndexing?: boolean;
}

export type FetchFunction = (url: string | URL, init?: any) => Promise<any>;

export interface ContextProviderExtras {
  config: ContinueConfig;
  fullInput: string;
  embeddingsProvider: ILLM | null;
  reranker: ILLM | null;
  llm: ILLM;
  ide: IDE;
  selectedCode: RangeInFile[];
  fetch: FetchFunction;
  isInAgentMode: boolean;
}

export interface LoadSubmenuItemsArgs {
  config: ContinueConfig;
  ide: IDE;
  fetch: FetchFunction;
}

export interface CustomContextProvider {
  title: string;
  displayTitle?: string;
  description?: string;
  renderInlineAs?: string;
  type?: ContextProviderType;
  loadSubmenuItems?: (
    args: LoadSubmenuItemsArgs,
  ) => Promise<ContextSubmenuItem[]>;

  getContextItems(
    query: string,
    extras: ContextProviderExtras,
  ): Promise<ContextItem[]>;
}

export interface ContextSubmenuItem {
  id: string;
  title: string;
  description: string;
  icon?: string;
  metadata?: any;
}

export interface ContextSubmenuItemWithProvider extends ContextSubmenuItem {
  providerTitle: string;
}

export interface SiteIndexingConfig {
  title: string;
  startUrl: string;
  maxDepth?: number;
  faviconUrl?: string;
  useLocalCrawling?: boolean;
  sourceFile?: string;
}

export interface DocsIndexingDetails {
  startUrl: string;
  config: SiteIndexingConfig;
  indexingStatus: IndexingStatus | undefined;
  chunks: Chunk[];
}

export interface IContextProvider {
  get description(): ContextProviderDescription;

  getContextItems(
    query: string,
    extras: ContextProviderExtras,
  ): Promise<ContextItem[]>;

  loadSubmenuItems(args: LoadSubmenuItemsArgs): Promise<ContextSubmenuItem[]>;
}

export interface Session {
  sessionId: string;
  title: string;
  workspaceDirectory: string;
  history: ChatHistoryItem[];
}

export interface SessionMetadata {
  sessionId: string;
  title: string;
  dateCreated: string;
  workspaceDirectory: string;
}

export interface RangeInFile {
  filepath: string;
  range: Range;
}

export interface Location {
  filepath: string;
  position: Position;
}

export interface FileWithContents {
  filepath: string;
  contents: string;
}

export interface Range {
  start: Position;
  end: Position;
}

export interface Position {
  line: number;
  character: number;
}

export interface FileEdit {
  filepath: string;
  range: Range;
  replacement: string;
}

export interface ContinueError {
  title: string;
  message: string;
}

export interface CompletionOptions extends BaseCompletionOptions {
  model: string;
}

export type ChatMessageRole =
  | "user"
  | "assistant"
  | "thinking"
  | "system"
  | "tool";

export type TextMessagePart = {
  type: "text";
  text: string;
};

export type ImageMessagePart = {
  type: "imageUrl";
  imageUrl: { url: string };
};

export type MessagePart = TextMessagePart | ImageMessagePart;

export type MessageContent = string | MessagePart[];

export interface ToolCall {
  id: string;
  type: "function";
  function: {
    name: string;
    arguments: string;
  };
}

export interface ToolCallDelta {
  id?: string;
  type?: "function";
  function?: {
    name?: string;
    arguments?: string;
  };
}

export interface ToolResultChatMessage {
  role: "tool";
  content: string;
  toolCallId: string;
}

export interface UserChatMessage {
  role: "user";
  content: MessageContent;
}

export interface ThinkingChatMessage {
  role: "thinking";
  content: MessageContent;
  signature?: string;
  redactedThinking?: string;
  toolCalls?: ToolCallDelta[];
}

/**
 * This is meant to be equivalent to the OpenAI [usage object](https://platform.openai.com/docs/api-reference/chat/object#chat/object-usage)
 * but potentially with additional information that is needed for other providers.
 */
export interface Usage {
  completionTokens: number;
  promptTokens: number;
  promptTokensDetails?: {
    cachedTokens?: number;
    /** This an Anthropic-specific property */
    cacheWriteTokens?: number;
    audioTokens?: number;
  };
  completionTokensDetails?: {
    acceptedPredictionTokens?: number;
    reasoningTokens?: number;
    rejectedPredictionTokens?: number;
    audioTokens?: number;
  };
}

export interface AssistantChatMessage {
  role: "assistant";
  content: MessageContent;
  toolCalls?: ToolCallDelta[];
  usage?: Usage;
}

export interface SystemChatMessage {
  role: "system";
  content: string;
}

export type ChatMessage =
  | UserChatMessage
  | AssistantChatMessage
  | ThinkingChatMessage
  | SystemChatMessage
  | ToolResultChatMessage;

export interface ContextItemId {
  providerTitle: string;
  itemId: string;
}

export type ContextItemUriTypes = "file" | "url";

export interface ContextItemUri {
  type: ContextItemUriTypes;
  value: string;
}

export interface ContextItem {
  content: string;
  name: string;
  description: string;
  editing?: boolean;
  editable?: boolean;
  icon?: string;
  uri?: ContextItemUri;
  hidden?: boolean;
  status?: string;
}

export interface ContextItemWithId extends ContextItem {
  id: ContextItemId;
}

export interface InputModifiers {
  useCodebase: boolean;
  noContext: boolean;
}

export interface SymbolWithRange extends RangeInFile {
  name: string;
  type: Parser.SyntaxNode["type"];
  content: string;
}

export type FileSymbolMap = Record<string, SymbolWithRange[]>;

export interface PromptLog {
  modelTitle: string;
  completionOptions: CompletionOptions;
  prompt: string;
  completion: string;
}

export type MessageModes = "chat" | "agent" | "plan";

export type ToolStatus =
  | "generating" // Tool call arguments are being streamed from the LLM
  | "generated" // Tool call is complete and ready for execution (awaiting approval)
  | "calling" // Tool is actively being executed
  | "errored" // Tool execution failed with an error
  | "done" // Tool execution completed successfully
  | "canceled"; // Tool call was canceled by user or system

// Will exist only on "assistant" messages with tool calls
interface ToolCallState {
  toolCallId: string;
  toolCall: ToolCall;
  status: ToolStatus;
  parsedArgs: any;
  output?: ContextItem[];
  tool?: Tool;
}

interface Reasoning {
  active: boolean;
  text: string;
  startAt: number;
  endAt?: number;
}

export interface ChatHistoryItem {
  message: ChatMessage;
  contextItems: ContextItemWithId[];
  editorState?: any;
  modifiers?: InputModifiers;
  promptLogs?: PromptLog[];
  toolCallStates?: ToolCallState[];
  isGatheringContext?: boolean;
  reasoning?: Reasoning;
  appliedRules?: RuleWithSource[];
  conversationSummary?: string;
}

export interface LLMFullCompletionOptions extends BaseCompletionOptions {
  log?: boolean;
  model?: string;
}

export type ToastType = "info" | "error" | "warning";

export interface LLMInteractionBase {
  interactionId: string;
  timestamp: number;
}

export interface LLMInteractionStartChat extends LLMInteractionBase {
  kind: "startChat";
  messages: ChatMessage[];
  options: CompletionOptions;
  provider: string;
}

export interface LLMInteractionStartComplete extends LLMInteractionBase {
  kind: "startComplete";
  prompt: string;
  options: CompletionOptions;
  provider: string;
}

export interface LLMInteractionStartFim extends LLMInteractionBase {
  kind: "startFim";
  prefix: string;
  suffix: string;
  options: CompletionOptions;
  provider: string;
}

export interface LLMInteractionChunk extends LLMInteractionBase {
  kind: "chunk";
  chunk: string;
}

export interface LLMInteractionMessage extends LLMInteractionBase {
  kind: "message";
  message: ChatMessage;
}

export interface LLMInteractionEnd extends LLMInteractionBase {
  promptTokens: number;
  generatedTokens: number;
  thinkingTokens: number;
  usage: Usage | undefined;
}

export interface LLMInteractionSuccess extends LLMInteractionEnd {
  kind: "success";
}

export interface LLMInteractionCancel extends LLMInteractionEnd {
  kind: "cancel";
}

export interface LLMInteractionError extends LLMInteractionEnd {
  kind: "error";
  name: string;
  message: string;
}

export type LLMInteractionItem =
  | LLMInteractionStartChat
  | LLMInteractionStartComplete
  | LLMInteractionStartFim
  | LLMInteractionChunk
  | LLMInteractionMessage
  | LLMInteractionSuccess
  | LLMInteractionCancel
  | LLMInteractionError;

// When we log a LLM interaction, we want to add the interactionId and timestamp
// in the logger code, so we need a type that omits these members from *each*
// member of the union. This can be done by using the distributive behavior of
// conditional types in Typescript.
//
// www.typescriptlang.org/docs/handbook/2/conditional-types.html#distributive-conditional-types
// https://stackoverflow.com/questions/57103834/typescript-omit-a-property-from-all-interfaces-in-a-union-but-keep-the-union-s
type DistributiveOmit<T, K extends PropertyKey> = T extends unknown
  ? Omit<T, K>
  : never;

export type LLMInteractionItemDetails = DistributiveOmit<
  LLMInteractionItem,
  "interactionId" | "timestamp"
>;

export interface ILLMInteractionLog {
  logItem(item: LLMInteractionItemDetails): void;
}

export interface ILLMLogger {
  createInteractionLog(): ILLMInteractionLog;
}

export interface LLMOptions {
  model: string;

  title?: string;
  uniqueId?: string;
  baseAgentSystemMessage?: string;
  basePlanSystemMessage?: string;
  baseChatSystemMessage?: string;
  autocompleteOptions?: Partial<TabAutocompleteOptions>;
  contextLength?: number;
  maxStopWords?: number;
  completionOptions?: CompletionOptions;
  requestOptions?: RequestOptions;
  template?: TemplateType;
  promptTemplates?: Partial<Record<keyof PromptTemplates, PromptTemplate>>;
  templateMessages?: (messages: ChatMessage[]) => string;
  logger?: ILLMLogger;
  llmRequestHook?: (model: string, prompt: string) => any;
  apiKey?: string;

  // continueProperties
  apiKeyLocation?: string;
  envSecretLocations?: Record<string, string>;
  apiBase?: string;
  orgScopeId?: string | null;

  onPremProxyUrl?: string | null;

  aiGatewaySlug?: string;
  cacheBehavior?: CacheBehavior;
  capabilities?: ModelCapability;
  roles?: ModelRole[];

  useLegacyCompletionsEndpoint?: boolean;

  // Embedding options
  embeddingId?: string;
  maxEmbeddingChunkSize?: number;
  maxEmbeddingBatchSize?: number;

  // Cloudflare options
  accountId?: string;

  // Azure options
  deployment?: string;
  apiVersion?: string;
  apiType?: string;

  // AWS options
  profile?: string;
  modelArn?: string;
  accessKeyId?: string;
  secretAccessKey?: string;

  // AWS and VertexAI Options
  region?: string;

  // VertexAI and Watsonx Options
  projectId?: string;

  // IBM watsonx Options
  deploymentId?: string;

  env?: Record<string, string | number | boolean>;

  sourceFile?: string;
}

type RequireAtLeastOne<T, Keys extends keyof T = keyof T> = Pick<
  T,
  Exclude<keyof T, Keys>
> &
  {
    [K in Keys]-?: Required<Pick<T, K>> & Partial<Pick<T, Exclude<Keys, K>>>;
  }[Keys];

export interface CustomLLMWithOptionals {
  options: LLMOptions;
  streamCompletion?: (
    prompt: string,
    signal: AbortSignal,
    options: CompletionOptions,
    fetch: (input: RequestInfo | URL, init?: RequestInit) => Promise<Response>,
  ) => AsyncGenerator<string>;
  streamChat?: (
    messages: ChatMessage[],
    signal: AbortSignal,
    options: CompletionOptions,
    fetch: (input: RequestInfo | URL, init?: RequestInit) => Promise<Response>,
  ) => AsyncGenerator<ChatMessage | string>;
  listModels?: (
    fetch: (input: RequestInfo | URL, init?: RequestInit) => Promise<Response>,
  ) => Promise<string[]>;
}

/**
 * The LLM interface requires you to specify either `streamCompletion` or `streamChat` (or both).
 */
export type CustomLLM = RequireAtLeastOne<
  CustomLLMWithOptionals,
  "streamCompletion" | "streamChat"
>;

// IDE

export type DiffType = "new" | "old" | "same";

export interface DiffObject {
  type: DiffType;
}

export interface DiffLine extends DiffObject {
  line: string;
}

interface DiffChar extends DiffObject {
  char: string;
  oldIndex?: number; // Character index assuming a flattened line string.
  newIndex?: number;
  oldCharIndexInLine?: number; // Character index assuming new lines reset the character index to 0.
  newCharIndexInLine?: number;
  oldLineIndex?: number;
  newLineIndex?: number;
}

export interface Problem {
  filepath: string;
  range: Range;
  message: string;
}

export interface Thread {
  name: string;
  id: number;
}

export type IdeType = "vscode" | "jetbrains";

export interface IdeInfo {
  ideType: IdeType;
  name: string;
  version: string;
  remoteName: string;
  extensionVersion: string;
  isPrerelease: boolean;
}

export interface BranchAndDir {
  branch: string;
  directory: string;
}

export interface IndexTag extends BranchAndDir {
  artifactId: string;
}

export enum FileType {
  Unkown = 0,
  File = 1,
  Directory = 2,
  SymbolicLink = 64,
}

export interface IdeSettings {
  remoteConfigServerUrl: string | undefined;
  remoteConfigSyncPeriod: number;
  userToken: string;
  continueTestEnvironment: "none" | "production" | "staging" | "local";
  pauseCodebaseIndexOnStart: boolean;
}

export interface FileStats {
  size: number;
  lastModified: number;
}

/** Map of file name to stats */
export type FileStatsMap = {
  [path: string]: FileStats;
};

export interface IDE {
  getIdeInfo(): Promise<IdeInfo>;

  getIdeSettings(): Promise<IdeSettings>;

  getDiff(includeUnstaged: boolean): Promise<string[]>;

  getClipboardContent(): Promise<{ text: string; copiedAt: string }>;

  isTelemetryEnabled(): Promise<boolean>;

  isWorkspaceRemote(): Promise<boolean>;

  getUniqueId(): Promise<string>;

  getTerminalContents(): Promise<string>;

  getDebugLocals(threadIndex: number): Promise<string>;

  getTopLevelCallStackSources(
    threadIndex: number,
    stackDepth: number,
  ): Promise<string[]>;

  getAvailableThreads(): Promise<Thread[]>;

  getWorkspaceDirs(): Promise<string[]>;

  fileExists(fileUri: string): Promise<boolean>;

  writeFile(path: string, contents: string): Promise<void>;

  showVirtualFile(title: string, contents: string): Promise<void>;

  openFile(path: string): Promise<void>;

  openUrl(url: string): Promise<void>;

  runCommand(command: string, options?: TerminalOptions): Promise<void>;

  saveFile(fileUri: string): Promise<void>;

  readFile(fileUri: string): Promise<string>;

  readRangeInFile(fileUri: string, range: Range): Promise<string>;

  showLines(fileUri: string, startLine: number, endLine: number): Promise<void>;

  getOpenFiles(): Promise<string[]>;

  getCurrentFile(): Promise<
    | undefined
    | {
        isUntitled: boolean;
        path: string;
        contents: string;
      }
  >;

  getPinnedFiles(): Promise<string[]>;

  getSearchResults(query: string, maxResults?: number): Promise<string>;

  getFileResults(pattern: string, maxResults?: number): Promise<string[]>;

  subprocess(command: string, cwd?: string): Promise<[string, string]>;

  getProblems(fileUri?: string | undefined): Promise<Problem[]>;

  getBranch(dir: string): Promise<string>;

  getTags(artifactId: string): Promise<IndexTag[]>;

  getRepoName(dir: string): Promise<string | undefined>;

  showToast(
    type: ToastType,
    message: string,
    ...otherParams: any[]
  ): Promise<any>;

  getGitRootPath(dir: string): Promise<string | undefined>;

  listDir(dir: string): Promise<[string, FileType][]>;

  getFileStats(files: string[]): Promise<FileStatsMap>;

  // Secret Storage
  readSecrets(keys: string[]): Promise<Record<string, string>>;

  writeSecrets(secrets: { [key: string]: string }): Promise<void>;

  // LSP
  gotoDefinition(location: Location): Promise<RangeInFile[]>;
  gotoTypeDefinition(location: Location): Promise<RangeInFile[]>; // TODO: add to jetbrains
  getSignatureHelp(location: Location): Promise<SignatureHelp | null>; // TODO: add to jetbrains

  // Callbacks
  onDidChangeActiveTextEditor(callback: (fileUri: string) => void): void;
}

// Slash Commands

export interface ContinueSDK {
  ide: IDE;
  llm: ILLM;
  addContextItem: (item: ContextItemWithId) => void;
  history: ChatMessage[];
  input: string;
  params?: { [key: string]: any } | undefined;
  contextItems: ContextItemWithId[];
  selectedCode: RangeInFile[];
  config: ContinueConfig;
  fetch: FetchFunction;
  completionOptions?: LLMFullCompletionOptions;
  abortController: AbortController;
}

/* Be careful changing SlashCommand or SlashCommandDescription, config.ts can break */
export interface SlashCommandDescription {
  name: string;
  description: string;
  prompt?: string;
  params?: { [key: string]: any };
}

export interface SlashCommand extends SlashCommandDescription {
  run: (sdk: ContinueSDK) => AsyncGenerator<string | undefined>;
}

export interface SlashCommandWithSource extends SlashCommandDescription {
  run?: (sdk: ContinueSDK) => AsyncGenerator<string | undefined>; // Optional - only needed for legacy
  source: SlashCommandSource;
  promptFile?: string;
  overrideSystemMessage?: string;
}

export type SlashCommandSource =
  | "built-in-legacy"
  | "built-in"
  | "json-custom-command"
  | "config-ts-slash-command"
  | "yaml-prompt-block"
  | "mcp-prompt"
  | "prompt-file-v1"
  | "prompt-file-v2"
  | "invokable-rule";

export interface SlashCommandDescWithSource extends SlashCommandDescription {
  isLegacy: boolean; // Maps to if slashcommand.run exists
  source: SlashCommandSource;
  promptFile?: string;
  mcpServerName?: string;
  mcpArgs?: MCPPromptArgs;
}

// Config

export type StepName =
  | "AnswerQuestionChroma"
  | "GenerateShellCommandStep"
  | "EditHighlightedCodeStep"
  | "ShareSessionStep"
  | "CommentCodeStep"
  | "ClearHistoryStep"
  | "StackOverflowStep"
  | "OpenConfigStep"
  | "GenerateShellCommandStep"
  | "DraftIssueStep";

export type ContextProviderName =
  | "diff"
  | "terminal"
  | "debugger"
  | "open"
  | "google"
  | "search"
  | "tree"
  | "http"
  | "codebase"
  | "problems"
  | "folder"
  | "jira"
  | "postgres"
  | "database"
  | "code"
  | "docs"
  | "gitlab-mr"
  | "os"
  | "currentFile"
  | "greptile"
  | "outline"
  | "continue-proxy"
  | "highlights"
  | "file"
  | "issue"
  | "repo-map"
  | "url"
  | "commit"
  | "web"
  | "discord"
  | "clipboard"
  | string;

export type TemplateType =
  | "llama2"
  | "alpaca"
  | "zephyr"
  | "phi2"
  | "phind"
  | "anthropic"
  | "chatml"
  | "none"
  | "openchat"
  | "deepseek"
  | "xwin-coder"
  | "neural-chat"
  | "codellama-70b"
  | "llava"
  | "gemma"
  | "granite"
  | "llama3"
  | "codestral";

export interface RequestOptions {
  timeout?: number;
  verifySsl?: boolean;
  caBundlePath?: string | string[];
  proxy?: string;
  headers?: { [key: string]: string };
  extraBodyProperties?: { [key: string]: any };
  noProxy?: string[];
  clientCertificate?: ClientCertificateOptions;
}

export interface CacheBehavior {
  cacheSystemMessage?: boolean;
  cacheConversation?: boolean;
}

export interface ClientCertificateOptions {
  cert: string;
  key: string;
  passphrase?: string;
}

export interface StepWithParams {
  name: StepName;
  params: { [key: string]: any };
}

export interface ContextProviderWithParams {
  name: ContextProviderName;
  params: { [key: string]: any };
}

export interface CustomCommand {
  name: string;
  prompt: string;
  description?: string;
  sourceFile?: string;
}

export interface Prediction {
  type: "content";
  content:
    | string
    | {
        type: "text";
        text: string;
      }[];
}

export interface ToolExtras {
  ide: IDE;
  llm: ILLM;
  fetch: FetchFunction;
  tool: Tool;
  toolCallId?: string;
  onPartialOutput?: (params: {
    toolCallId: string;
    contextItems: ContextItem[];
  }) => void;
  config: ContinueConfig;
  codeBaseIndexer?: CodebaseIndexer;
}

export type ToolPolicy =
  | "allowedWithPermission"
  | "allowedWithoutPermission"
  | "disabled";

export interface Tool {
  type: "function";
  function: {
    name: string;
    description?: string;
    parameters?: Record<string, any>;
    strict?: boolean | null;
  };

  displayTitle: string;
  wouldLikeTo?: string;
  isCurrently?: string;
  hasAlready?: string;
  readonly: boolean;
  isInstant?: boolean;
  uri?: string;
  faviconUrl?: string;
  group: string;
  originalFunctionName?: string;
<<<<<<< HEAD
  defaultToolPolicy?: ToolPolicy;
=======
  systemMessageDescription?: string;
>>>>>>> bf186a3d
}

interface ToolChoice {
  type: "function";
  function: {
    name: string;
  };
}

export interface ConfigDependentToolParams {
  rules: RuleWithSource[];
  enableExperimentalTools: boolean;
}

export type GetTool = (params: ConfigDependentToolParams) => Tool;

export interface BaseCompletionOptions {
  temperature?: number;
  topP?: number;
  topK?: number;
  minP?: number;
  presencePenalty?: number;
  frequencyPenalty?: number;
  mirostat?: number;
  stop?: string[];
  maxTokens?: number;
  numThreads?: number;
  useMmap?: boolean;
  keepAlive?: number;
  numGpu?: number;
  raw?: boolean;
  stream?: boolean;
  prediction?: Prediction;
  tools?: Tool[];
  toolChoice?: ToolChoice;
  reasoning?: boolean;
  reasoningBudgetTokens?: number;
  promptCaching?: boolean;
}

export interface ModelCapability {
  uploadImage?: boolean;
  tools?: boolean;
}

export interface ModelDescription {
  title: string;
  provider: string;
  underlyingProviderName: string;
  model: string;
  apiKey?: string;

  apiBase?: string;
  apiKeyLocation?: string;
  envSecretLocations?: Record<string, string>;
  orgScopeId?: string | null;

  onPremProxyUrl?: string | null;

  contextLength?: number;
  maxStopWords?: number;
  template?: TemplateType;
  completionOptions?: BaseCompletionOptions;
  baseAgentSystemMessage?: string;
  basePlanSystemMessage?: string;
  baseChatSystemMessage?: string;
  requestOptions?: RequestOptions;
  promptTemplates?: { [key: string]: string };
  cacheBehavior?: CacheBehavior;
  capabilities?: ModelCapability;
  roles?: ModelRole[];
  configurationStatus?: LLMConfigurationStatuses;

  sourceFile?: string;
}

export interface JSONEmbedOptions {
  apiBase?: string;
  apiKey?: string;
  model?: string;
  deployment?: string;
  apiType?: string;
  apiVersion?: string;
  requestOptions?: RequestOptions;
  maxEmbeddingChunkSize?: number;
  maxEmbeddingBatchSize?: number;

  // AWS options
  profile?: string;

  // AWS and VertexAI Options
  region?: string;

  // VertexAI and Watsonx Options
  projectId?: string;
}

export interface EmbeddingsProviderDescription extends JSONEmbedOptions {
  provider: string;
}

export interface RerankerDescription {
  name: string;
  params?: { [key: string]: any };
}

// TODO: We should consider renaming this to AutocompleteOptions.
export interface TabAutocompleteOptions {
  disable: boolean;
  maxPromptTokens: number;
  debounceDelay: number;
  modelTimeout: number;
  maxSuffixPercentage: number;
  prefixPercentage: number;
  transform?: boolean;
  template?: string;
  multilineCompletions: "always" | "never" | "auto";
  slidingWindowPrefixPercentage: number;
  slidingWindowSize: number;
  useCache: boolean;
  onlyMyCode: boolean;
  useRecentlyEdited: boolean;
  useRecentlyOpened: boolean;
  disableInFiles?: string[];
  useImports?: boolean;
  showWhateverWeHaveAtXMs?: number;
  // true = enabled, false = disabled, number = enabled with priority
  experimental_includeClipboard: boolean | number;
  experimental_includeRecentlyVisitedRanges: boolean | number;
  experimental_includeRecentlyEditedRanges: boolean | number;
  experimental_includeDiff: boolean | number;
  experimental_enableStaticContextualization: boolean;
}

export interface StdioOptions {
  type: "stdio";
  command: string;
  args: string[];
  env?: Record<string, string>;
  cwd?: string;
  requestOptions?: RequestOptions;
}

export interface WebSocketOptions {
  type: "websocket";
  url: string;
  requestOptions?: RequestOptions;
}

export interface SSEOptions {
  type: "sse";
  url: string;
  requestOptions?: RequestOptions;
}

export interface StreamableHTTPOptions {
  type: "streamable-http";
  url: string;
  requestOptions?: RequestOptions;
}

export type TransportOptions =
  | StdioOptions
  | WebSocketOptions
  | SSEOptions
  | StreamableHTTPOptions;

export interface MCPOptions {
  name: string;
  id: string;
  transport: TransportOptions;
  faviconUrl?: string;
  timeout?: number;
}

export type MCPConnectionStatus =
  | "connecting"
  | "connected"
  | "error"
  | "not-connected";

export type MCPPromptArgs = {
  name: string;
  description?: string;
  required?: boolean;
}[];

export interface MCPPrompt {
  name: string;
  description?: string;
  arguments?: MCPPromptArgs;
}

// Leaving here to ideate on
// export type ContinueConfigSource = "local-yaml" | "local-json" | "hub-assistant" | "hub"

// https://modelcontextprotocol.io/docs/concepts/resources#direct-resources
export interface MCPResource {
  name: string;
  uri: string;
  description?: string;
  mimeType?: string;
}

// https://modelcontextprotocol.io/docs/concepts/resources#resource-templates
export interface MCPResourceTemplate {
  uriTemplate: string;
  name: string;
  description?: string;
  mimeType?: string;
}

export interface MCPTool {
  name: string;
  description?: string;
  inputSchema: {
    type: "object";
    properties?: Record<string, any>;
  };
}

export interface MCPServerStatus extends MCPOptions {
  status: MCPConnectionStatus;
  errors: string[];

  prompts: MCPPrompt[];
  tools: MCPTool[];
  resources: MCPResource[];
  resourceTemplates: MCPResourceTemplate[];
  sourceFile?: string;
}

export interface ContinueUIConfig {
  codeBlockToolbarPosition?: "top" | "bottom";
  fontSize?: number;
  displayRawMarkdown?: boolean;
  showChatScrollbar?: boolean;
  codeWrap?: boolean;
  showSessionTabs?: boolean;
  autoAcceptEditToolDiffs?: boolean;
}

export interface ContextMenuConfig {
  comment?: string;
  docstring?: string;
  fix?: string;
  optimize?: string;
  fixGrammar?: string;
}

export interface ExperimentalModelRoles {
  repoMapFileSelection?: string;
  inlineEdit?: string;
  applyCodeBlock?: string;
}

export interface ExperimentalMCPOptions {
  transport: TransportOptions;
  faviconUrl?: string;
  timeout?: number;
}

export type ApplyStateStatus =
  | "not-started" // Apply state created but not necessarily streaming
  | "streaming" // Changes are being applied to the file
  | "done" // All changes have been applied, awaiting user to accept/reject
  | "closed"; // All changes have been applied. Note that for new files, we immediately set the status to "closed"

export interface ApplyState {
  streamId: string;
  status?: ApplyStateStatus;
  numDiffs?: number;
  filepath?: string;
  fileContent?: string;
  originalFileContent?: string;
  toolCallId?: string;
}

export interface StreamDiffLinesPayload {
  prefix: string;
  highlighted: string;
  suffix: string;
  input: string;
  language: string | undefined;
  modelTitle: string | undefined;
  includeRulesInSystemMessage: boolean;
  fileUri?: string;
}

export interface HighlightedCodePayload {
  rangeInFileWithContents: RangeInFileWithContents;
  prompt?: string;
  shouldRun?: boolean;
}

export interface AcceptOrRejectDiffPayload {
  filepath?: string;
  streamId?: string;
}

export interface ShowFilePayload {
  filepath: string;
}

export interface ApplyToFilePayload {
  streamId: string;
  filepath?: string;
  text: string;
  toolCallId?: string;
  isSearchAndReplace?: boolean;
}

export interface RangeInFileWithContents {
  filepath: string;
  range: {
    start: { line: number; character: number };
    end: { line: number; character: number };
  };
  contents: string;
}

export interface RangeInFileWithNextEditInfo {
  filepath: string;
  range: Range;
  fileContents: string;
  editText: string;
  afterCursorPos: Position;
  beforeCursorPos: Position;
  workspaceDir: string;
}

export type SetCodeToEditPayload = RangeInFileWithContents | FileWithContents;

/**
 * Signature help represents the signature of something
 * callable. There can be multiple signatures but only one
 * active and only one active parameter.
 */
export class SignatureHelp {
  /**
   * One or more signatures.
   */
  signatures: SignatureInformation[];

  /**
   * The active signature.
   */
  activeSignature: number;

  /**
   * The active parameter of the active signature.
   */
  activeParameter: number;
}

/**
 * Represents the signature of something callable. A signature
 * can have a label, like a function-name, a doc-comment, and
 * a set of parameters.
 */
export class SignatureInformation {
  /**
   * The label of this signature. Will be shown in
   * the UI.
   */
  label: string;

  /**
   * The parameters of this signature.
   */
  parameters: ParameterInformation[];

  /**
   * The index of the active parameter.
   *
   * If provided, this is used in place of {@linkcode SignatureHelp.activeParameter}.
   */
  activeParameter?: number;
}

/**
 * Represents a parameter of a callable-signature. A parameter can
 * have a label and a doc-comment.
 */
export class ParameterInformation {
  /**
   * The label of this signature.
   *
   * Either a string or inclusive start and exclusive end offsets within its containing
   * {@link SignatureInformation.label signature label}. *Note*: A label of type string must be
   * a substring of its containing signature information's {@link SignatureInformation.label label}.
   */
  label: string | [number, number];
}

/**
 * Represents the configuration for a quick action in the Code Lens.
 * Quick actions are custom commands that can be added to function and class declarations.
 */
export interface QuickActionConfig {
  /**
   * The title of the quick action that will display in the Code Lens.
   */
  title: string;

  /**
   * The prompt that will be sent to the model when the quick action is invoked,
   * with the function or class body concatenated.
   */
  prompt: string;

  /**
   * If `true`, the result of the quick action will be sent to the chat panel.
   * If `false`, the streamed result will be inserted into the document.
   *
   * Defaults to `false`.
   */
  sendToChat: boolean;
}

export type DefaultContextProvider = ContextProviderWithParams & {
  query?: string;
};

export interface ExperimentalConfig {
  contextMenuPrompts?: ContextMenuConfig;
  modelRoles?: ExperimentalModelRoles;
  defaultContext?: DefaultContextProvider[];
  promptPath?: string;
  enableExperimentalTools?: boolean;
  onlyUseSystemMessageTools?: boolean;

  /**
   * Quick actions are a way to add custom commands to the Code Lens of
   * function and class declarations.
   */
  quickActions?: QuickActionConfig[];

  /**
   * Automatically read LLM chat responses aloud using system TTS models
   */
  readResponseTTS?: boolean;

  /**
   * If set to true, we will attempt to pull down and install an instance of Chromium
   * that is compatible with the current version of Puppeteer.
   * This is needed to crawl a large number of documentation sites that are dynamically rendered.
   */
  useChromiumForDocsCrawling?: boolean;
  modelContextProtocolServers?: ExperimentalMCPOptions[];

  /**
   * If enabled, will add the current file as context.
   */
  useCurrentFileAsContext?: boolean;

  /**
   * If enabled, will enable next edit in place of autocomplete
   */
  optInNextEditFeature?: boolean;

  /**
   * If enabled, @codebase will only use tool calling
   * instead of embeddings, FTS, recently edited files, etc.
   */
  codebaseToolCallingOnly?: boolean;

  /**
   * If enabled, static contextualization will be used to
   * gather context for the model where necessary.
   */
  enableStaticContextualization?: boolean;
}

export interface AnalyticsConfig {
  provider: string;
  url?: string;
  clientKey?: string;
}

export interface JSONModelDescription {
  title: string;
  provider: string;
  underlyingProviderName: string;
  model: string;
  apiKey?: string;
  apiBase?: string;

  contextLength?: number;
  maxStopWords?: number;
  template?: TemplateType;
  completionOptions?: BaseCompletionOptions;
  systemMessage?: string;
  requestOptions?: RequestOptions;
  cacheBehavior?: CacheBehavior;

  region?: string;
  profile?: string;
  modelArn?: string;
  apiType?: "openai" | "azure";
  apiVersion?: string;
  deployment?: string;
  projectId?: string;
  accountId?: string;
  aiGatewaySlug?: string;
  useLegacyCompletionsEndpoint?: boolean;
  deploymentId?: string;
}

// config.json
export interface SerializedContinueConfig {
  env?: string[];
  allowAnonymousTelemetry?: boolean;
  models: JSONModelDescription[];
  systemMessage?: string;
  completionOptions?: BaseCompletionOptions;
  requestOptions?: RequestOptions;
  slashCommands?: SlashCommandDescription[];
  customCommands?: CustomCommand[];
  contextProviders?: ContextProviderWithParams[];
  disableIndexing?: boolean;
  disableSessionTitles?: boolean;
  userToken?: string;
  embeddingsProvider?: EmbeddingsProviderDescription;
  tabAutocompleteModel?: JSONModelDescription | JSONModelDescription[];
  tabAutocompleteOptions?: Partial<TabAutocompleteOptions>;
  ui?: ContinueUIConfig;
  reranker?: RerankerDescription;
  experimental?: ExperimentalConfig;
  analytics?: AnalyticsConfig;
  docs?: SiteIndexingConfig[];
  data?: DataDestination[];
}

export type ConfigMergeType = "merge" | "overwrite";

export type ContinueRcJson = Partial<SerializedContinueConfig> & {
  mergeBehavior: ConfigMergeType;
};

// config.ts - give users simplified interfaces
export interface Config {
  /** If set to true, Continue will collect anonymous usage data to improve the product. If set to false, we will collect nothing. Read here to learn more: https://docs.continue.dev/telemetry */
  allowAnonymousTelemetry?: boolean;
  /** Each entry in this array will originally be a JSONModelDescription, the same object from your config.json, but you may add CustomLLMs.
   * A CustomLLM requires you only to define an AsyncGenerator that calls the LLM and yields string updates. You can choose to define either `streamCompletion` or `streamChat` (or both).
   * Continue will do the rest of the work to construct prompt templates, handle context items, prune context, etc.
   */
  models: (CustomLLM | JSONModelDescription)[];
  /** A system message to be followed by all of your models */
  systemMessage?: string;
  /** The default completion options for all models */
  completionOptions?: BaseCompletionOptions;
  /** Request options that will be applied to all models and context providers */
  requestOptions?: RequestOptions;
  /** The list of slash commands that will be available in the sidebar */
  slashCommands?: (SlashCommand | SlashCommandWithSource)[];
  /** Each entry in this array will originally be a ContextProviderWithParams, the same object from your config.json, but you may add CustomContextProviders.
   * A CustomContextProvider requires you only to define a title and getContextItems function. When you type '@title <query>', Continue will call `getContextItems(query)`.
   */
  contextProviders?: (CustomContextProvider | ContextProviderWithParams)[];
  /** If set to true, Continue will not index your codebase for retrieval */
  disableIndexing?: boolean;
  /** If set to true, Continue will not make extra requests to the LLM to generate a summary title of each session. */
  disableSessionTitles?: boolean;
  /** An optional token to identify a user. Not used by Continue unless you write custom coniguration that requires such a token */
  userToken?: string;
  /** The provider used to calculate embeddings. If left empty, Continue will use transformers.js to calculate the embeddings with all-MiniLM-L6-v2 */
  embeddingsProvider?: EmbeddingsProviderDescription | ILLM;
  /** The model that Continue will use for tab autocompletions. */
  tabAutocompleteModel?:
    | CustomLLM
    | JSONModelDescription
    | (CustomLLM | JSONModelDescription)[];
  /** Options for tab autocomplete */
  tabAutocompleteOptions?: Partial<TabAutocompleteOptions>;
  /** UI styles customization */
  ui?: ContinueUIConfig;
  /** Options for the reranker */
  reranker?: RerankerDescription | ILLM;
  /** Experimental configuration */
  experimental?: ExperimentalConfig;
  /** Analytics configuration */
  analytics?: AnalyticsConfig;
  data?: DataDestination[];
}

// in the actual Continue source code
export interface ContinueConfig {
  allowAnonymousTelemetry?: boolean;
  // systemMessage?: string;
  completionOptions?: BaseCompletionOptions;
  requestOptions?: RequestOptions;
  slashCommands: SlashCommandWithSource[];
  contextProviders: IContextProvider[];
  disableSessionTitles?: boolean;
  disableIndexing?: boolean;
  userToken?: string;
  tabAutocompleteOptions?: Partial<TabAutocompleteOptions>;
  ui?: ContinueUIConfig;
  experimental?: ExperimentalConfig;
  analytics?: AnalyticsConfig;
  docs?: SiteIndexingConfig[];
  tools: Tool[];
  mcpServerStatuses: MCPServerStatus[];
  rules: RuleWithSource[];
  modelsByRole: Record<ModelRole, ILLM[]>;
  selectedModelByRole: Record<ModelRole, ILLM | null>;
  data?: DataDestination[];
}

export interface BrowserSerializedContinueConfig {
  allowAnonymousTelemetry?: boolean;
  // systemMessage?: string;
  completionOptions?: BaseCompletionOptions;
  requestOptions?: RequestOptions;
  slashCommands: SlashCommandDescWithSource[];
  contextProviders: ContextProviderDescription[];
  disableIndexing?: boolean;
  disableSessionTitles?: boolean;
  userToken?: string;
  ui?: ContinueUIConfig;
  experimental?: ExperimentalConfig;
  analytics?: AnalyticsConfig;
  docs?: SiteIndexingConfig[];
  tools: Tool[];
  mcpServerStatuses: MCPServerStatus[];
  rules: RuleWithSource[];
  usePlatform: boolean;
  tabAutocompleteOptions?: Partial<TabAutocompleteOptions>;
  modelsByRole: Record<ModelRole, ModelDescription[]>;
  selectedModelByRole: Record<ModelRole, ModelDescription | null>;
}

// DOCS SUGGESTIONS AND PACKAGE INFO
export interface FilePathAndName {
  path: string;
  name: string;
}

export interface PackageFilePathAndName extends FilePathAndName {
  packageRegistry: string; // e.g. npm, pypi
}

export type ParsedPackageInfo = {
  name: string;
  packageFile: PackageFilePathAndName;
  language: string;
  version: string;
};

export type PackageDetails = {
  docsLink?: string;
  docsLinkWarning?: string;
  title?: string;
  description?: string;
  repo?: string;
  license?: string;
};

export type PackageDetailsSuccess = PackageDetails & {
  docsLink: string;
};

export type PackageDocsResult = {
  packageInfo: ParsedPackageInfo;
} & (
  | { error: string; details?: never }
  | { details: PackageDetailsSuccess; error?: never }
);

export interface TerminalOptions {
  reuseTerminal?: boolean;
  terminalName?: string;
  waitForCompletion?: boolean;
}

export type RuleSource =
  | "default-chat"
  | "default-plan"
  | "default-agent"
  | "model-options-chat"
  | "model-options-plan"
  | "model-options-agent"
  | "rules-block"
  | "colocated-markdown"
  | "json-systemMessage"
  | ".continuerules";

export interface RuleWithSource {
  name?: string;
  slug?: string;
  source: RuleSource;
  globs?: string | string[];
  regex?: string | string[];
  rule: string;
  description?: string;
  ruleFile?: string;
  alwaysApply?: boolean;
}
export interface CompleteOnboardingPayload {
  mode: OnboardingModes;
  provider?: string;
  apiKey?: string;
}

export interface CompiledMessagesResult {
  compiledChatMessages: ChatMessage[];
  didPrune: boolean;
  contextPercentage: number;
}

export interface MessageOption {
  precompiled: boolean;
}<|MERGE_RESOLUTION|>--- conflicted
+++ resolved
@@ -1089,11 +1089,8 @@
   faviconUrl?: string;
   group: string;
   originalFunctionName?: string;
-<<<<<<< HEAD
+  systemMessageDescription?: string;
   defaultToolPolicy?: ToolPolicy;
-=======
-  systemMessageDescription?: string;
->>>>>>> bf186a3d
 }
 
 interface ToolChoice {
