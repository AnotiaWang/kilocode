--- conflicted
+++ resolved
@@ -644,12 +644,8 @@
   | "vllm"
   | "mock"
   | "cerebras"
-<<<<<<< HEAD
-  | "vertexai";
-
-=======
+  | "vertexai"
   | "askSage";
->>>>>>> 4a02855b
 
 export type ModelName =
   | "AUTODETECT"
@@ -831,7 +827,7 @@
   | "nvidia"
   | "voyage"
   | "mistral"
-  | "vertexai";
+  | "vertexai"
   | "watsonx";
 
 export interface EmbedOptions {
