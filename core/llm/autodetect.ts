import { ModelProvider, TemplateType } from "..";
import {
  anthropicTemplateMessages,
  chatmlTemplateMessages,
  codeLlama70bTemplateMessages,
  deepseekTemplateMessages,
  llama2TemplateMessages,
  llavaTemplateMessages,
  neuralChatTemplateMessages,
  openchatTemplateMessages,
  phi2TemplateMessages,
  phindTemplateMessages,
  templateAlpacaMessages,
  xWinCoderTemplateMessages,
  zephyrTemplateMessages,
} from "./templates/chat";
import {
  alpacaEditPrompt,
  claudeEditPrompt,
  codeLlama70bEditPrompt,
  codellamaEditPrompt,
  deepseekEditPrompt,
  mistralEditPrompt,
  neuralChatEditPrompt,
  openchatEditPrompt,
  phindEditPrompt,
  simplestEditPrompt,
  simplifiedEditPrompt,
  xWinCoderEditPrompt,
  zephyrEditPrompt,
} from "./templates/edit";

const PROVIDER_HANDLES_TEMPLATING: ModelProvider[] = [
  "lmstudio",
  "openai",
  "ollama",
  "together",
<<<<<<< HEAD
  "msty",
=======
  "anthropic",
>>>>>>> 389c6862
];

const PROVIDER_SUPPORTS_IMAGES: ModelProvider[] = [
  "openai",
  "ollama",
  "google-palm",
  "free-trial",
  "msty"
];

function modelSupportsImages(provider: ModelProvider, model: string): boolean {
  if (!PROVIDER_SUPPORTS_IMAGES.includes(provider)) {
    return false;
  }

  if (model.includes("llava")) {
    return true;
  }

  if (["gpt-4-vision-preview"].includes(model)) {
    return true;
  }

  if (
    model === "gemini-ultra" &&
    (provider === "google-palm" || provider === "free-trial")
  ) {
    return true;
  }

  return false;
}
const PARALLEL_PROVIDERS: ModelProvider[] = [
  "anthropic",
  "bedrock",
  "deepinfra",
  "gemini",
  "google-palm",
  "huggingface-inference-api",
  "huggingface-tgi",
  "mistral",
  "free-trial",
  "replicate",
  "together",
];

function llmCanGenerateInParallel(
  provider: ModelProvider,
  model: string,
): boolean {
  if (provider === "openai") {
    return model.includes("gpt");
  }

  return PARALLEL_PROVIDERS.includes(provider);
}

function autodetectTemplateType(model: string): TemplateType | undefined {
  const lower = model.toLowerCase();

  if (lower.includes("codellama") && lower.includes("70b")) {
    return "codellama-70b";
  }

  if (
    lower.includes("gpt") ||
    lower.includes("chat-bison") ||
    lower.includes("pplx") ||
    lower.includes("gemini")
  ) {
    return undefined;
  }

  if (lower.includes("llava")) {
    return "llava";
  }

  if (lower.includes("tinyllama")) {
    return "zephyr";
  }

  if (lower.includes("xwin")) {
    return "xwin-coder";
  }

  if (lower.includes("dolphin")) {
    return "chatml";
  }

  if (lower.includes("phi2")) {
    return "phi2";
  }

  if (lower.includes("phind")) {
    return "phind";
  }

  if (lower.includes("llama")) {
    return "llama2";
  }

  if (lower.includes("zephyr")) {
    return "zephyr";
  }

  if (lower.includes("claude")) {
    return "anthropic";
  }

  if (lower.includes("alpaca") || lower.includes("wizard")) {
    return "alpaca";
  }

  if (lower.includes("mistral")) {
    return "llama2";
  }

  if (lower.includes("deepseek")) {
    return "deepseek";
  }

  if (lower.includes("ninja") || lower.includes("openchat")) {
    return "openchat";
  }

  if (lower.includes("neural-chat")) {
    return "neural-chat";
  }

  return "chatml";
}

function autodetectTemplateFunction(
  model: string,
  provider: ModelProvider,
  explicitTemplate: TemplateType | undefined = undefined,
) {
  if (
    explicitTemplate === undefined &&
    PROVIDER_HANDLES_TEMPLATING.includes(provider)
  ) {
    return null;
  }

  const templateType = explicitTemplate || autodetectTemplateType(model);

  if (templateType) {
    const mapping: Record<TemplateType, any> = {
      llama2: llama2TemplateMessages,
      alpaca: templateAlpacaMessages,
      phi2: phi2TemplateMessages,
      phind: phindTemplateMessages,
      zephyr: zephyrTemplateMessages,
      anthropic: anthropicTemplateMessages,
      chatml: chatmlTemplateMessages,
      deepseek: deepseekTemplateMessages,
      openchat: openchatTemplateMessages,
      "xwin-coder": xWinCoderTemplateMessages,
      "neural-chat": neuralChatTemplateMessages,
      llava: llavaTemplateMessages,
      "codellama-70b": codeLlama70bTemplateMessages,
      none: null,
    };

    return mapping[templateType];
  }

  return null;
}

function autodetectPromptTemplates(
  model: string,
  explicitTemplate: TemplateType | undefined = undefined,
) {
  const templateType = explicitTemplate || autodetectTemplateType(model);
  const templates: Record<string, any> = {};

  let editTemplate = null;

  if (templateType === "phind") {
    editTemplate = phindEditPrompt;
  } else if (templateType === "phi2") {
    editTemplate = simplifiedEditPrompt;
  } else if (templateType === "zephyr") {
    editTemplate = zephyrEditPrompt;
  } else if (templateType === "llama2") {
    if (model.includes("mistral")) {
      editTemplate = mistralEditPrompt;
    } else {
      editTemplate = codellamaEditPrompt;
    }
  } else if (templateType === "alpaca") {
    editTemplate = alpacaEditPrompt;
  } else if (templateType === "deepseek") {
    editTemplate = deepseekEditPrompt;
  } else if (templateType === "openchat") {
    editTemplate = openchatEditPrompt;
  } else if (templateType === "xwin-coder") {
    editTemplate = xWinCoderEditPrompt;
  } else if (templateType === "neural-chat") {
    editTemplate = neuralChatEditPrompt;
  } else if (templateType === "codellama-70b") {
    editTemplate = codeLlama70bEditPrompt;
  } else if (templateType === "anthropic") {
    editTemplate = claudeEditPrompt;
  } else if (templateType) {
    editTemplate = simplestEditPrompt;
  }

  if (editTemplate !== null) {
    templates["edit"] = editTemplate;
  }

  return templates;
}

export {
  autodetectPromptTemplates,
  autodetectTemplateFunction,
  autodetectTemplateType,
  llmCanGenerateInParallel,
  modelSupportsImages,
};<|MERGE_RESOLUTION|>--- conflicted
+++ resolved
@@ -35,11 +35,8 @@
   "openai",
   "ollama",
   "together",
-<<<<<<< HEAD
   "msty",
-=======
   "anthropic",
->>>>>>> 389c6862
 ];
 
 const PROVIDER_SUPPORTS_IMAGES: ModelProvider[] = [
