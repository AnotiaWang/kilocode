import { ModelCapability, ModelProvider, TemplateType } from "../index.js";
import {
  anthropicTemplateMessages,
  chatmlTemplateMessages,
  codeLlama70bTemplateMessages,
  deepseekTemplateMessages,
  gemmaTemplateMessage,
  graniteTemplateMessages,
  llama2TemplateMessages,
  llama3TemplateMessages,
  llavaTemplateMessages,
  neuralChatTemplateMessages,
  openchatTemplateMessages,
  phi2TemplateMessages,
  phindTemplateMessages,
  templateAlpacaMessages,
  xWinCoderTemplateMessages,
  zephyrTemplateMessages,
} from "./templates/chat.js";
import {
  alpacaEditPrompt,
  claudeEditPrompt,
  codeLlama70bEditPrompt,
  deepseekEditPrompt,
  gemmaEditPrompt,
  gptEditPrompt,
  llama3EditPrompt,
  mistralEditPrompt,
  neuralChatEditPrompt,
  openchatEditPrompt,
  osModelsEditPrompt,
  phindEditPrompt,
  simplifiedEditPrompt,
  xWinCoderEditPrompt,
  zephyrEditPrompt,
} from "./templates/edit.js";

const PROVIDER_HANDLES_TEMPLATING: ModelProvider[] = [
  "lmstudio",
  "openai",
  "ollama",
  "together",
  "msty",
  "anthropic",
  "bedrock",
  "sagemaker",
  "continue-proxy",
  "mistral",
  "sambanova",
  "vertexai",
  "watsonx"
];

const PROVIDER_SUPPORTS_IMAGES: ModelProvider[] = [
  "openai",
  "ollama",
  "gemini",
  "free-trial",
  "msty",
  "anthropic",
  "bedrock",
  "sagemaker",
  "continue-proxy",
  "openrouter",
  "vertexai"
];

const MODEL_SUPPORTS_IMAGES: string[] = [
  "llava",
  "gpt-4-turbo",
  "gpt-4o",
  "gpt-4o-mini",
  "gpt-4-vision",
  "claude-3",
  "gemini-ultra",
  "gemini-1.5-pro",
  "gemini-1.5-flash",
  "sonnet",
  "opus",
  "haiku",
  "pixtral",
  "llama3.2",
];

function modelSupportsImages(
  provider: ModelProvider,
  model: string,
  title: string | undefined,
  capabilities: ModelCapability | undefined,
): boolean {
  if (capabilities?.uploadImage !== undefined) {
    return capabilities.uploadImage;
  }
  if (!PROVIDER_SUPPORTS_IMAGES.includes(provider)) {
    return false;
  }

  const lower = model.toLowerCase();
  if (
    MODEL_SUPPORTS_IMAGES.some(
      (modelName) => lower.includes(modelName) || title?.includes(modelName),
    )
  ) {
    return true;
  }

  return false;
}
const PARALLEL_PROVIDERS: ModelProvider[] = [
  "anthropic",
  "bedrock",
  "sagemaker",
  "deepinfra",
  "gemini",
  "huggingface-inference-api",
  "huggingface-tgi",
  "mistral",
  "free-trial",
  "replicate",
  "together",
  "sambanova",
<<<<<<< HEAD
  "nebius",
=======
  "vertexai"
>>>>>>> f540577d
];

function llmCanGenerateInParallel(
  provider: ModelProvider,
  model: string,
): boolean {
  if (provider === "openai") {
    return model.includes("gpt");
  }

  return PARALLEL_PROVIDERS.includes(provider);
}

function autodetectTemplateType(model: string): TemplateType | undefined {
  const lower = model.toLowerCase();

  if (lower.includes("codellama") && lower.includes("70b")) {
    return "codellama-70b";
  }

  if (
    lower.includes("gpt") ||
    lower.includes("command") ||
    lower.includes("chat-bison") ||
    lower.includes("pplx") ||
    lower.includes("gemini")
  ) {
    return undefined;
  }

  if (lower.includes("llama3")) {
    return "llama3";
  }

  if (lower.includes("llava")) {
    return "llava";
  }

  if (lower.includes("tinyllama")) {
    return "zephyr";
  }

  if (lower.includes("xwin")) {
    return "xwin-coder";
  }

  if (lower.includes("dolphin")) {
    return "chatml";
  }

  if (lower.includes("gemma")) {
    return "gemma";
  }

  if (lower.includes("phi2")) {
    return "phi2";
  }

  if (lower.includes("phind")) {
    return "phind";
  }

  if (lower.includes("llama")) {
    return "llama2";
  }

  if (lower.includes("zephyr")) {
    return "zephyr";
  }

  // Claude requests always sent through Messages API, so formatting not necessary
  if (lower.includes("claude")) {
    return "none";
  }

  if (lower.includes("codestral")) {
    return "none";
  }

  if (lower.includes("alpaca") || lower.includes("wizard")) {
    return "alpaca";
  }

  if (lower.includes("mistral") || lower.includes("mixtral")) {
    return "llama2";
  }

  if (lower.includes("deepseek")) {
    return "deepseek";
  }

  if (lower.includes("ninja") || lower.includes("openchat")) {
    return "openchat";
  }

  if (lower.includes("neural-chat")) {
    return "neural-chat";
  }

  if (lower.includes("granite")) {
    return "granite";
  }

  return "chatml";
}

function autodetectTemplateFunction(
  model: string,
  provider: ModelProvider,
  explicitTemplate: TemplateType | undefined = undefined,
) {
  if (
    explicitTemplate === undefined &&
    PROVIDER_HANDLES_TEMPLATING.includes(provider)
  ) {
    return null;
  }

  const templateType = explicitTemplate ?? autodetectTemplateType(model);

  if (templateType) {
    const mapping: Record<TemplateType, any> = {
      llama2: llama2TemplateMessages,
      alpaca: templateAlpacaMessages,
      phi2: phi2TemplateMessages,
      phind: phindTemplateMessages,
      zephyr: zephyrTemplateMessages,
      anthropic: anthropicTemplateMessages,
      chatml: chatmlTemplateMessages,
      deepseek: deepseekTemplateMessages,
      openchat: openchatTemplateMessages,
      "xwin-coder": xWinCoderTemplateMessages,
      "neural-chat": neuralChatTemplateMessages,
      llava: llavaTemplateMessages,
      "codellama-70b": codeLlama70bTemplateMessages,
      gemma: gemmaTemplateMessage,
      granite: graniteTemplateMessages,
      llama3: llama3TemplateMessages,
      none: null,
    };

    return mapping[templateType];
  }

  return null;
}

const USES_OS_MODELS_EDIT_PROMPT: TemplateType[] = [
  "alpaca",
  "chatml",
  // "codellama-70b", Doesn't respond well to this prompt
  "deepseek",
  "gemma",
  "llama2",
  "llava",
  "neural-chat",
  "openchat",
  "phi2",
  "phind",
  "xwin-coder",
  "zephyr",
  "llama3",
];

function autodetectPromptTemplates(
  model: string,
  explicitTemplate: TemplateType | undefined = undefined,
) {
  const templateType = explicitTemplate ?? autodetectTemplateType(model);
  const templates: Record<string, any> = {};

  let editTemplate = null;

  if (templateType && USES_OS_MODELS_EDIT_PROMPT.includes(templateType)) {
    // This is overriding basically everything else
    // Will probably delete the rest later, but for now it's easy to revert
    editTemplate = osModelsEditPrompt;
  } else if (templateType === "phind") {
    editTemplate = phindEditPrompt;
  } else if (templateType === "phi2") {
    editTemplate = simplifiedEditPrompt;
  } else if (templateType === "zephyr") {
    editTemplate = zephyrEditPrompt;
  } else if (templateType === "llama2") {
    if (model.includes("mistral")) {
      editTemplate = mistralEditPrompt;
    } else {
      editTemplate = osModelsEditPrompt;
    }
  } else if (templateType === "alpaca") {
    editTemplate = alpacaEditPrompt;
  } else if (templateType === "deepseek") {
    editTemplate = deepseekEditPrompt;
  } else if (templateType === "openchat") {
    editTemplate = openchatEditPrompt;
  } else if (templateType === "xwin-coder") {
    editTemplate = xWinCoderEditPrompt;
  } else if (templateType === "neural-chat") {
    editTemplate = neuralChatEditPrompt;
  } else if (templateType === "codellama-70b") {
    editTemplate = codeLlama70bEditPrompt;
  } else if (templateType === "anthropic") {
    editTemplate = claudeEditPrompt;
  } else if (templateType === "gemma") {
    editTemplate = gemmaEditPrompt;
  } else if (templateType === "llama3") {
    editTemplate = llama3EditPrompt;
  } else if (templateType === "none") {
    editTemplate = null;
  } else if (templateType) {
    editTemplate = gptEditPrompt;
  } else if (model.includes("codestral")) {
    editTemplate = osModelsEditPrompt;
  }

  if (editTemplate !== null) {
    templates.edit = editTemplate;
  }

  return templates;
}

export {
  autodetectPromptTemplates,
  autodetectTemplateFunction,
  autodetectTemplateType,
  llmCanGenerateInParallel,
  modelSupportsImages,
};<|MERGE_RESOLUTION|>--- conflicted
+++ resolved
@@ -119,11 +119,8 @@
   "replicate",
   "together",
   "sambanova",
-<<<<<<< HEAD
   "nebius",
-=======
   "vertexai"
->>>>>>> f540577d
 ];
 
 function llmCanGenerateInParallel(
