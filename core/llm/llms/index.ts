--- conflicted
+++ resolved
@@ -6,7 +6,6 @@
   ILLM,
   LLMOptions,
   ModelDescription,
-<<<<<<< HEAD
 } from "../../index.js";
 import { DEFAULT_MAX_TOKENS } from "../constants.js";
 import { BaseLLM } from "../index.js";
@@ -27,36 +26,13 @@
 import LlamaCpp from "./LlamaCpp.js";
 import Llamafile from "./Llamafile.js";
 import Mistral from "./Mistral.js";
+import Msty from "./Msty.js";
 import Ollama from "./Ollama.js";
 import OpenAI from "./OpenAI.js";
 import Replicate from "./Replicate.js";
 import TextGenWebUI from "./TextGenWebUI.js";
 import Together from "./Together.js";
 import ContinueProxy from "./stubs/ContinueProxy.js";
-=======
-} from "../..";
-import { DEFAULT_MAX_TOKENS } from "../constants";
-import Anthropic from "./Anthropic";
-import Bedrock from "./Bedrock";
-import DeepInfra from "./DeepInfra";
-import Flowise from "./Flowise";
-import FreeTrial from "./FreeTrial";
-import Gemini from "./Gemini";
-import GooglePalm from "./GooglePalm";
-import HuggingFaceInferenceAPI from "./HuggingFaceInferenceAPI";
-import HuggingFaceTGI from "./HuggingFaceTGI";
-import LMStudio from "./LMStudio";
-import LlamaCpp from "./LlamaCpp";
-import Llamafile from "./Llamafile";
-import Mistral from "./Mistral";
-import Ollama from "./Ollama";
-import OpenAI from "./OpenAI";
-import OpenAIFreeTrial from "./OpenAIFreeTrial";
-import Replicate from "./Replicate";
-import TextGenWebUI from "./TextGenWebUI";
-import Together from "./Together";
-import Msty from "./Msty";
->>>>>>> 2fd8a33b
 
 function convertToLetter(num: number): string {
   let result = "";
@@ -142,15 +118,12 @@
   Bedrock,
   DeepInfra,
   Flowise,
-<<<<<<< HEAD
   Groq,
   Fireworks,
   ContinueProxy,
   Cloudflare,
   Deepseek,
-=======
-  Msty
->>>>>>> 2fd8a33b
+  Msty,
 ];
 
 export async function llmFromDescription(
