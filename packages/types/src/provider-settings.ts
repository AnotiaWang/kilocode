import { z } from "zod"

import { modelInfoSchema, reasoningEffortWithMinimalSchema, verbosityLevelsSchema, serviceTierSchema } from "./model.js"
import { codebaseIndexProviderSchema } from "./codebase-index.js"
import { profileTypeSchema } from "./profile-type.js" // kilocode_change
import {
	anthropicModels,
	bedrockModels,
	cerebrasModels,
	claudeCodeModels,
	deepSeekModels,
	doubaoModels,
	featherlessModels,
	fireworksModels,
	// kilocode_change start
	syntheticModels,
	// geminiModels,
	// kilocode_change end
	groqModels,
	ioIntelligenceModels,
	mistralModels,
	moonshotModels,
	openAiNativeModels,
	qwenCodeModels,
	sambaNovaModels,
	vertexModels,
	vscodeLlmModels,
	xaiModels,
	internationalZAiModels,
	minimaxModels,
} from "./providers/index.js"
import { toolUseStylesSchema } from "./kilocode/native-function-calling.js"

/**
 * constants
 */

export const DEFAULT_CONSECUTIVE_MISTAKE_LIMIT = 3

/**
 * DynamicProvider
 *
 * Dynamic provider requires external API calls in order to get the model list.
 */

export const dynamicProviders = [
	"openrouter",
	"vercel-ai-gateway",
	"huggingface",
	"litellm",
	// kilocode_change start
	"kilocode",
	"ovhcloud",
	"chutes",
	"gemini",
	"inception",
	"synthetic",
	// kilocode_change end
	"deepinfra",
	"io-intelligence",
	"requesty",
	"unbound",
	"glama",
<<<<<<< HEAD
	"sap-ai-core",
=======
	"roo",
	"chutes",
>>>>>>> 02045843
] as const

export type DynamicProvider = (typeof dynamicProviders)[number]

export const isDynamicProvider = (key: string): key is DynamicProvider =>
	dynamicProviders.includes(key as DynamicProvider)

/**
 * LocalProvider
 *
 * Local providers require localhost API calls in order to get the model list.
 */

export const localProviders = ["ollama", "lmstudio"] as const

export type LocalProvider = (typeof localProviders)[number]

export const isLocalProvider = (key: string): key is LocalProvider => localProviders.includes(key as LocalProvider)

/**
 * InternalProvider
 *
 * Internal providers require internal VSCode API calls in order to get the
 * model list.
 */

export const internalProviders = ["vscode-lm"] as const

export type InternalProvider = (typeof internalProviders)[number]

export const isInternalProvider = (key: string): key is InternalProvider =>
	internalProviders.includes(key as InternalProvider)

/**
 * CustomProvider
 *
 * Custom providers are completely configurable within Roo Code settings.
 */

export const customProviders = ["openai"] as const

export type CustomProvider = (typeof customProviders)[number]

export const isCustomProvider = (key: string): key is CustomProvider => customProviders.includes(key as CustomProvider)

/**
 * FauxProvider
 *
 * Faux providers do not make external inference calls and therefore do not have
 * model lists.
 */

export const fauxProviders = ["fake-ai", "human-relay"] as const

export type FauxProvider = (typeof fauxProviders)[number]

export const isFauxProvider = (key: string): key is FauxProvider => fauxProviders.includes(key as FauxProvider)

/**
 * ProviderName
 */

export const providerNames = [
	...dynamicProviders,
	...localProviders,
	...internalProviders,
	...customProviders,
	...fauxProviders,
	"anthropic",
	"bedrock",
	"cerebras",
	"claude-code",
	"doubao",
	"deepseek",
	"featherless",
	"fireworks",
	"gemini",
	"gemini-cli",
	"groq",
	"mistral",
	"moonshot",
	"minimax",
	"openai-native",
	"qwen-code",
	"roo",
	// kilocode_change start
	"kilocode",
	"minimax",
	"gemini-cli",
	"virtual-quota-fallback",
	"synthetic",
	"inception",
	// kilocode_change end
	"sap-ai-core",
	"sambanova",
	"vertex",
	"xai",
	"zai",
] as const

export const providerNamesSchema = z.enum(providerNames)

export type ProviderName = z.infer<typeof providerNamesSchema>

export const isProviderName = (key: unknown): key is ProviderName =>
	typeof key === "string" && providerNames.includes(key as ProviderName)

/**
 * ProviderSettingsEntry
 */

export const providerSettingsEntrySchema = z.object({
	id: z.string(),
	name: z.string(),
	apiProvider: providerNamesSchema.optional(),
	modelId: z.string().optional(),
	profileType: profileTypeSchema.optional(), // kilocode_change - autocomplete profile type system
})

export type ProviderSettingsEntry = z.infer<typeof providerSettingsEntrySchema>

/**
 * ProviderSettings
 */

const baseProviderSettingsSchema = z.object({
	profileType: profileTypeSchema.optional(), // kilocode_change - autocomplete profile type system
	includeMaxTokens: z.boolean().optional(),
	diffEnabled: z.boolean().optional(),
	todoListEnabled: z.boolean().optional(),
	fuzzyMatchThreshold: z.number().optional(),
	modelTemperature: z.number().nullish(),
	rateLimitSeconds: z.number().optional(),
	rateLimitAfter: z.boolean().optional(), // kilocode_change
	consecutiveMistakeLimit: z.number().min(0).optional(),

	// Model reasoning.
	enableReasoningEffort: z.boolean().optional(),
	reasoningEffort: reasoningEffortWithMinimalSchema.optional(),
	modelMaxTokens: z.number().optional(),
	modelMaxThinkingTokens: z.number().optional(),

	// Model verbosity.
	verbosity: verbosityLevelsSchema.optional(),

	// kilocode_change start
	// Tool style - xml (legacy) or json (modern).
	// Default to XML for anywhere not specified.
	toolStyle: toolUseStylesSchema.optional(),
	// kilocode_change end
})

// Several of the providers share common model config properties.
const apiModelIdProviderModelSchema = baseProviderSettingsSchema.extend({
	apiModelId: z.string().optional(),
})

const anthropicSchema = apiModelIdProviderModelSchema.extend({
	apiKey: z.string().optional(),
	anthropicBaseUrl: z.string().optional(),
	anthropicUseAuthToken: z.boolean().optional(),
	anthropicBeta1MContext: z.boolean().optional(), // Enable 'context-1m-2025-08-07' beta for 1M context window.
})

const claudeCodeSchema = apiModelIdProviderModelSchema.extend({
	claudeCodePath: z.string().optional(),
	claudeCodeMaxOutputTokens: z.number().int().min(1).max(200000).optional(),
})

const glamaSchema = baseProviderSettingsSchema.extend({
	glamaModelId: z.string().optional(),
	glamaApiKey: z.string().optional(),
})

// kilocode_change start
export const openRouterProviderDataCollectionSchema = z.enum(["allow", "deny"])
export const openRouterProviderSortSchema = z.enum(["price", "throughput", "latency"])
// kilocode_change end

const openRouterSchema = baseProviderSettingsSchema.extend({
	openRouterApiKey: z.string().optional(),
	openRouterModelId: z.string().optional(),
	openRouterBaseUrl: z.string().optional(),
	openRouterSpecificProvider: z.string().optional(),
	openRouterUseMiddleOutTransform: z.boolean().optional(),
	// kilocode_change start
	openRouterProviderDataCollection: openRouterProviderDataCollectionSchema.optional(),
	openRouterProviderSort: openRouterProviderSortSchema.optional(),
	openRouterZdr: z.boolean().optional(),
	// kilocode_change end
})

const bedrockSchema = apiModelIdProviderModelSchema.extend({
	awsAccessKey: z.string().optional(),
	awsSecretKey: z.string().optional(),
	awsSessionToken: z.string().optional(),
	awsRegion: z.string().optional(),
	awsUseCrossRegionInference: z.boolean().optional(),
	awsUsePromptCache: z.boolean().optional(),
	awsProfile: z.string().optional(),
	awsUseProfile: z.boolean().optional(),
	awsApiKey: z.string().optional(),
	awsUseApiKey: z.boolean().optional(),
	awsCustomArn: z.string().optional(),
	awsModelContextWindow: z.number().optional(),
	awsBedrockEndpointEnabled: z.boolean().optional(),
	awsBedrockEndpoint: z.string().optional(),
	awsBedrock1MContext: z.boolean().optional(), // Enable 'context-1m-2025-08-07' beta for 1M context window.
})

const vertexSchema = apiModelIdProviderModelSchema.extend({
	vertexKeyFile: z.string().optional(),
	vertexJsonCredentials: z.string().optional(),
	vertexProjectId: z.string().optional(),
	vertexRegion: z.string().optional(),
	enableUrlContext: z.boolean().optional(),
	enableGrounding: z.boolean().optional(),
})

const openAiSchema = baseProviderSettingsSchema.extend({
	openAiBaseUrl: z.string().optional(),
	openAiApiKey: z.string().optional(),
	openAiLegacyFormat: z.boolean().optional(),
	openAiR1FormatEnabled: z.boolean().optional(),
	openAiModelId: z.string().optional(),
	openAiCustomModelInfo: modelInfoSchema.nullish(),
	openAiUseAzure: z.boolean().optional(),
	azureApiVersion: z.string().optional(),
	openAiStreamingEnabled: z.boolean().optional(),
	openAiHostHeader: z.string().optional(), // Keep temporarily for backward compatibility during migration.
	openAiHeaders: z.record(z.string(), z.string()).optional(),
})

const ollamaSchema = baseProviderSettingsSchema.extend({
	ollamaModelId: z.string().optional(),
	ollamaBaseUrl: z.string().optional(),
	ollamaApiKey: z.string().optional(),
	ollamaNumCtx: z.number().int().min(128).optional(),
})

const vsCodeLmSchema = baseProviderSettingsSchema.extend({
	vsCodeLmModelSelector: z
		.object({
			vendor: z.string().optional(),
			family: z.string().optional(),
			version: z.string().optional(),
			id: z.string().optional(),
		})
		.optional(),
})

const lmStudioSchema = baseProviderSettingsSchema.extend({
	lmStudioModelId: z.string().optional(),
	lmStudioBaseUrl: z.string().optional(),
	lmStudioDraftModelId: z.string().optional(),
	lmStudioSpeculativeDecodingEnabled: z.boolean().optional(),
})

const geminiSchema = apiModelIdProviderModelSchema.extend({
	geminiApiKey: z.string().optional(),
	googleGeminiBaseUrl: z.string().optional(),
	enableUrlContext: z.boolean().optional(),
	enableGrounding: z.boolean().optional(),
})

// kilocode_change start
const geminiCliSchema = apiModelIdProviderModelSchema.extend({
	geminiCliOAuthPath: z.string().optional(),
	geminiCliProjectId: z.string().optional(),
})
// kilocode_change end

const openAiNativeSchema = apiModelIdProviderModelSchema.extend({
	openAiNativeApiKey: z.string().optional(),
	openAiNativeBaseUrl: z.string().optional(),
	// OpenAI Responses API service tier for openai-native provider only.
	// UI should only expose this when the selected model supports flex/priority.
	openAiNativeServiceTier: serviceTierSchema.optional(),
})

const mistralSchema = apiModelIdProviderModelSchema.extend({
	mistralApiKey: z.string().optional(),
	mistralCodestralUrl: z.string().optional(),
})

const deepSeekSchema = apiModelIdProviderModelSchema.extend({
	deepSeekBaseUrl: z.string().optional(),
	deepSeekApiKey: z.string().optional(),
})

const deepInfraSchema = apiModelIdProviderModelSchema.extend({
	deepInfraBaseUrl: z.string().optional(),
	deepInfraApiKey: z.string().optional(),
	deepInfraModelId: z.string().optional(),
})

const doubaoSchema = apiModelIdProviderModelSchema.extend({
	doubaoBaseUrl: z.string().optional(),
	doubaoApiKey: z.string().optional(),
})

const moonshotSchema = apiModelIdProviderModelSchema.extend({
	moonshotBaseUrl: z
		.union([z.literal("https://api.moonshot.ai/v1"), z.literal("https://api.moonshot.cn/v1")])
		.optional(),
	moonshotApiKey: z.string().optional(),
})

const minimaxSchema = apiModelIdProviderModelSchema.extend({
	minimaxBaseUrl: z
		.union([z.literal("https://api.minimax.io/anthropic"), z.literal("https://api.minimaxi.com/anthropic")]) // kilocode_change: anthropic
		.optional(),
	minimaxApiKey: z.string().optional(),
})

const unboundSchema = baseProviderSettingsSchema.extend({
	unboundApiKey: z.string().optional(),
	unboundModelId: z.string().optional(),
})

const requestySchema = baseProviderSettingsSchema.extend({
	requestyBaseUrl: z.string().optional(),
	requestyApiKey: z.string().optional(),
	requestyModelId: z.string().optional(),
})

const humanRelaySchema = baseProviderSettingsSchema

const fakeAiSchema = baseProviderSettingsSchema.extend({
	fakeAi: z.unknown().optional(),
})

const xaiSchema = apiModelIdProviderModelSchema.extend({
	xaiApiKey: z.string().optional(),
})

const groqSchema = apiModelIdProviderModelSchema.extend({
	groqApiKey: z.string().optional(),
})

const huggingFaceSchema = baseProviderSettingsSchema.extend({
	huggingFaceApiKey: z.string().optional(),
	huggingFaceModelId: z.string().optional(),
	huggingFaceInferenceProvider: z.string().optional(),
})

const chutesSchema = apiModelIdProviderModelSchema.extend({
	chutesApiKey: z.string().optional(),
})

const litellmSchema = baseProviderSettingsSchema.extend({
	litellmBaseUrl: z.string().optional(),
	litellmApiKey: z.string().optional(),
	litellmModelId: z.string().optional(),
	litellmUsePromptCache: z.boolean().optional(),
})

const cerebrasSchema = apiModelIdProviderModelSchema.extend({
	cerebrasApiKey: z.string().optional(),
})

const sambaNovaSchema = apiModelIdProviderModelSchema.extend({
	sambaNovaApiKey: z.string().optional(),
})

// kilocode_change start
const inceptionSchema = apiModelIdProviderModelSchema.extend({
	inceptionLabsBaseUrl: z.string().optional(),
	inceptionLabsApiKey: z.string().optional(),
	inceptionLabsModelId: z.string().optional(),
})

const ovhcloudSchema = baseProviderSettingsSchema.extend({
	ovhCloudAiEndpointsApiKey: z.string().optional(),
	ovhCloudAiEndpointsModelId: z.string().optional(),
	ovhCloudAiEndpointsBaseUrl: z.string().optional(),
})

const kilocodeSchema = baseProviderSettingsSchema.extend({
	kilocodeToken: z.string().optional(),
	kilocodeOrganizationId: z.string().optional(),
	kilocodeModel: z.string().optional(),
	openRouterSpecificProvider: z.string().optional(),
	openRouterProviderDataCollection: openRouterProviderDataCollectionSchema.optional(),
	openRouterProviderSort: openRouterProviderSortSchema.optional(),
	openRouterZdr: z.boolean().optional(),
	kilocodeTesterWarningsDisabledUntil: z.number().optional(), // Timestamp for disabling KILOCODE-TESTER warnings
})

export const virtualQuotaFallbackProfileDataSchema = z.object({
	profileName: z.string().optional(),
	profileId: z.string().optional(),
	profileLimits: z
		.object({
			tokensPerMinute: z.coerce.number().optional(),
			tokensPerHour: z.coerce.number().optional(),
			tokensPerDay: z.coerce.number().optional(),
			requestsPerMinute: z.coerce.number().optional(),
			requestsPerHour: z.coerce.number().optional(),
			requestsPerDay: z.coerce.number().optional(),
		})
		.optional(),
})

const virtualQuotaFallbackSchema = baseProviderSettingsSchema.extend({
	profiles: z.array(virtualQuotaFallbackProfileDataSchema).optional(),
})
// kilocode_change end

export const zaiApiLineSchema = z.enum(["international_coding", "china_coding"])

export type ZaiApiLine = z.infer<typeof zaiApiLineSchema>

const zaiSchema = apiModelIdProviderModelSchema.extend({
	zaiApiKey: z.string().optional(),
	zaiApiLine: zaiApiLineSchema.optional(),
})

const fireworksSchema = apiModelIdProviderModelSchema.extend({
	fireworksApiKey: z.string().optional(),
})

// kilocode_change start
const syntheticSchema = apiModelIdProviderModelSchema.extend({
	syntheticApiKey: z.string().optional(),
})
// kilocode_change end

const featherlessSchema = apiModelIdProviderModelSchema.extend({
	featherlessApiKey: z.string().optional(),
})

const ioIntelligenceSchema = apiModelIdProviderModelSchema.extend({
	ioIntelligenceModelId: z.string().optional(),
	ioIntelligenceApiKey: z.string().optional(),
})

const qwenCodeSchema = apiModelIdProviderModelSchema.extend({
	qwenCodeOauthPath: z.string().optional(),
})

const rooSchema = apiModelIdProviderModelSchema.extend({
	// No additional fields needed - uses cloud authentication.
})

const vercelAiGatewaySchema = baseProviderSettingsSchema.extend({
	vercelAiGatewayApiKey: z.string().optional(),
	vercelAiGatewayModelId: z.string().optional(),
})

const sapAiCoreSchema = baseProviderSettingsSchema.extend({
	sapAiCoreServiceKey: z.string().optional(),
	sapAiCoreResourceGroup: z.string().optional(),
	sapAiCoreUseOrchestration: z.boolean().optional(),
	sapAiCoreModelId: z.string().optional(),
	sapAiCoreDeploymentId: z.string().optional(),
	sapAiCoreCustomModelInfo: modelInfoSchema.nullish(),
})

const defaultSchema = z.object({
	apiProvider: z.undefined(),
})

export const providerSettingsSchemaDiscriminated = z.discriminatedUnion("apiProvider", [
	anthropicSchema.merge(z.object({ apiProvider: z.literal("anthropic") })),
	claudeCodeSchema.merge(z.object({ apiProvider: z.literal("claude-code") })),
	glamaSchema.merge(z.object({ apiProvider: z.literal("glama") })),
	openRouterSchema.merge(z.object({ apiProvider: z.literal("openrouter") })),
	bedrockSchema.merge(z.object({ apiProvider: z.literal("bedrock") })),
	vertexSchema.merge(z.object({ apiProvider: z.literal("vertex") })),
	openAiSchema.merge(z.object({ apiProvider: z.literal("openai") })),
	ollamaSchema.merge(z.object({ apiProvider: z.literal("ollama") })),
	vsCodeLmSchema.merge(z.object({ apiProvider: z.literal("vscode-lm") })),
	lmStudioSchema.merge(z.object({ apiProvider: z.literal("lmstudio") })),
	geminiSchema.merge(z.object({ apiProvider: z.literal("gemini") })),
	openAiNativeSchema.merge(z.object({ apiProvider: z.literal("openai-native") })),
	ovhcloudSchema.merge(z.object({ apiProvider: z.literal("ovhcloud") })), // kilocode_change
	mistralSchema.merge(z.object({ apiProvider: z.literal("mistral") })),
	deepSeekSchema.merge(z.object({ apiProvider: z.literal("deepseek") })),
	deepInfraSchema.merge(z.object({ apiProvider: z.literal("deepinfra") })),
	doubaoSchema.merge(z.object({ apiProvider: z.literal("doubao") })),
	moonshotSchema.merge(z.object({ apiProvider: z.literal("moonshot") })),
	minimaxSchema.merge(z.object({ apiProvider: z.literal("minimax") })),
	unboundSchema.merge(z.object({ apiProvider: z.literal("unbound") })),
	requestySchema.merge(z.object({ apiProvider: z.literal("requesty") })),
	humanRelaySchema.merge(z.object({ apiProvider: z.literal("human-relay") })),
	fakeAiSchema.merge(z.object({ apiProvider: z.literal("fake-ai") })),
	xaiSchema.merge(z.object({ apiProvider: z.literal("xai") })),
	// kilocode_change start
	geminiCliSchema.merge(z.object({ apiProvider: z.literal("gemini-cli") })),
	kilocodeSchema.merge(z.object({ apiProvider: z.literal("kilocode") })),
	virtualQuotaFallbackSchema.merge(z.object({ apiProvider: z.literal("virtual-quota-fallback") })),
	syntheticSchema.merge(z.object({ apiProvider: z.literal("synthetic") })),
	inceptionSchema.merge(z.object({ apiProvider: z.literal("inception") })),
	// kilocode_change end
	groqSchema.merge(z.object({ apiProvider: z.literal("groq") })),
	huggingFaceSchema.merge(z.object({ apiProvider: z.literal("huggingface") })),
	chutesSchema.merge(z.object({ apiProvider: z.literal("chutes") })),
	litellmSchema.merge(z.object({ apiProvider: z.literal("litellm") })),
	cerebrasSchema.merge(z.object({ apiProvider: z.literal("cerebras") })),
	sambaNovaSchema.merge(z.object({ apiProvider: z.literal("sambanova") })),
	zaiSchema.merge(z.object({ apiProvider: z.literal("zai") })),
	fireworksSchema.merge(z.object({ apiProvider: z.literal("fireworks") })),
	featherlessSchema.merge(z.object({ apiProvider: z.literal("featherless") })),
	ioIntelligenceSchema.merge(z.object({ apiProvider: z.literal("io-intelligence") })),
	qwenCodeSchema.merge(z.object({ apiProvider: z.literal("qwen-code") })),
	rooSchema.merge(z.object({ apiProvider: z.literal("roo") })),
	vercelAiGatewaySchema.merge(z.object({ apiProvider: z.literal("vercel-ai-gateway") })),
	sapAiCoreSchema.merge(z.object({ apiProvider: z.literal("sap-ai-core") })),
	defaultSchema,
])

export const providerSettingsSchema = z.object({
	apiProvider: providerNamesSchema.optional(),
	...anthropicSchema.shape,
	...claudeCodeSchema.shape,
	...glamaSchema.shape,
	...openRouterSchema.shape,
	...bedrockSchema.shape,
	...vertexSchema.shape,
	...openAiSchema.shape,
	...ollamaSchema.shape,
	...vsCodeLmSchema.shape,
	...lmStudioSchema.shape,
	...geminiSchema.shape,
	// kilocode_change start
	...geminiCliSchema.shape,
	...kilocodeSchema.shape,
	...virtualQuotaFallbackSchema.shape,
	...syntheticSchema.shape,
	...ovhcloudSchema.shape,
	...inceptionSchema.shape,
	// kilocode_change end
	...openAiNativeSchema.shape,
	...mistralSchema.shape,
	...deepSeekSchema.shape,
	...deepInfraSchema.shape,
	...doubaoSchema.shape,
	...moonshotSchema.shape,
	...minimaxSchema.shape,
	...unboundSchema.shape,
	...requestySchema.shape,
	...humanRelaySchema.shape,
	...fakeAiSchema.shape,
	...xaiSchema.shape,
	...groqSchema.shape,
	...huggingFaceSchema.shape,
	...chutesSchema.shape,
	...litellmSchema.shape,
	...cerebrasSchema.shape,
	...sambaNovaSchema.shape,
	...zaiSchema.shape,
	...fireworksSchema.shape,
	...featherlessSchema.shape,
	...ioIntelligenceSchema.shape,
	...qwenCodeSchema.shape,
	...rooSchema.shape,
	...vercelAiGatewaySchema.shape,
	...sapAiCoreSchema.shape,
	...codebaseIndexProviderSchema.shape,
})

export type ProviderSettings = z.infer<typeof providerSettingsSchema>

export const providerSettingsWithIdSchema = providerSettingsSchema.extend({ id: z.string().optional() })

export const discriminatedProviderSettingsWithIdSchema = providerSettingsSchemaDiscriminated.and(
	z.object({ id: z.string().optional() }),
)

export type ProviderSettingsWithId = z.infer<typeof providerSettingsWithIdSchema>

export const PROVIDER_SETTINGS_KEYS = providerSettingsSchema.keyof().options

/**
 * ModelIdKey
 */

export const modelIdKeys = [
	"apiModelId",
	"glamaModelId",
	"openRouterModelId",
	"openAiModelId",
	"ollamaModelId",
	"lmStudioModelId",
	"lmStudioDraftModelId",
	"unboundModelId",
	"requestyModelId",
	"litellmModelId",
	"huggingFaceModelId",
	"ioIntelligenceModelId",
	"vercelAiGatewayModelId",
	"deepInfraModelId",
	"kilocodeModel",
	"ovhCloudAiEndpointsModelId", // kilocode_change
	"inceptionLabsModelId", // kilocode_change
	"sapAiCoreModelId",
] as const satisfies readonly (keyof ProviderSettings)[]

export type ModelIdKey = (typeof modelIdKeys)[number]

export const getModelId = (settings: ProviderSettings): string | undefined => {
	const modelIdKey = modelIdKeys.find((key) => settings[key])
	return modelIdKey ? settings[modelIdKey] : undefined
}

/**
 * TypicalProvider
 */

export type TypicalProvider = Exclude<ProviderName, InternalProvider | CustomProvider | FauxProvider>

export const isTypicalProvider = (key: unknown): key is TypicalProvider =>
	isProviderName(key) && !isInternalProvider(key) && !isCustomProvider(key) && !isFauxProvider(key)

export const modelIdKeysByProvider: Record<TypicalProvider, ModelIdKey> = {
	anthropic: "apiModelId",
	"claude-code": "apiModelId",
	glama: "glamaModelId",
	openrouter: "openRouterModelId",
	kilocode: "kilocodeModel",
	bedrock: "apiModelId",
	vertex: "apiModelId",
	"openai-native": "openAiModelId",
	ollama: "ollamaModelId",
	lmstudio: "lmStudioModelId",
	gemini: "apiModelId",
	"gemini-cli": "apiModelId",
	mistral: "apiModelId",
	moonshot: "apiModelId",
	minimax: "apiModelId",
	deepseek: "apiModelId",
	deepinfra: "deepInfraModelId",
	doubao: "apiModelId",
	"qwen-code": "apiModelId",
	unbound: "unboundModelId",
	requesty: "requestyModelId",
	xai: "apiModelId",
	// kilocode_change start
	synthetic: "apiModelId",
	ovhcloud: "ovhCloudAiEndpointsModelId",
	inception: "inceptionLabsModelId",
	// kilocode_change end
	groq: "apiModelId",
	chutes: "apiModelId",
	litellm: "litellmModelId",
	huggingface: "huggingFaceModelId",
	cerebras: "apiModelId",
	sambanova: "apiModelId",
	zai: "apiModelId",
	fireworks: "apiModelId",
	featherless: "apiModelId",
	"io-intelligence": "ioIntelligenceModelId",
	roo: "apiModelId",
	"vercel-ai-gateway": "vercelAiGatewayModelId",
	"virtual-quota-fallback": "apiModelId",
<<<<<<< HEAD
	ovhcloud: "ovhCloudAiEndpointsModelId", // kilocode_change
	inception: "inceptionLabsModelId", // kilocode_change
	"sap-ai-core": "sapAiCoreModelId",
=======
>>>>>>> 02045843
}

/**
 * ANTHROPIC_STYLE_PROVIDERS
 */

// Providers that use Anthropic-style API protocol.
export const ANTHROPIC_STYLE_PROVIDERS: ProviderName[] = ["anthropic", "claude-code", "bedrock"]

export const getApiProtocol = (provider: ProviderName | undefined, modelId?: string): "anthropic" | "openai" => {
	if (provider && ANTHROPIC_STYLE_PROVIDERS.includes(provider)) {
		return "anthropic"
	}

	if (provider && provider === "vertex" && modelId && modelId.toLowerCase().includes("claude")) {
		return "anthropic"
	}

	// Vercel AI Gateway uses anthropic protocol for anthropic models.
	if (
		provider &&
		["vercel-ai-gateway", "roo"].includes(provider) &&
		modelId &&
		modelId.toLowerCase().startsWith("anthropic/")
	) {
		return "anthropic"
	}

	return "openai"
}

/**
 * MODELS_BY_PROVIDER
 */

export const MODELS_BY_PROVIDER: Record<
	Exclude<ProviderName, "fake-ai" | "human-relay" | "gemini-cli" | "openai" | "gemini">, // kilocode_change: add gemini
	{ id: ProviderName; label: string; models: string[] }
> = {
	anthropic: {
		id: "anthropic",
		label: "Anthropic",
		models: Object.keys(anthropicModels),
	},
	bedrock: {
		id: "bedrock",
		label: "Amazon Bedrock",
		models: Object.keys(bedrockModels),
	},
	cerebras: {
		id: "cerebras",
		label: "Cerebras",
		models: Object.keys(cerebrasModels),
	},
	"claude-code": { id: "claude-code", label: "Claude Code", models: Object.keys(claudeCodeModels) },
	deepseek: {
		id: "deepseek",
		label: "DeepSeek",
		models: Object.keys(deepSeekModels),
	},
	doubao: { id: "doubao", label: "Doubao", models: Object.keys(doubaoModels) },
	featherless: {
		id: "featherless",
		label: "Featherless",
		models: Object.keys(featherlessModels),
	},
	fireworks: {
		id: "fireworks",
		label: "Fireworks",
		models: Object.keys(fireworksModels),
	},
	// kilocode_change start
	synthetic: {
		id: "synthetic",
		label: "Synthetic",
		models: Object.keys(syntheticModels),
	},
	//gemini: {
	//	id: "gemini",
	//	label: "Google Gemini",
	//	models: Object.keys(geminiModels),
	//},
	// kilocode_change end
	groq: { id: "groq", label: "Groq", models: Object.keys(groqModels) },
	"io-intelligence": {
		id: "io-intelligence",
		label: "IO Intelligence",
		models: Object.keys(ioIntelligenceModels),
	},
	mistral: {
		id: "mistral",
		label: "Mistral",
		models: Object.keys(mistralModels),
	},
	moonshot: {
		id: "moonshot",
		label: "Moonshot",
		models: Object.keys(moonshotModels),
	},
	minimax: {
		id: "minimax",
		label: "MiniMax",
		models: Object.keys(minimaxModels),
	},
	"openai-native": {
		id: "openai-native",
		label: "OpenAI",
		models: Object.keys(openAiNativeModels),
	},
	"qwen-code": { id: "qwen-code", label: "Qwen Code", models: Object.keys(qwenCodeModels) },
	roo: { id: "roo", label: "Roo Code Cloud", models: [] },
	sambanova: {
		id: "sambanova",
		label: "SambaNova",
		models: Object.keys(sambaNovaModels),
	},
	vertex: {
		id: "vertex",
		label: "GCP Vertex AI",
		models: Object.keys(vertexModels),
	},
	"vscode-lm": {
		id: "vscode-lm",
		label: "VS Code LM API",
		models: Object.keys(vscodeLlmModels),
	},
	xai: { id: "xai", label: "xAI (Grok)", models: Object.keys(xaiModels) },
	zai: { id: "zai", label: "Zai", models: Object.keys(internationalZAiModels) },

	// Dynamic providers; models pulled from remote APIs.
	glama: { id: "glama", label: "Glama", models: [] },
	huggingface: { id: "huggingface", label: "Hugging Face", models: [] },
	litellm: { id: "litellm", label: "LiteLLM", models: [] },
	openrouter: { id: "openrouter", label: "OpenRouter", models: [] },
	requesty: { id: "requesty", label: "Requesty", models: [] },
	unbound: { id: "unbound", label: "Unbound", models: [] },
	"sap-ai-core": { id: "sap-ai-core", label: "SAP AI Core", models: [] },

	// kilocode_change start
	ovhcloud: { id: "ovhcloud", label: "OVHcloud AI Endpoints", models: [] },
	inception: { id: "inception", label: "Inception", models: [] },
	kilocode: { id: "kilocode", label: "Kilocode", models: [] },
	"virtual-quota-fallback": { id: "virtual-quota-fallback", label: "Virtual Quota Fallback", models: [] },
	// kilocode_change end
	deepinfra: { id: "deepinfra", label: "DeepInfra", models: [] },
	"vercel-ai-gateway": { id: "vercel-ai-gateway", label: "Vercel AI Gateway", models: [] },
	chutes: { id: "chutes", label: "Chutes AI", models: [] },

	// Local providers; models discovered from localhost endpoints.
	lmstudio: { id: "lmstudio", label: "LM Studio", models: [] },
	ollama: { id: "ollama", label: "Ollama", models: [] },
}<|MERGE_RESOLUTION|>--- conflicted
+++ resolved
@@ -55,18 +55,15 @@
 	"gemini",
 	"inception",
 	"synthetic",
+	"sap-ai-core",
 	// kilocode_change end
 	"deepinfra",
 	"io-intelligence",
 	"requesty",
 	"unbound",
 	"glama",
-<<<<<<< HEAD
-	"sap-ai-core",
-=======
 	"roo",
 	"chutes",
->>>>>>> 02045843
 ] as const
 
 export type DynamicProvider = (typeof dynamicProviders)[number]
@@ -709,6 +706,7 @@
 	synthetic: "apiModelId",
 	ovhcloud: "ovhCloudAiEndpointsModelId",
 	inception: "inceptionLabsModelId",
+	"sap-ai-core": "sapAiCoreModelId",
 	// kilocode_change end
 	groq: "apiModelId",
 	chutes: "apiModelId",
@@ -723,12 +721,6 @@
 	roo: "apiModelId",
 	"vercel-ai-gateway": "vercelAiGatewayModelId",
 	"virtual-quota-fallback": "apiModelId",
-<<<<<<< HEAD
-	ovhcloud: "ovhCloudAiEndpointsModelId", // kilocode_change
-	inception: "inceptionLabsModelId", // kilocode_change
-	"sap-ai-core": "sapAiCoreModelId",
-=======
->>>>>>> 02045843
 }
 
 /**
