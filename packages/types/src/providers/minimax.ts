--- conflicted
+++ resolved
@@ -38,11 +38,7 @@
 	},
 } as const satisfies Record<string, ModelInfo>
 
-<<<<<<< HEAD
-export const MINIMAX_DEFAULT_MAX_TOKENS = 16384 // kilocode_change
-=======
 export const minimaxDefaultModelInfo: ModelInfo = minimaxModels[minimaxDefaultModelId]
 
 export const MINIMAX_DEFAULT_MAX_TOKENS = 16_384
->>>>>>> 2c3b2953
 export const MINIMAX_DEFAULT_TEMPERATURE = 1.0