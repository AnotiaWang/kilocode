import type { ModelInfo } from "../model.js"

// https://docs.anthropic.com/en/docs/about-claude/models

export type AnthropicModelId = keyof typeof anthropicModels
export const anthropicDefaultModelId: AnthropicModelId = "claude-sonnet-4-5"

export const anthropicModels = {
	"claude-sonnet-4-5": {
		maxTokens: 64_000, // Overridden to 8k if `enableReasoningEffort` is false.
		contextWindow: 200_000, // Default 200K, extendable to 1M with beta flag 'context-1m-2025-08-07'
		supportsImages: true,
		supportsPromptCache: true,
		supportsNativeTools: true,
		inputPrice: 3.0, // $3 per million input tokens (≤200K context)
		outputPrice: 15.0, // $15 per million output tokens (≤200K context)
		cacheWritesPrice: 3.75, // $3.75 per million tokens
		cacheReadsPrice: 0.3, // $0.30 per million tokens
		supportsReasoningBudget: true,
		// Tiered pricing for extended context (requires beta flag 'context-1m-2025-08-07')
		tiers: [
			{
				contextWindow: 1_000_000, // 1M tokens with beta flag
				inputPrice: 6.0, // $6 per million input tokens (>200K context)
				outputPrice: 22.5, // $22.50 per million output tokens (>200K context)
				cacheWritesPrice: 7.5, // $7.50 per million tokens (>200K context)
				cacheReadsPrice: 0.6, // $0.60 per million tokens (>200K context)
			},
		],
	},
	"claude-sonnet-4-20250514": {
		maxTokens: 64_000, // Overridden to 8k if `enableReasoningEffort` is false.
		contextWindow: 200_000, // Default 200K, extendable to 1M with beta flag 'context-1m-2025-08-07'
		supportsImages: true,
		supportsPromptCache: true,
		supportsNativeTools: true,
		inputPrice: 3.0, // $3 per million input tokens (≤200K context)
		outputPrice: 15.0, // $15 per million output tokens (≤200K context)
		cacheWritesPrice: 3.75, // $3.75 per million tokens
		cacheReadsPrice: 0.3, // $0.30 per million tokens
		supportsReasoningBudget: true,
		// Tiered pricing for extended context (requires beta flag 'context-1m-2025-08-07')
		tiers: [
			{
				contextWindow: 1_000_000, // 1M tokens with beta flag
				inputPrice: 6.0, // $6 per million input tokens (>200K context)
				outputPrice: 22.5, // $22.50 per million output tokens (>200K context)
				cacheWritesPrice: 7.5, // $7.50 per million tokens (>200K context)
				cacheReadsPrice: 0.6, // $0.60 per million tokens (>200K context)
			},
		],
	},
	"claude-opus-4-5-20251101": {
<<<<<<< HEAD
		maxTokens: 32_000,
		contextWindow: 200_000,
		supportsImages: true,
		supportsPromptCache: true,
		inputPrice: 5.0,
		outputPrice: 25.0,
		cacheWritesPrice: 6.25,
		cacheReadsPrice: 0.5,
		supportsReasoningBudget: true,
		supportsVerbosity: true, // kilocode_change
=======
		maxTokens: 32_000, // Overridden to 8k if `enableReasoningEffort` is false.
		contextWindow: 200_000,
		supportsImages: true,
		supportsPromptCache: true,
		supportsNativeTools: true,
		inputPrice: 5.0, // $5 per million input tokens
		outputPrice: 25.0, // $25 per million output tokens
		cacheWritesPrice: 6.25, // $6.25 per million tokens
		cacheReadsPrice: 0.5, // $0.50 per million tokens
		supportsReasoningBudget: true,
>>>>>>> 2c3b2953
	},
	"claude-opus-4-1-20250805": {
		maxTokens: 32_000, // Overridden to 8k if `enableReasoningEffort` is false.
		contextWindow: 200_000,
		supportsImages: true,
		supportsPromptCache: true,
		supportsNativeTools: true,
		inputPrice: 15.0, // $15 per million input tokens
		outputPrice: 75.0, // $75 per million output tokens
		cacheWritesPrice: 18.75, // $18.75 per million tokens
		cacheReadsPrice: 1.5, // $1.50 per million tokens
		supportsReasoningBudget: true,
	},
	"claude-opus-4-20250514": {
		maxTokens: 32_000, // Overridden to 8k if `enableReasoningEffort` is false.
		contextWindow: 200_000,
		supportsImages: true,
		supportsPromptCache: true,
		supportsNativeTools: true,
		inputPrice: 15.0, // $15 per million input tokens
		outputPrice: 75.0, // $75 per million output tokens
		cacheWritesPrice: 18.75, // $18.75 per million tokens
		cacheReadsPrice: 1.5, // $1.50 per million tokens
		supportsReasoningBudget: true,
	},
	"claude-3-7-sonnet-20250219:thinking": {
		maxTokens: 128_000, // Unlocked by passing `beta` flag to the model. Otherwise, it's 64k.
		contextWindow: 200_000,
		supportsImages: true,
		supportsPromptCache: true,
		supportsNativeTools: true,
		inputPrice: 3.0, // $3 per million input tokens
		outputPrice: 15.0, // $15 per million output tokens
		cacheWritesPrice: 3.75, // $3.75 per million tokens
		cacheReadsPrice: 0.3, // $0.30 per million tokens
		supportsReasoningBudget: true,
		requiredReasoningBudget: true,
	},
	"claude-3-7-sonnet-20250219": {
		maxTokens: 8192, // Since we already have a `:thinking` virtual model we aren't setting `supportsReasoningBudget: true` here.
		contextWindow: 200_000,
		supportsImages: true,
		supportsPromptCache: true,
		supportsNativeTools: true,
		inputPrice: 3.0, // $3 per million input tokens
		outputPrice: 15.0, // $15 per million output tokens
		cacheWritesPrice: 3.75, // $3.75 per million tokens
		cacheReadsPrice: 0.3, // $0.30 per million tokens
	},
	"claude-3-5-sonnet-20241022": {
		maxTokens: 8192,
		contextWindow: 200_000,
		supportsImages: true,
		supportsPromptCache: true,
		supportsNativeTools: true,
		inputPrice: 3.0, // $3 per million input tokens
		outputPrice: 15.0, // $15 per million output tokens
		cacheWritesPrice: 3.75, // $3.75 per million tokens
		cacheReadsPrice: 0.3, // $0.30 per million tokens
	},
	"claude-3-5-haiku-20241022": {
		maxTokens: 8192,
		contextWindow: 200_000,
		supportsImages: false,
		supportsPromptCache: true,
		supportsNativeTools: true,
		inputPrice: 1.0,
		outputPrice: 5.0,
		cacheWritesPrice: 1.25,
		cacheReadsPrice: 0.1,
	},
	"claude-3-opus-20240229": {
		maxTokens: 4096,
		contextWindow: 200_000,
		supportsImages: true,
		supportsPromptCache: true,
		supportsNativeTools: true,
		inputPrice: 15.0,
		outputPrice: 75.0,
		cacheWritesPrice: 18.75,
		cacheReadsPrice: 1.5,
	},
	"claude-3-haiku-20240307": {
		maxTokens: 4096,
		contextWindow: 200_000,
		supportsImages: true,
		supportsPromptCache: true,
		supportsNativeTools: true,
		inputPrice: 0.25,
		outputPrice: 1.25,
		cacheWritesPrice: 0.3,
		cacheReadsPrice: 0.03,
	},
	"claude-haiku-4-5-20251001": {
		maxTokens: 64_000,
		contextWindow: 200_000,
		supportsImages: true,
		supportsPromptCache: true,
		supportsNativeTools: true,
		inputPrice: 1.0,
		outputPrice: 5.0,
		cacheWritesPrice: 1.25,
		cacheReadsPrice: 0.1,
		supportsReasoningBudget: true,
		description:
			"Claude Haiku 4.5 delivers near-frontier intelligence at lightning speeds with extended thinking, vision, and multilingual support.",
	},
} as const satisfies Record<string, ModelInfo>

export const ANTHROPIC_DEFAULT_MAX_TOKENS = 8192<|MERGE_RESOLUTION|>--- conflicted
+++ resolved
@@ -51,18 +51,6 @@
 		],
 	},
 	"claude-opus-4-5-20251101": {
-<<<<<<< HEAD
-		maxTokens: 32_000,
-		contextWindow: 200_000,
-		supportsImages: true,
-		supportsPromptCache: true,
-		inputPrice: 5.0,
-		outputPrice: 25.0,
-		cacheWritesPrice: 6.25,
-		cacheReadsPrice: 0.5,
-		supportsReasoningBudget: true,
-		supportsVerbosity: true, // kilocode_change
-=======
 		maxTokens: 32_000, // Overridden to 8k if `enableReasoningEffort` is false.
 		contextWindow: 200_000,
 		supportsImages: true,
@@ -73,7 +61,7 @@
 		cacheWritesPrice: 6.25, // $6.25 per million tokens
 		cacheReadsPrice: 0.5, // $0.50 per million tokens
 		supportsReasoningBudget: true,
->>>>>>> 2c3b2953
+		supportsVerbosity: true, // kilocode_change
 	},
 	"claude-opus-4-1-20250805": {
 		maxTokens: 32_000, // Overridden to 8k if `enableReasoningEffort` is false.
