--- conflicted
+++ resolved
@@ -3,79 +3,10 @@
 // https://ai.google.dev/gemini-api/docs/models/gemini
 export type GeminiModelId = keyof typeof geminiModels
 
-<<<<<<< HEAD
 export const geminiDefaultModelId: GeminiModelId = "gemini-3-pro-preview" // kilocode_change
-
-export const geminiModels = {
-	// Latest models (pointing to the most recent stable versions)
-	"gemini-3-pro-preview": {
-		maxTokens: 65_536,
-		contextWindow: 1_048_576,
-		supportsImages: true,
-		supportsPromptCache: true,
-		supportsReasoningEffort: true,
-		reasoningEffort: "low",
-		supportsTemperature: true,
-		inputPrice: 4.0,
-		outputPrice: 18.0,
-		tiers: [
-			{
-				contextWindow: 200_000,
-				inputPrice: 2.0,
-				outputPrice: 12.0,
-			},
-			{
-				contextWindow: Infinity,
-				inputPrice: 4.0,
-				outputPrice: 18.0,
-			},
-		],
-	},
-	"gemini-flash-latest": {
-		maxTokens: 65_536,
-		contextWindow: 1_048_576,
-		supportsImages: true,
-		supportsPromptCache: true,
-		inputPrice: 0.3,
-		outputPrice: 2.5,
-		cacheReadsPrice: 0.075,
-		cacheWritesPrice: 1.0,
-		maxThinkingTokens: 24_576,
-		supportsReasoningBudget: true,
-	},
-	"gemini-flash-lite-latest": {
-		maxTokens: 65_536,
-		contextWindow: 1_048_576,
-		supportsImages: true,
-		supportsPromptCache: true,
-		inputPrice: 0.1,
-		outputPrice: 0.4,
-		cacheReadsPrice: 0.025,
-		cacheWritesPrice: 1.0,
-		supportsReasoningBudget: true,
-		maxThinkingTokens: 24_576,
-	},
-
-	// 2.5 Flash models (09-2025 versions - most recent)
-	"gemini-2.5-flash-preview-09-2025": {
-		maxTokens: 65_536,
-		contextWindow: 1_048_576,
-		supportsImages: true,
-		supportsPromptCache: true,
-		inputPrice: 0.3,
-		outputPrice: 2.5,
-		cacheReadsPrice: 0.075,
-		cacheWritesPrice: 1.0,
-		maxThinkingTokens: 24_576,
-		supportsReasoningBudget: true,
-	},
-	"gemini-2.5-flash-lite-preview-09-2025": {
-=======
-export const geminiDefaultModelId: GeminiModelId = "gemini-2.5-pro"
 
 export const geminiModels = {
 	"gemini-3-pro-preview": {
->>>>>>> 2c3b2953
 		maxTokens: 65_536,
 		contextWindow: 1_048_576,
 		supportsImages: true,
