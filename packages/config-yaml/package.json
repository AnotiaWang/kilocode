--- conflicted
+++ resolved
@@ -1,10 +1,6 @@
 {
   "name": "@continuedev/config-yaml",
-<<<<<<< HEAD
-  "version": "1.0.27",
-=======
   "version": "1.0.28",
->>>>>>> 12f56908
   "description": "",
   "main": "dist/index.js",
   "types": "dist/index.d.ts",
