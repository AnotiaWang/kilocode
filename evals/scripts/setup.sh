--- conflicted
+++ resolved
@@ -28,13 +28,8 @@
   echo "🔨 Building the Kilo Code extension..."
   cd ..
   mkdir -p bin
-<<<<<<< HEAD
-  pnpm build --out ../bin/kilo-code-$(git rev-parse --short HEAD).vsix || exit 1
+  pnpm build -- --out ../bin/kilo-code-$(git rev-parse --short HEAD).vsix || exit 1
   code --install-extension bin/kilo-code-$(git rev-parse --short HEAD).vsix || exit 1
-=======
-  pnpm build -- --out ../bin/roo-code-$(git rev-parse --short HEAD).vsix || exit 1
-  code --install-extension bin/roo-code-$(git rev-parse --short HEAD).vsix || exit 1
->>>>>>> 582a117a
   cd evals
 }
 
