// ============================================
// SHARED TYPES - Import from @roo-code/types
// ============================================
import type {
	ProviderSettings,
	ProviderSettingsEntry,
	ProviderName,
	HistoryItem,
	ModeConfig,
	TodoItem,
	ClineMessage,
} from "@roo-code/types"

// ============================================
// SHARED TYPES - Import from src/shared
// ============================================
export type {
	WebviewMessage,
	MaybeTypedWebviewMessage,
	UpdateGlobalStateMessage,
	ClineAskResponse,
	TaskHistoryRequestPayload,
} from "@roo/WebviewMessage"

import type { McpServer, McpTool, McpResource } from "@roo/mcp"
export type { McpServer, McpTool, McpResource }

// ============================================
// MODEL TYPES - Import from constants
// ============================================
import type { RouterName, ModelInfo, ModelRecord, RouterModels } from "../constants/providers/models.js"

// ============================================
// RE-EXPORTS for convenience
// ============================================
export type { ProviderSettings, ProviderSettingsEntry, ProviderName, HistoryItem, ModeConfig, TodoItem }

// Alias ClineMessage as ExtensionChatMessage for backward compatibility
export type ExtensionChatMessage = ClineMessage

// Re-export model types
export type { RouterName, ModelInfo, ModelRecord, RouterModels }

// ============================================
// CLI-SPECIFIC TYPES (Keep these)
// ============================================
export interface ExtensionMessage {
	type: string
	action?: string
	text?: string
	state?: ExtensionState
	images?: string[]
	chatMessages?: ExtensionChatMessage[]
	values?: Record<string, unknown>
	[key: string]: unknown
}

// Organization Allow List for provider validation
export interface OrganizationAllowList {
	allowAll: boolean
	providers: Record<
		string,
		{
			allowAll: boolean
			models?: string[]
		}
	>
}

// CLI-specific ExtensionState
export interface ExtensionState {
	version: string
	apiConfiguration: ProviderSettings
	currentApiConfigName?: string
	listApiConfigMeta?: ProviderSettingsEntry[]
	chatMessages: ExtensionChatMessage[]
	clineMessages?: ExtensionChatMessage[] // Cline Legacy
	currentTaskItem?: HistoryItem
	currentTaskTodos?: TodoItem[]
	mode: string
	customModes: ModeConfig[]
	taskHistoryFullLength: number
	taskHistoryVersion: number
	mcpServers?: McpServer[]
	telemetrySetting: string
	renderContext: "sidebar" | "editor" | "cli"
	cwd?: string
	organizationAllowList?: OrganizationAllowList
	routerModels?: RouterModels
	[key: string]: unknown
}

<<<<<<< HEAD
export type Mode = string

export interface ModeConfig {
	slug: string
	name: string
	description?: string
	systemPrompt?: string
	roleDefinition?: string
	whenToUse?: string
	customInstructions?: string
	rules?: string[]
	groups?: (string | [string, { fileRegex?: string; description?: string }])[]
	iconName?: string
	source?: "global" | "project" | "organization"
}
=======
export type Mode = string
>>>>>>> ff2ecd8d
<|MERGE_RESOLUTION|>--- conflicted
+++ resolved
@@ -90,22 +90,4 @@
 	[key: string]: unknown
 }
 
-<<<<<<< HEAD
-export type Mode = string
-
-export interface ModeConfig {
-	slug: string
-	name: string
-	description?: string
-	systemPrompt?: string
-	roleDefinition?: string
-	whenToUse?: string
-	customInstructions?: string
-	rules?: string[]
-	groups?: (string | [string, { fileRegex?: string; description?: string }])[]
-	iconName?: string
-	source?: "global" | "project" | "organization"
-}
-=======
-export type Mode = string
->>>>>>> ff2ecd8d
+export type Mode = string