/**
 * Command system type definitions
 */

<<<<<<< HEAD
import type { RouterModels, ModeConfig } from "../../types/messages.js"
import type { ProviderConfig } from "../../config/types.js"
=======
import type { RouterModels } from "../../types/messages.js"
import type { CLIConfig, ProviderConfig } from "../../config/types.js"
>>>>>>> fab8e329
import type { ProfileData, BalanceData } from "../../state/atoms/profile.js"
import type { TaskHistoryData, TaskHistoryFilters } from "../../state/atoms/taskHistory.js"

export interface Command {
	name: string
	aliases: string[]
	description: string
	usage: string
	examples: string[]
	category: "chat" | "settings" | "navigation" | "system"
	handler: CommandHandler
	options?: CommandOption[]
	arguments?: ArgumentDefinition[]
	priority?: number // 1-10 scale, default 5. Higher = appears first in suggestions
}

export interface CommandOption {
	name: string
	alias?: string
	description: string
	required?: boolean
	type: "string" | "number" | "boolean"
	default?: any
}

export interface CommandContext {
	input: string
	args: string[]
	options: Record<string, any>
	config: CLIConfig
	sendMessage: (message: any) => Promise<void>
	addMessage: (message: any) => void
	clearMessages: () => void
	replaceMessages: (messages: any[]) => void
	setMessageCutoffTimestamp: (timestamp: number) => void
	clearTask: () => Promise<void>
	setMode: (mode: string) => void
	setTheme: (theme: string) => Promise<void>
	exit: () => void
	setCommittingParallelMode: (isCommitting: boolean) => void
	isParallelMode: boolean
	// Model-related context
	routerModels: RouterModels | null
	currentProvider: ProviderConfig | null
	kilocodeDefaultModel: string
	updateProviderModel: (modelId: string) => Promise<void>
	refreshRouterModels: () => Promise<void>
	// Provider update function for teams command
	updateProvider: (providerId: string, updates: Partial<ProviderConfig>) => Promise<void>
	// Profile data context
	profileData: ProfileData | null
	balanceData: BalanceData | null
	profileLoading: boolean
	balanceLoading: boolean
<<<<<<< HEAD
	// Custom modes context
	customModes: ModeConfig[]
=======
	// Task history context
	taskHistoryData: TaskHistoryData | null
	taskHistoryFilters: TaskHistoryFilters
	taskHistoryLoading: boolean
	taskHistoryError: string | null
	fetchTaskHistory: () => Promise<void>
	updateTaskHistoryFilters: (filters: Partial<TaskHistoryFilters>) => Promise<TaskHistoryData>
	changeTaskHistoryPage: (pageIndex: number) => Promise<TaskHistoryData>
	nextTaskHistoryPage: () => Promise<TaskHistoryData>
	previousTaskHistoryPage: () => Promise<TaskHistoryData>
	sendWebviewMessage: (message: any) => Promise<void>
	refreshTerminal: () => Promise<void>
>>>>>>> fab8e329
}

export type CommandHandler = (context: CommandContext) => Promise<void> | void

export interface ParsedCommand {
	command: string
	args: string[]
	options: Record<string, any>
}

// Argument autocompletion types

/**
 * Argument suggestion with metadata
 */
export interface ArgumentSuggestion {
	value: string
	title?: string
	description?: string
	matchScore: number
	highlightedValue: string
	loading?: boolean
	error?: string
}

/**
 * Context provided to argument providers
 */
export interface ArgumentProviderContext {
	// Basic info
	commandName: string
	argumentIndex: number
	argumentName: string

	// Current state
	currentArgs: string[]
	currentOptions: Record<string, any>
	partialInput: string

	// Access to previous arguments by name
	getArgument: (name: string) => string | undefined

	// Access to all parsed values
	parsedValues: {
		args: Record<string, string>
		options: Record<string, any>
	}

	// Metadata about the command
	command: Command

	// CommandContext properties for providers that need them
	commandContext?: {
		config: CLIConfig
		routerModels: RouterModels | null
		currentProvider: ProviderConfig | null
		kilocodeDefaultModel: string
		profileData: ProfileData | null
		profileLoading: boolean
		updateProviderModel: (modelId: string) => Promise<void>
		refreshRouterModels: () => Promise<void>
		taskHistoryData: TaskHistoryData | null
	}
}

/**
 * Argument provider function (can be async)
 */
export type ArgumentProvider = (
	context: ArgumentProviderContext,
) => Promise<ArgumentSuggestion[]> | ArgumentSuggestion[] | Promise<string[]> | string[]

/**
 * Validation result
 */
export interface ValidationResult {
	valid: boolean
	error?: string
	warning?: string
}

/**
 * Argument dependency
 */
export interface ArgumentDependency {
	argumentName: string
	values?: string[]
	condition?: (value: string, context: ArgumentProviderContext) => boolean
}

/**
 * Conditional provider
 */
export interface ConditionalProvider {
	condition: (context: ArgumentProviderContext) => boolean
	provider: ArgumentProvider
}

/**
 * Cache configuration for providers
 */
export interface ProviderCacheConfig {
	enabled: boolean
	ttl?: number
	keyGenerator?: (context: ArgumentProviderContext) => string
}

/**
 * Argument value with metadata
 */
export interface ArgumentValue {
	value: string
	description?: string
}

/**
 * Argument definition with provider support
 */
export interface ArgumentDefinition {
	name: string
	description: string
	required?: boolean

	// Provider options
	provider?: ArgumentProvider
	values?: ArgumentValue[]
	conditionalProviders?: ConditionalProvider[]
	defaultProvider?: ArgumentProvider

	// Dependencies
	dependsOn?: ArgumentDependency[]

	// Validation
	validate?: (value: string, context: ArgumentProviderContext) => Promise<ValidationResult> | ValidationResult

	// Transform
	transform?: (value: string) => string

	// UI
	placeholder?: string

	// Caching
	cache?: ProviderCacheConfig
}

/**
 * Input state for autocomplete
 */
export interface InputState {
	type: "command" | "argument" | "option" | "none"
	commandName?: string
	command?: Command

	currentArgument?: {
		definition: ArgumentDefinition
		index: number
		partialValue: string
	}

	validation?: {
		valid: boolean
		errors: string[]
		warnings: string[]
	}

	dependencies?: {
		satisfied: boolean
		missing: string[]
	}
}<|MERGE_RESOLUTION|>--- conflicted
+++ resolved
@@ -2,92 +2,84 @@
  * Command system type definitions
  */
 
-<<<<<<< HEAD
-import type { RouterModels, ModeConfig } from "../../types/messages.js"
-import type { ProviderConfig } from "../../config/types.js"
-=======
-import type { RouterModels } from "../../types/messages.js"
-import type { CLIConfig, ProviderConfig } from "../../config/types.js"
->>>>>>> fab8e329
-import type { ProfileData, BalanceData } from "../../state/atoms/profile.js"
-import type { TaskHistoryData, TaskHistoryFilters } from "../../state/atoms/taskHistory.js"
+import type { RouterModels, ModeConfig } from "../../types/messages.js";
+import type { CLIConfig, ProviderConfig } from "../../config/types.js";
+import type { ProfileData, BalanceData } from "../../state/atoms/profile.js";
+import type { TaskHistoryData, TaskHistoryFilters } from "../../state/atoms/taskHistory.js";
 
 export interface Command {
-	name: string
-	aliases: string[]
-	description: string
-	usage: string
-	examples: string[]
-	category: "chat" | "settings" | "navigation" | "system"
-	handler: CommandHandler
-	options?: CommandOption[]
-	arguments?: ArgumentDefinition[]
-	priority?: number // 1-10 scale, default 5. Higher = appears first in suggestions
+	name: string;
+	aliases: string[];
+	description: string;
+	usage: string;
+	examples: string[];
+	category: "chat" | "settings" | "navigation" | "system";
+	handler: CommandHandler;
+	options?: CommandOption[];
+	arguments?: ArgumentDefinition[];
+	priority?: number; // 1-10 scale, default 5. Higher = appears first in suggestions
 }
 
 export interface CommandOption {
-	name: string
-	alias?: string
-	description: string
-	required?: boolean
-	type: "string" | "number" | "boolean"
-	default?: any
+	name: string;
+	alias?: string;
+	description: string;
+	required?: boolean;
+	type: "string" | "number" | "boolean";
+	default?: any;
 }
 
 export interface CommandContext {
-	input: string
-	args: string[]
-	options: Record<string, any>
-	config: CLIConfig
-	sendMessage: (message: any) => Promise<void>
-	addMessage: (message: any) => void
-	clearMessages: () => void
-	replaceMessages: (messages: any[]) => void
-	setMessageCutoffTimestamp: (timestamp: number) => void
-	clearTask: () => Promise<void>
-	setMode: (mode: string) => void
-	setTheme: (theme: string) => Promise<void>
-	exit: () => void
-	setCommittingParallelMode: (isCommitting: boolean) => void
-	isParallelMode: boolean
+	input: string;
+	args: string[];
+	options: Record<string, any>;
+	config: CLIConfig;
+	sendMessage: (message: any) => Promise<void>;
+	addMessage: (message: any) => void;
+	clearMessages: () => void;
+	replaceMessages: (messages: any[]) => void;
+	setMessageCutoffTimestamp: (timestamp: number) => void;
+	clearTask: () => Promise<void>;
+	setMode: (mode: string) => void;
+	setTheme: (theme: string) => Promise<void>;
+	exit: () => void;
+	setCommittingParallelMode: (isCommitting: boolean) => void;
+	isParallelMode: boolean;
 	// Model-related context
-	routerModels: RouterModels | null
-	currentProvider: ProviderConfig | null
-	kilocodeDefaultModel: string
-	updateProviderModel: (modelId: string) => Promise<void>
-	refreshRouterModels: () => Promise<void>
+	routerModels: RouterModels | null;
+	currentProvider: ProviderConfig | null;
+	kilocodeDefaultModel: string;
+	updateProviderModel: (modelId: string) => Promise<void>;
+	refreshRouterModels: () => Promise<void>;
 	// Provider update function for teams command
-	updateProvider: (providerId: string, updates: Partial<ProviderConfig>) => Promise<void>
+	updateProvider: (providerId: string, updates: Partial<ProviderConfig>) => Promise<void>;
 	// Profile data context
-	profileData: ProfileData | null
-	balanceData: BalanceData | null
-	profileLoading: boolean
-	balanceLoading: boolean
-<<<<<<< HEAD
+	profileData: ProfileData | null;
+	balanceData: BalanceData | null;
+	profileLoading: boolean;
+	balanceLoading: boolean;
 	// Custom modes context
-	customModes: ModeConfig[]
-=======
+	customModes: ModeConfig[];
 	// Task history context
-	taskHistoryData: TaskHistoryData | null
-	taskHistoryFilters: TaskHistoryFilters
-	taskHistoryLoading: boolean
-	taskHistoryError: string | null
-	fetchTaskHistory: () => Promise<void>
-	updateTaskHistoryFilters: (filters: Partial<TaskHistoryFilters>) => Promise<TaskHistoryData>
-	changeTaskHistoryPage: (pageIndex: number) => Promise<TaskHistoryData>
-	nextTaskHistoryPage: () => Promise<TaskHistoryData>
-	previousTaskHistoryPage: () => Promise<TaskHistoryData>
-	sendWebviewMessage: (message: any) => Promise<void>
-	refreshTerminal: () => Promise<void>
->>>>>>> fab8e329
-}
-
-export type CommandHandler = (context: CommandContext) => Promise<void> | void
+	taskHistoryData: TaskHistoryData | null;
+	taskHistoryFilters: TaskHistoryFilters;
+	taskHistoryLoading: boolean;
+	taskHistoryError: string | null;
+	fetchTaskHistory: () => Promise<void>;
+	updateTaskHistoryFilters: (filters: Partial<TaskHistoryFilters>) => Promise<TaskHistoryData>;
+	changeTaskHistoryPage: (pageIndex: number) => Promise<TaskHistoryData>;
+	nextTaskHistoryPage: () => Promise<TaskHistoryData>;
+	previousTaskHistoryPage: () => Promise<TaskHistoryData>;
+	sendWebviewMessage: (message: any) => Promise<void>;
+	refreshTerminal: () => Promise<void>;
+}
+
+export type CommandHandler = (context: CommandContext) => Promise<void> | void;
 
 export interface ParsedCommand {
-	command: string
-	args: string[]
-	options: Record<string, any>
+	command: string;
+	args: string[];
+	options: Record<string, any>;
 }
 
 // Argument autocompletion types
@@ -96,13 +88,13 @@
  * Argument suggestion with metadata
  */
 export interface ArgumentSuggestion {
-	value: string
-	title?: string
-	description?: string
-	matchScore: number
-	highlightedValue: string
-	loading?: boolean
-	error?: string
+	value: string;
+	title?: string;
+	description?: string;
+	matchScore: number;
+	highlightedValue: string;
+	loading?: boolean;
+	error?: string;
 }
 
 /**
@@ -110,39 +102,39 @@
  */
 export interface ArgumentProviderContext {
 	// Basic info
-	commandName: string
-	argumentIndex: number
-	argumentName: string
+	commandName: string;
+	argumentIndex: number;
+	argumentName: string;
 
 	// Current state
-	currentArgs: string[]
-	currentOptions: Record<string, any>
-	partialInput: string
+	currentArgs: string[];
+	currentOptions: Record<string, any>;
+	partialInput: string;
 
 	// Access to previous arguments by name
-	getArgument: (name: string) => string | undefined
+	getArgument: (name: string) => string | undefined;
 
 	// Access to all parsed values
 	parsedValues: {
-		args: Record<string, string>
-		options: Record<string, any>
-	}
+		args: Record<string, string>;
+		options: Record<string, any>;
+	};
 
 	// Metadata about the command
-	command: Command
+	command: Command;
 
 	// CommandContext properties for providers that need them
 	commandContext?: {
-		config: CLIConfig
-		routerModels: RouterModels | null
-		currentProvider: ProviderConfig | null
-		kilocodeDefaultModel: string
-		profileData: ProfileData | null
-		profileLoading: boolean
-		updateProviderModel: (modelId: string) => Promise<void>
-		refreshRouterModels: () => Promise<void>
-		taskHistoryData: TaskHistoryData | null
-	}
+		config: CLIConfig;
+		routerModels: RouterModels | null;
+		currentProvider: ProviderConfig | null;
+		kilocodeDefaultModel: string;
+		profileData: ProfileData | null;
+		profileLoading: boolean;
+		updateProviderModel: (modelId: string) => Promise<void>;
+		refreshRouterModels: () => Promise<void>;
+		taskHistoryData: TaskHistoryData | null;
+	};
 }
 
 /**
@@ -150,103 +142,103 @@
  */
 export type ArgumentProvider = (
 	context: ArgumentProviderContext,
-) => Promise<ArgumentSuggestion[]> | ArgumentSuggestion[] | Promise<string[]> | string[]
+) => Promise<ArgumentSuggestion[]> | ArgumentSuggestion[] | Promise<string[]> | string[];
 
 /**
  * Validation result
  */
 export interface ValidationResult {
-	valid: boolean
-	error?: string
-	warning?: string
+	valid: boolean;
+	error?: string;
+	warning?: string;
 }
 
 /**
  * Argument dependency
  */
 export interface ArgumentDependency {
-	argumentName: string
-	values?: string[]
-	condition?: (value: string, context: ArgumentProviderContext) => boolean
+	argumentName: string;
+	values?: string[];
+	condition?: (value: string, context: ArgumentProviderContext) => boolean;
 }
 
 /**
  * Conditional provider
  */
 export interface ConditionalProvider {
-	condition: (context: ArgumentProviderContext) => boolean
-	provider: ArgumentProvider
+	condition: (context: ArgumentProviderContext) => boolean;
+	provider: ArgumentProvider;
 }
 
 /**
  * Cache configuration for providers
  */
 export interface ProviderCacheConfig {
-	enabled: boolean
-	ttl?: number
-	keyGenerator?: (context: ArgumentProviderContext) => string
+	enabled: boolean;
+	ttl?: number;
+	keyGenerator?: (context: ArgumentProviderContext) => string;
 }
 
 /**
  * Argument value with metadata
  */
 export interface ArgumentValue {
-	value: string
-	description?: string
+	value: string;
+	description?: string;
 }
 
 /**
  * Argument definition with provider support
  */
 export interface ArgumentDefinition {
-	name: string
-	description: string
-	required?: boolean
+	name: string;
+	description: string;
+	required?: boolean;
 
 	// Provider options
-	provider?: ArgumentProvider
-	values?: ArgumentValue[]
-	conditionalProviders?: ConditionalProvider[]
-	defaultProvider?: ArgumentProvider
+	provider?: ArgumentProvider;
+	values?: ArgumentValue[];
+	conditionalProviders?: ConditionalProvider[];
+	defaultProvider?: ArgumentProvider;
 
 	// Dependencies
-	dependsOn?: ArgumentDependency[]
+	dependsOn?: ArgumentDependency[];
 
 	// Validation
-	validate?: (value: string, context: ArgumentProviderContext) => Promise<ValidationResult> | ValidationResult
+	validate?: (value: string, context: ArgumentProviderContext) => Promise<ValidationResult> | ValidationResult;
 
 	// Transform
-	transform?: (value: string) => string
+	transform?: (value: string) => string;
 
 	// UI
-	placeholder?: string
+	placeholder?: string;
 
 	// Caching
-	cache?: ProviderCacheConfig
+	cache?: ProviderCacheConfig;
 }
 
 /**
  * Input state for autocomplete
  */
 export interface InputState {
-	type: "command" | "argument" | "option" | "none"
-	commandName?: string
-	command?: Command
+	type: "command" | "argument" | "option" | "none";
+	commandName?: string;
+	command?: Command;
 
 	currentArgument?: {
-		definition: ArgumentDefinition
-		index: number
-		partialValue: string
-	}
+		definition: ArgumentDefinition;
+		index: number;
+		partialValue: string;
+	};
 
 	validation?: {
-		valid: boolean
-		errors: string[]
-		warnings: string[]
-	}
+		valid: boolean;
+		errors: string[];
+		warnings: string[];
+	};
 
 	dependencies?: {
-		satisfied: boolean
-		missing: string[]
-	}
+		satisfied: boolean;
+		missing: string[];
+	};
 }