--- conflicted
+++ resolved
@@ -97,7 +97,6 @@
 	const { kilocodeDefaultModel, virtualQuotaActiveModel } = useExtensionState()
 	const lmStudioModelId = provider === "lmstudio" ? apiConfiguration?.lmStudioModelId : undefined
 	const ollamaModelId = provider === "ollama" ? apiConfiguration?.ollamaModelId : undefined
-<<<<<<< HEAD
 
 	const routerModels = useRouterModels({
 		openRouterBaseUrl: apiConfiguration?.openRouterBaseUrl,
@@ -108,8 +107,6 @@
 		syntheticApiKey: apiConfiguration?.syntheticApiKey, // kilocode_change
 	})
 	const openRouterModelProviders = useModelProviders(kilocodeDefaultModel, apiConfiguration)
-=======
->>>>>>> d23afe84
 	// kilocode_change end
 
 	// Only fetch router models for dynamic providers
