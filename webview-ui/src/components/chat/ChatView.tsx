import React, { forwardRef, useCallback, useEffect, useImperativeHandle, useMemo, useRef, useState } from "react"
import { useDeepCompareEffect, useEvent } from "react-use"
import debounce from "debounce"
import { Virtuoso, type VirtuosoHandle } from "react-virtuoso"
import removeMd from "remove-markdown"
import { VSCodeButton as Button } from "@vscode/webview-ui-toolkit/react" // kilocode_change: do not use rounded Roo buttons
import useSound from "use-sound"
import { LRUCache } from "lru-cache"
import { Trans } from "react-i18next"

import { useDebounceEffect } from "@src/utils/useDebounceEffect"
import { appendImages } from "@src/utils/imageUtils"

import type { ClineAsk, ClineMessage } from "@roo-code/types"

import { ClineSayTool, ExtensionMessage } from "@roo/ExtensionMessage"
import { findLast } from "@roo/array"
import { SuggestionItem } from "@roo-code/types"
import { combineApiRequests } from "@roo/combineApiRequests"
import { combineCommandSequences } from "@roo/combineCommandSequences"
import { getApiMetrics } from "@roo/getApiMetrics"
import { AudioType } from "@roo/WebviewMessage"
import { getAllModes } from "@roo/modes"
import { ProfileValidator } from "@roo/ProfileValidator"
import { getLatestTodo } from "@roo/todo"

import { vscode } from "@src/utils/vscode"
import { useAppTranslation } from "@src/i18n/TranslationContext"
import { useExtensionState } from "@src/context/ExtensionStateContext"
import { useSelectedModel } from "@src/components/ui/hooks/useSelectedModel"
// import RooHero from "@src/components/welcome/RooHero" // kilocode_change: unused
// import RooTips from "@src/components/welcome/RooTips" // kilocode_change: unused
import { StandardTooltip } from "@src/components/ui"

// import VersionIndicator from "../common/VersionIndicator" // kilocode_change: unused
import { OrganizationSelector } from "../kilocode/common/OrganizationSelector"
// import { useTaskSearch } from "../history/useTaskSearch" // kilocode_change: unused
// import { CloudUpsellDialog } from "@src/components/cloud/CloudUpsellDialog" // kilocode_change: unused

import TelemetryBanner from "../common/TelemetryBanner"
import HistoryPreview from "../history/HistoryPreview"
import Announcement from "./Announcement"
import BrowserActionRow from "./BrowserActionRow"
import BrowserSessionStatusRow from "./BrowserSessionStatusRow"
import ChatRow from "./ChatRow"
import { ChatTextArea } from "./ChatTextArea"
// import TaskHeader from "./TaskHeader"// kilocode_change
import KiloTaskHeader from "../kilocode/KiloTaskHeader" // kilocode_change
import AutoApproveMenu from "./AutoApproveMenu"
import BottomControls from "../kilocode/BottomControls" // kilocode_change
import SystemPromptWarning from "./SystemPromptWarning"
// import ProfileViolationWarning from "./ProfileViolationWarning" kilocode_change: unused
import { CheckpointWarning } from "./CheckpointWarning"
import { IdeaSuggestionsBox } from "../kilocode/chat/IdeaSuggestionsBox" // kilocode_change
import { KilocodeNotifications } from "../kilocode/KilocodeNotifications" // kilocode_change
import { QueuedMessages } from "./QueuedMessages"
import { buildDocLink } from "@/utils/docLinks"
// import DismissibleUpsell from "../common/DismissibleUpsell" // kilocode_change: unused
// import { useCloudUpsell } from "@src/hooks/useCloudUpsell" // kilocode_change: unused
// import { Cloud } from "lucide-react" // kilocode_change: unused

export interface ChatViewProps {
	isHidden: boolean
	showAnnouncement: boolean
	hideAnnouncement: () => void
}

export interface ChatViewRef {
	acceptInput: () => void
	focusInput: () => void // kilocode_change
}

export const MAX_IMAGES_PER_MESSAGE = 20 // This is the Anthropic limit.

const isMac = navigator.platform.toUpperCase().indexOf("MAC") >= 0

const ChatViewComponent: React.ForwardRefRenderFunction<ChatViewRef, ChatViewProps> = (
	{ isHidden, showAnnouncement, hideAnnouncement },
	ref,
) => {
	const isMountedRef = useRef(true)

	const [audioBaseUri] = useState(() => {
		const w = window as any
		return w.AUDIO_BASE_URI || ""
	})

	const { t } = useAppTranslation()
	const modeShortcutText = `${isMac ? "⌘" : "Ctrl"} + . ${t("chat:forNextMode")}, ${isMac ? "⌘" : "Ctrl"} + Shift + . ${t("chat:forPreviousMode")}`

	const {
		clineMessages: messages,
		currentTaskItem,
		currentTaskTodos,
		taskHistoryFullLength, // kilocode_change
		taskHistoryVersion, // kilocode_change
		apiConfiguration,
		organizationAllowList,
		mode,
		setMode,
		alwaysAllowModeSwitch,
		showAutoApproveMenu, // kilocode_change
		enableCheckpoints, // kilocode_change
		alwaysAllowUpdateTodoList,
		customModes,
		telemetrySetting,
		hasSystemPromptOverride,
		historyPreviewCollapsed, // kilocode_change
		soundEnabled,
		soundVolume,
		// cloudIsAuthenticated, // kilocode_change
		messageQueue = [],
		sendMessageOnEnter, // kilocode_change
		isBrowserSessionActive,
	} = useExtensionState()

	const messagesRef = useRef(messages)

	useEffect(() => {
		messagesRef.current = messages
	}, [messages])

	// Leaving this less safe version here since if the first message is not a
	// task, then the extension is in a bad state and needs to be debugged (see
	// Cline.abort).
	const task = useMemo(() => messages.at(0), [messages])

	// kilocode_change start
	// Initialize expanded state based on the persisted setting (default to expanded if undefined)
	const [isExpanded, setIsExpanded] = useState(
		historyPreviewCollapsed === undefined ? true : !historyPreviewCollapsed,
	)

	const toggleExpanded = useCallback(() => {
		const newState = !isExpanded
		setIsExpanded(newState)
		// Send message to extension to persist the new collapsed state
		vscode.postMessage({ type: "setHistoryPreviewCollapsed", bool: !newState })
	}, [isExpanded])
	// kilocode_change end

	const latestTodos = useMemo(() => {
		// First check if we have initial todos from the state (for new subtasks)
		if (currentTaskTodos && currentTaskTodos.length > 0) {
			// Check if there are any todo updates in messages
			const messageBasedTodos = getLatestTodo(messages)
			// If there are message-based todos, they take precedence (user has updated them)
			if (messageBasedTodos && messageBasedTodos.length > 0) {
				return messageBasedTodos
			}
			// Otherwise use the initial todos from state
			return currentTaskTodos
		}
		// Fall back to extracting from messages
		return getLatestTodo(messages)
	}, [messages, currentTaskTodos])

	const modifiedMessages = useMemo(() => combineApiRequests(combineCommandSequences(messages.slice(1))), [messages])

	// Has to be after api_req_finished are all reduced into api_req_started messages.
	const apiMetrics = useMemo(() => getApiMetrics(modifiedMessages), [modifiedMessages])

	const [inputValue, setInputValue] = useState("")
	const inputValueRef = useRef(inputValue)
	const textAreaRef = useRef<HTMLTextAreaElement>(null)
	const [sendingDisabled, setSendingDisabled] = useState(false)
	const [selectedImages, setSelectedImages] = useState<string[]>([])

	// We need to hold on to the ask because useEffect > lastMessage will always
	// let us know when an ask comes in and handle it, but by the time
	// handleMessage is called, the last message might not be the ask anymore
	// (it could be a say that followed).
	const [clineAsk, setClineAsk] = useState<ClineAsk | undefined>(undefined)
	const [enableButtons, setEnableButtons] = useState<boolean>(false)
	const [primaryButtonText, setPrimaryButtonText] = useState<string | undefined>(undefined)
	const [secondaryButtonText, setSecondaryButtonText] = useState<string | undefined>(undefined)
	const [didClickCancel, setDidClickCancel] = useState(false)
	const virtuosoRef = useRef<VirtuosoHandle>(null)
	const [expandedRows, setExpandedRows] = useState<Record<number, boolean>>({})
	const prevExpandedRowsRef = useRef<Record<number, boolean>>()
	const scrollContainerRef = useRef<HTMLDivElement>(null)
	const stickyFollowRef = useRef<boolean>(false)
	const [showScrollToBottom, setShowScrollToBottom] = useState(false)
	const [isAtBottom, setIsAtBottom] = useState(false)
	const lastTtsRef = useRef<string>("")
	const [wasStreaming, setWasStreaming] = useState<boolean>(false)
	const [checkpointWarning, setCheckpointWarning] = useState<
		{ type: "WAIT_TIMEOUT" | "INIT_TIMEOUT"; timeout: number } | undefined
	>(undefined)
	const [isCondensing, setIsCondensing] = useState<boolean>(false)
	const [showAnnouncementModal, setShowAnnouncementModal] = useState(false)
	const everVisibleMessagesTsRef = useRef<LRUCache<number, boolean>>(
		new LRUCache({
			max: 100,
			ttl: 1000 * 60 * 5,
		}),
	)
	const autoApproveTimeoutRef = useRef<NodeJS.Timeout | null>(null)
	const userRespondedRef = useRef<boolean>(false)
	const [currentFollowUpTs, setCurrentFollowUpTs] = useState<number | null>(null)

	const clineAskRef = useRef(clineAsk)
	useEffect(() => {
		clineAskRef.current = clineAsk
	}, [clineAsk])

	// kilocode_change start: unused
	// const {
	// 	isOpen: isUpsellOpen,
	// 	openUpsell,
	// 	closeUpsell,
	// 	handleConnect,
	// } = useCloudUpsell({
	// 	autoOpenOnAuth: false,
	// })
	// kilocode_change end

	// Keep inputValueRef in sync with inputValue state
	useEffect(() => {
		inputValueRef.current = inputValue
	}, [inputValue])

	useEffect(() => {
		isMountedRef.current = true
		return () => {
			isMountedRef.current = false
		}
	}, [])

	const isProfileDisabled = useMemo(
		() => !!apiConfiguration && !ProfileValidator.isProfileAllowed(apiConfiguration, organizationAllowList),
		[apiConfiguration, organizationAllowList],
	)

	// UI layout depends on the last 2 messages (since it relies on the content
	// of these messages, we are deep comparing) i.e. the button state after
	// hitting button sets enableButtons to false,  and this effect otherwise
	// would have to true again even if messages didn't change.
	const lastMessage = useMemo(() => messages.at(-1), [messages])
	const secondLastMessage = useMemo(() => messages.at(-2), [messages])

	const volume = typeof soundVolume === "number" ? soundVolume : 0.5
	const [playNotification] = useSound(`${audioBaseUri}/notification.wav`, { volume, soundEnabled })
	const [playCelebration] = useSound(`${audioBaseUri}/celebration.wav`, { volume, soundEnabled })
	const [playProgressLoop] = useSound(`${audioBaseUri}/progress_loop.wav`, { volume, soundEnabled })

	const playSound = useCallback(
		(audioType: AudioType) => {
			if (!soundEnabled) {
				return
			}

			switch (audioType) {
				case "notification":
					playNotification()
					break
				case "celebration":
					playCelebration()
					break
				case "progress_loop":
					playProgressLoop()
					break
				default:
					console.warn(`Unknown audio type: ${audioType}`)
			}
		},
		[soundEnabled, playNotification, playCelebration, playProgressLoop],
	)

	function playTts(text: string) {
		vscode.postMessage({ type: "playTts", text })
	}

	useDeepCompareEffect(() => {
		// if last message is an ask, show user ask UI
		// if user finished a task, then start a new task with a new conversation history since in this moment that the extension is waiting for user response, the user could close the extension and the conversation history would be lost.
		// basically as long as a task is active, the conversation history will be persisted
		if (lastMessage) {
			switch (lastMessage.type) {
				case "ask":
					// Reset user response flag when a new ask arrives to allow auto-approval
					userRespondedRef.current = false
					const isPartial = lastMessage.partial === true
					switch (lastMessage.ask) {
						case "api_req_failed":
							playSound("progress_loop")
							setSendingDisabled(true)
							setClineAsk("api_req_failed")
							setEnableButtons(true)
							setPrimaryButtonText(t("chat:retry.title"))
							setSecondaryButtonText(t("chat:startNewTask.title"))
							break
						case "mistake_limit_reached":
							playSound("progress_loop")
							setSendingDisabled(false)
							setClineAsk("mistake_limit_reached")
							setEnableButtons(true)
							setPrimaryButtonText(t("chat:proceedAnyways.title"))
							setSecondaryButtonText(t("chat:startNewTask.title"))
							break
						case "followup":
							setSendingDisabled(isPartial)
							setClineAsk("followup")
							// setting enable buttons to `false` would trigger a focus grab when
							// the text area is enabled which is undesirable.
							// We have no buttons for this tool, so no problem having them "enabled"
							// to workaround this issue.  See #1358.
							setEnableButtons(true)
							setPrimaryButtonText(undefined)
							setSecondaryButtonText(undefined)
							break
						case "tool":
							setSendingDisabled(isPartial)
							setClineAsk("tool")
							setEnableButtons(!isPartial)
							const tool = JSON.parse(lastMessage.text || "{}") as ClineSayTool
							switch (tool.tool) {
								case "editedExistingFile":
								case "appliedDiff":
								case "newFileCreated":
								case "generateImage":
									setPrimaryButtonText(t("chat:save.title"))
									setSecondaryButtonText(t("chat:reject.title"))
									break
								case "finishTask":
									setPrimaryButtonText(t("chat:completeSubtaskAndReturn"))
									setSecondaryButtonText(undefined)
									break
								case "readFile":
									if (tool.batchFiles && Array.isArray(tool.batchFiles)) {
										setPrimaryButtonText(t("chat:read-batch.approve.title"))
										setSecondaryButtonText(t("chat:read-batch.deny.title"))
									} else {
										setPrimaryButtonText(t("chat:approve.title"))
										setSecondaryButtonText(t("chat:reject.title"))
									}
									break
								default:
									setPrimaryButtonText(t("chat:approve.title"))
									setSecondaryButtonText(t("chat:reject.title"))
									break
							}
							break
						case "browser_action_launch":
							setSendingDisabled(isPartial)
							setClineAsk("browser_action_launch")
							setEnableButtons(!isPartial)
							setPrimaryButtonText(t("chat:approve.title"))
							setSecondaryButtonText(t("chat:reject.title"))
							break
						case "command":
							setSendingDisabled(isPartial)
							setClineAsk("command")
							setEnableButtons(!isPartial)
							setPrimaryButtonText(t("chat:runCommand.title"))
							setSecondaryButtonText(t("chat:reject.title"))
							break
						case "command_output":
							setSendingDisabled(false)
							setClineAsk("command_output")
							setEnableButtons(true)
							setPrimaryButtonText(t("chat:proceedWhileRunning.title"))
							setSecondaryButtonText(t("chat:killCommand.title"))
							break
						case "use_mcp_server":
							setSendingDisabled(isPartial)
							setClineAsk("use_mcp_server")
							setEnableButtons(!isPartial)
							setPrimaryButtonText(t("chat:approve.title"))
							setSecondaryButtonText(t("chat:reject.title"))
							break
						case "completion_result":
							// Extension waiting for feedback, but we can just present a new task button.
							// Only play celebration sound if there are no queued messages.
							if (!isPartial && messageQueue.length === 0) {
								playSound("celebration")
							}
							setSendingDisabled(isPartial)
							setClineAsk("completion_result")
							setEnableButtons(!isPartial)
							setPrimaryButtonText(t("chat:startNewTask.title"))
							setSecondaryButtonText(undefined)
							break
						case "resume_task":
							setSendingDisabled(false)
							setClineAsk("resume_task")
							setEnableButtons(true)
							// For completed subtasks, show "Start New Task" instead of "Resume"
							// A subtask is considered completed if:
							// - It has a parentTaskId AND
							// - Its messages contain a completion_result (either ask or say)
							const isCompletedSubtask =
								currentTaskItem?.parentTaskId &&
								messages.some(
									(msg) => msg.ask === "completion_result" || msg.say === "completion_result",
								)
							if (isCompletedSubtask) {
								setPrimaryButtonText(t("chat:startNewTask.title"))
								setSecondaryButtonText(undefined)
							} else {
								setPrimaryButtonText(t("chat:resumeTask.title"))
								setSecondaryButtonText(t("chat:terminate.title"))
							}
							setDidClickCancel(false) // special case where we reset the cancel button state
							break
						case "resume_completed_task":
							setSendingDisabled(false)
							setClineAsk("resume_completed_task")
							setEnableButtons(true)
							setPrimaryButtonText(t("chat:startNewTask.title"))
							setSecondaryButtonText(undefined)
							setDidClickCancel(false)
							break
						// kilocode_change begin
						case "report_bug":
							if (!isPartial) {
								playSound("notification")
							}
							setSendingDisabled(isPartial)
							setClineAsk("report_bug")
							setEnableButtons(!isPartial)
							setPrimaryButtonText(t("chat:reportBug.title"))
							break
						case "condense":
							setSendingDisabled(isPartial)
							setClineAsk("condense")
							setEnableButtons(!isPartial)
							setPrimaryButtonText(t("kilocode:chat.condense.condenseConversation"))
							setSecondaryButtonText(undefined)
							break
						// kilocode_change end
					}
					break
				case "say":
					// Don't want to reset since there could be a "say" after
					// an "ask" while ask is waiting for response.
					switch (lastMessage.say) {
						case "api_req_retry_delayed":
							setSendingDisabled(true)
							break
						case "api_req_started":
							if (secondLastMessage?.ask === "command_output") {
								setSendingDisabled(true)
								setSelectedImages([])
								setClineAsk(undefined)
								setEnableButtons(false)
							}
							break
						case "api_req_finished":
						case "error":
						case "text":
						case "browser_action":
						case "browser_action_result":
						case "command_output":
						case "mcp_server_request_started":
						case "mcp_server_response":
						case "completion_result":
							break
					}
					break
			}
		}
	}, [lastMessage, secondLastMessage])

	// Update button text when messages change (e.g., completion_result is added) for subtasks in resume_task state
	useEffect(() => {
		if (clineAsk === "resume_task" && currentTaskItem?.parentTaskId) {
			const hasCompletionResult = messages.some(
				(msg) => msg.ask === "completion_result" || msg.say === "completion_result",
			)
			if (hasCompletionResult) {
				setPrimaryButtonText(t("chat:startNewTask.title"))
				setSecondaryButtonText(undefined)
			}
		}
	}, [clineAsk, currentTaskItem?.parentTaskId, messages, t])

	useEffect(() => {
		if (messages.length === 0) {
			setSendingDisabled(false)
			setClineAsk(undefined)
			setEnableButtons(false)
			setPrimaryButtonText(undefined)
			setSecondaryButtonText(undefined)
		}
	}, [messages.length])

	useEffect(() => {
		// Reset UI states only when task changes
		setExpandedRows({})
		everVisibleMessagesTsRef.current.clear() // Clear for new task
		setCurrentFollowUpTs(null) // Clear follow-up answered state for new task
		setIsCondensing(false) // Reset condensing state when switching tasks
		// Note: sendingDisabled is not reset here as it's managed by message effects

		// Clear any pending auto-approval timeout from previous task
		if (autoApproveTimeoutRef.current) {
			clearTimeout(autoApproveTimeoutRef.current)
			autoApproveTimeoutRef.current = null
		}
		// Reset user response flag for new task
		userRespondedRef.current = false
	}, [task?.ts])

	useEffect(() => {
		if (isHidden) {
			everVisibleMessagesTsRef.current.clear()
		}
	}, [isHidden])

	useEffect(() => {
		const cache = everVisibleMessagesTsRef.current
		return () => {
			cache.clear()
		}
	}, [])

	useEffect(() => {
		const prev = prevExpandedRowsRef.current
		let wasAnyRowExpandedByUser = false
		if (prev) {
			// Check if any row transitioned from false/undefined to true
			for (const [tsKey, isExpanded] of Object.entries(expandedRows)) {
				const ts = Number(tsKey)
				if (isExpanded && !(prev[ts] ?? false)) {
					wasAnyRowExpandedByUser = true
					break
				}
			}
		}

		// Expanding a row indicates the user is browsing; disable sticky follow
		if (wasAnyRowExpandedByUser) {
			stickyFollowRef.current = false
		}

		prevExpandedRowsRef.current = expandedRows // Store current state for next comparison
	}, [expandedRows])

	const isStreaming = useMemo(() => {
		// Checking clineAsk isn't enough since messages effect may be called
		// again for a tool for example, set clineAsk to its value, and if the
		// next message is not an ask then it doesn't reset. This is likely due
		// to how much more often we're updating messages as compared to before,
		// and should be resolved with optimizations as it's likely a rendering
		// bug. But as a final guard for now, the cancel button will show if the
		// last message is not an ask.
		const isLastAsk = !!modifiedMessages.at(-1)?.ask

		const isToolCurrentlyAsking =
			isLastAsk && clineAsk !== undefined && enableButtons && primaryButtonText !== undefined

		if (isToolCurrentlyAsking) {
			return false
		}

		const isLastMessagePartial = modifiedMessages.at(-1)?.partial === true

		if (isLastMessagePartial) {
			return true
		} else {
			const lastApiReqStarted = findLast(
				modifiedMessages,
				(message: ClineMessage) => message.say === "api_req_started",
			)

			if (
				lastApiReqStarted &&
				lastApiReqStarted.text !== null &&
				lastApiReqStarted.text !== undefined &&
				lastApiReqStarted.say === "api_req_started"
			) {
				const cost = JSON.parse(lastApiReqStarted.text).cost

				if (cost === undefined) {
					return true // API request has not finished yet.
				}
			}
		}

		return false
	}, [modifiedMessages, clineAsk, enableButtons, primaryButtonText])

	const markFollowUpAsAnswered = useCallback(() => {
		const lastFollowUpMessage = messagesRef.current.findLast((msg: ClineMessage) => msg.ask === "followup")
		if (lastFollowUpMessage) {
			setCurrentFollowUpTs(lastFollowUpMessage.ts)
		}
	}, [])

	const handleChatReset = useCallback(() => {
		// Clear any pending auto-approval timeout
		if (autoApproveTimeoutRef.current) {
			clearTimeout(autoApproveTimeoutRef.current)
			autoApproveTimeoutRef.current = null
		}
		// Reset user response flag for new message
		userRespondedRef.current = false

		// Only reset message-specific state, preserving mode.
		setInputValue("")
		setSendingDisabled(true)
		setSelectedImages([])
		setClineAsk(undefined)
		setEnableButtons(false)
		// Do not reset mode here as it should persist.
		// setPrimaryButtonText(undefined)
		// setSecondaryButtonText(undefined)
	}, [])

	/**
	 * Handles sending messages to the extension
	 * @param text - The message text to send
	 * @param images - Array of image data URLs to send with the message
	 */
	const handleSendMessage = useCallback(
		(text: string, images: string[]) => {
			text = text.trim()

			if (text || images.length > 0) {
				// Queue message if:
				// - Task is busy (sendingDisabled)
				// - API request in progress (isStreaming)
				// - Queue has items (preserve message order during drain)
				if (sendingDisabled || isStreaming || messageQueue.length > 0) {
					try {
						console.log("queueMessage", text, images)
						vscode.postMessage({ type: "queueMessage", text, images })
						setInputValue("")
						setSelectedImages([])
					} catch (error) {
						console.error(
							`Failed to queue message: ${error instanceof Error ? error.message : String(error)}`,
						)
					}

					return
				}

				// Mark that user has responded - this prevents any pending auto-approvals.
				userRespondedRef.current = true

				if (messagesRef.current.length === 0) {
					vscode.postMessage({ type: "newTask", text, images })
				} else if (clineAskRef.current) {
					if (clineAskRef.current === "followup") {
						markFollowUpAsAnswered()
					}

					// Use clineAskRef.current
					switch (
						clineAskRef.current // Use clineAskRef.current
					) {
						case "followup":
						case "tool":
						case "browser_action_launch":
						case "command": // User can provide feedback to a tool or command use.
						case "command_output": // User can send input to command stdin.
						case "use_mcp_server":
						case "completion_result": // If this happens then the user has feedback for the completion result.
						case "resume_task":
						case "resume_completed_task":
						case "mistake_limit_reached":
							vscode.postMessage({
								type: "askResponse",
								askResponse: "messageResponse",
								text,
								images,
							})
							break
						// There is no other case that a textfield should be enabled.
					}
				} else {
					// This is a new message in an ongoing task.
					vscode.postMessage({ type: "askResponse", askResponse: "messageResponse", text, images })
				}

				handleChatReset()
			}
		},
		[handleChatReset, markFollowUpAsAnswered, sendingDisabled, isStreaming, messageQueue.length], // messagesRef and clineAskRef are stable
	)

	const handleSetChatBoxMessage = useCallback(
		(text: string, images: string[]) => {
			// Avoid nested template literals by breaking down the logic
			let newValue = text

			if (inputValue !== "") {
				newValue = inputValue + " " + text
			}

			setInputValue(newValue)
			setSelectedImages([...selectedImages, ...images])
		},
		[inputValue, selectedImages],
	)

	const startNewTask = useCallback(() => vscode.postMessage({ type: "clearTask" }), [])

	// This logic depends on the useEffect[messages] above to set clineAsk,
	// after which buttons are shown and we then send an askResponse to the
	// extension.
	const handlePrimaryButtonClick = useCallback(
		(text?: string, images?: string[]) => {
			// Mark that user has responded
			userRespondedRef.current = true

			const trimmedInput = text?.trim()

			switch (clineAsk) {
				case "api_req_failed":
				case "command":
				case "tool":
				case "browser_action_launch":
				case "use_mcp_server":
				case "mistake_limit_reached":
				case "report_bug":
					// Only send text/images if they exist
					if (trimmedInput || (images && images.length > 0)) {
						vscode.postMessage({
							type: "askResponse",
							askResponse: "yesButtonClicked",
							text: trimmedInput,
							images: images,
						})
						// Clear input state after sending
						setInputValue("")
						setSelectedImages([])
					} else {
						vscode.postMessage({ type: "askResponse", askResponse: "yesButtonClicked" })
					}
					break
				case "resume_task":
					// For completed subtasks (tasks with a parentTaskId and a completion_result),
					// start a new task instead of resuming since the subtask is done
					const isCompletedSubtaskForClick =
						currentTaskItem?.parentTaskId &&
						messagesRef.current.some(
							(msg) => msg.ask === "completion_result" || msg.say === "completion_result",
						)
					if (isCompletedSubtaskForClick) {
						startNewTask()
					} else {
						// Only send text/images if they exist
						if (trimmedInput || (images && images.length > 0)) {
							vscode.postMessage({
								type: "askResponse",
								askResponse: "yesButtonClicked",
								text: trimmedInput,
								images: images,
							})
							// Clear input state after sending
							setInputValue("")
							setSelectedImages([])
						} else {
							vscode.postMessage({ type: "askResponse", askResponse: "yesButtonClicked" })
						}
					}
					break
				case "completion_result":
				case "resume_completed_task":
					// Waiting for feedback, but we can just present a new task button
					startNewTask()
					break
				case "command_output":
					vscode.postMessage({ type: "terminalOperation", terminalOperation: "continue" })
					break
				// kilocode_change start
				case "condense":
					vscode.postMessage({
						type: "condense",
						text: lastMessage?.text,
					})
					break
				// kilocode_change end
			}

			setSendingDisabled(true)
			setClineAsk(undefined)
			setEnableButtons(false)
		},
<<<<<<< HEAD
		[clineAsk, startNewTask, lastMessage?.text], // kilocode_change: add lastMessage?.text
=======
		[clineAsk, startNewTask, currentTaskItem?.parentTaskId],
>>>>>>> dcb04bb2
	)

	const handleSecondaryButtonClick = useCallback(
		(text?: string, images?: string[]) => {
			// Mark that user has responded
			userRespondedRef.current = true

			const trimmedInput = text?.trim()

			if (isStreaming) {
				vscode.postMessage({ type: "cancelTask" })
				setDidClickCancel(true)
				return
			}

			switch (clineAsk) {
				case "api_req_failed":
				case "mistake_limit_reached":
				case "resume_task":
					startNewTask()
					break
				case "command":
				case "tool":
				case "browser_action_launch":
				case "use_mcp_server":
					// Only send text/images if they exist
					if (trimmedInput || (images && images.length > 0)) {
						vscode.postMessage({
							type: "askResponse",
							askResponse: "noButtonClicked",
							text: trimmedInput,
							images: images,
						})
						// Clear input state after sending
						setInputValue("")
						setSelectedImages([])
					} else {
						// Responds to the API with a "This operation failed" and lets it try again
						vscode.postMessage({ type: "askResponse", askResponse: "noButtonClicked" })
					}
					break
				case "command_output":
					vscode.postMessage({ type: "terminalOperation", terminalOperation: "abort" })
					break
			}
			setSendingDisabled(true)
			setClineAsk(undefined)
			setEnableButtons(false)
		},
		[clineAsk, startNewTask, isStreaming],
	)

	const handleTaskCloseButtonClick = useCallback(() => startNewTask(), [startNewTask]) // kilocode_change

	const { info: model } = useSelectedModel(apiConfiguration)

	const selectImages = useCallback(() => vscode.postMessage({ type: "selectImages" }), [])

	const shouldDisableImages = !model?.supportsImages || selectedImages.length >= MAX_IMAGES_PER_MESSAGE

	const handleMessage = useCallback(
		(e: MessageEvent) => {
			const message: ExtensionMessage = e.data

			switch (message.type) {
				case "action":
					switch (message.action!) {
						case "didBecomeVisible":
							if (!isHidden && !sendingDisabled && !enableButtons) {
								textAreaRef.current?.focus()
							}
							break
						case "focusInput":
							textAreaRef.current?.focus()
							break
					}
					break
				case "selectedImages":
					// Only handle selectedImages if it's not for editing context
					// When context is "edit", ChatRow will handle the images
					if (message.context !== "edit") {
						setSelectedImages((prevImages: string[]) =>
							appendImages(prevImages, message.images, MAX_IMAGES_PER_MESSAGE),
						)
					}
					break
				case "invoke":
					switch (message.invoke!) {
						case "newChat":
							handleChatReset()
							break
						case "sendMessage":
							handleSendMessage(message.text ?? "", message.images ?? [])
							break
						case "setChatBoxMessage":
							handleSetChatBoxMessage(message.text ?? "", message.images ?? [])
							break
						case "primaryButtonClick":
							handlePrimaryButtonClick(message.text ?? "", message.images ?? [])
							break
						case "secondaryButtonClick":
							handleSecondaryButtonClick(message.text ?? "", message.images ?? [])
							break
					}
					break
				case "condenseTaskContextResponse":
					if (message.text && message.text === currentTaskItem?.id) {
						if (isCondensing && sendingDisabled) {
							setSendingDisabled(false)
						}
						setIsCondensing(false)
					}
					break
				case "checkpointInitWarning":
					setCheckpointWarning(message.checkpointWarning)
					break
				case "interactionRequired":
					playSound("notification")
					break
			}
			// textAreaRef.current is not explicitly required here since React
			// guarantees that ref will be stable across re-renders, and we're
			// not using its value but its reference.
		},
		[
			isCondensing,
			isHidden,
			sendingDisabled,
			enableButtons,
			currentTaskItem,
			handleChatReset,
			handleSendMessage,
			handleSetChatBoxMessage,
			handlePrimaryButtonClick,
			handleSecondaryButtonClick,
			setCheckpointWarning,
			playSound,
		],
	)

	useEvent("message", handleMessage)

	const visibleMessages = useMemo(() => {
		// Pre-compute checkpoint hashes that have associated user messages for O(1) lookup
		const userMessageCheckpointHashes = new Set<string>()
		modifiedMessages.forEach((msg) => {
			if (
				msg.say === "user_feedback" &&
				msg.checkpoint &&
				(msg.checkpoint as any).type === "user_message" &&
				(msg.checkpoint as any).hash
			) {
				userMessageCheckpointHashes.add((msg.checkpoint as any).hash)
			}
		})

		// Remove the 500-message limit to prevent array index shifting
		// Virtuoso is designed to efficiently handle large lists through virtualization
		const newVisibleMessages = modifiedMessages.filter((message) => {
			// Filter out checkpoint_saved messages that should be suppressed
			if (message.say === "checkpoint_saved") {
				// Check if this checkpoint has the suppressMessage flag set
				if (
					message.checkpoint &&
					typeof message.checkpoint === "object" &&
					"suppressMessage" in message.checkpoint &&
					message.checkpoint.suppressMessage
				) {
					return false
				}
				// Also filter out checkpoint messages associated with user messages (legacy behavior)
				if (message.text && userMessageCheckpointHashes.has(message.text)) {
					return false
				}
			}

			if (everVisibleMessagesTsRef.current.has(message.ts)) {
				const alwaysHiddenOnceProcessedAsk: ClineAsk[] = [
					"api_req_failed",
					"resume_task",
					"resume_completed_task",
				]
				const alwaysHiddenOnceProcessedSay = [
					"api_req_finished",
					"api_req_retried",
					"api_req_deleted",
					"mcp_server_request_started",
				]
				if (message.ask && alwaysHiddenOnceProcessedAsk.includes(message.ask)) return false
				if (message.say && alwaysHiddenOnceProcessedSay.includes(message.say)) return false
				if (message.say === "text" && (message.text ?? "") === "" && (message.images?.length ?? 0) === 0) {
					return false
				}
				return true
			}

			switch (message.ask) {
				case "completion_result":
					if (message.text === "") return false
					break
				case "api_req_failed":
				case "resume_task":
				case "resume_completed_task":
					return false
			}
			switch (message.say) {
				case "api_req_finished":
				case "api_req_retried":
				case "api_req_deleted":
					return false
				case "api_req_retry_delayed":
					const last1 = modifiedMessages.at(-1)
					const last2 = modifiedMessages.at(-2)
					if (last1?.ask === "resume_task" && last2 === message) {
						return true
					} else if (message !== last1) {
						return false
					}
					break
				case "text":
					if ((message.text ?? "") === "" && (message.images?.length ?? 0) === 0) return false
					break
				case "mcp_server_request_started":
					return false
			}
			return true
		})

		const viewportStart = Math.max(0, newVisibleMessages.length - 100)
		newVisibleMessages
			.slice(viewportStart)
			.forEach((msg: ClineMessage) => everVisibleMessagesTsRef.current.set(msg.ts, true))

		return newVisibleMessages
	}, [modifiedMessages])

	useEffect(() => {
		const cleanupInterval = setInterval(() => {
			const cache = everVisibleMessagesTsRef.current
			const currentMessageIds = new Set(modifiedMessages.map((m: ClineMessage) => m.ts))
			const viewportMessages = visibleMessages.slice(Math.max(0, visibleMessages.length - 100))
			const viewportMessageIds = new Set(viewportMessages.map((m: ClineMessage) => m.ts))

			cache.forEach((_value: boolean, key: number) => {
				if (!currentMessageIds.has(key) && !viewportMessageIds.has(key)) {
					cache.delete(key)
				}
			})
		}, 60000)

		return () => clearInterval(cleanupInterval)
	}, [modifiedMessages, visibleMessages])

	useDebounceEffect(
		() => {
			if (!isHidden && !sendingDisabled && !enableButtons) {
				textAreaRef.current?.focus()
			}
		},
		50,
		[isHidden, sendingDisabled, enableButtons],
	)

	useEffect(() => {
		// This ensures the first message is not read, future user messages are
		// labeled as `user_feedback`.
		if (lastMessage && messages.length > 1) {
			if (
				lastMessage.text && // has text
				(lastMessage.say === "text" || lastMessage.say === "completion_result") && // is a text message
				!lastMessage.partial && // not a partial message
				!lastMessage.text.startsWith("{") // not a json object
			) {
				let text = lastMessage?.text || ""
				const mermaidRegex = /```mermaid[\s\S]*?```/g
				// remove mermaid diagrams from text
				text = text.replace(mermaidRegex, "")
				// remove markdown from text
				text = removeMd(text)

				// ensure message is not a duplicate of last read message
				if (text !== lastTtsRef.current) {
					try {
						playTts(text)
						lastTtsRef.current = text
					} catch (error) {
						console.error("Failed to execute text-to-speech:", error)
					}
				}
			}
		}

		// Update previous value.
		setWasStreaming(isStreaming)
	}, [isStreaming, lastMessage, wasStreaming, messages.length])

	// Compute current browser session messages for the top banner (not grouped into chat stream)
	// Find the FIRST browser session from the beginning to show ALL sessions
	const browserSessionStartIndex = useMemo(() => {
		for (let i = 0; i < messages.length; i++) {
			if (messages[i].ask === "browser_action_launch") {
				return i
			}
		}
		return -1
	}, [messages])

	const _browserSessionMessages = useMemo<ClineMessage[]>(() => {
		if (browserSessionStartIndex === -1) return []
		return messages.slice(browserSessionStartIndex)
	}, [browserSessionStartIndex, messages])

	// Show globe toggle only when in a task that has a browser session (active or inactive)
	const showBrowserDockToggle = useMemo(
		() => Boolean(task && (browserSessionStartIndex !== -1 || isBrowserSessionActive)),
		[task, browserSessionStartIndex, isBrowserSessionActive],
	)

	const isBrowserSessionMessage = useCallback((message: ClineMessage): boolean => {
		// Only the launch ask should be hidden from chat (it's shown in the drawer header)
		if (message.type === "ask" && message.ask === "browser_action_launch") {
			return true
		}
		// browser_action_result messages are paired with browser_action and should not appear independently
		if (message.type === "say" && message.say === "browser_action_result") {
			return true
		}
		return false
	}, [])

	const groupedMessages = useMemo(() => {
		// Only filter out the launch ask and result messages - browser actions appear in chat
		const result: ClineMessage[] = visibleMessages.filter((msg) => !isBrowserSessionMessage(msg))

		if (isCondensing) {
			result.push({
				type: "say",
				say: "condense_context",
				ts: Date.now(),
				partial: true,
			} as any)
		}
		return result
	}, [isCondensing, visibleMessages, isBrowserSessionMessage])

	// scrolling

	const scrollToBottomSmooth = useMemo(
		() =>
			debounce(() => virtuosoRef.current?.scrollTo({ top: Number.MAX_SAFE_INTEGER, behavior: "smooth" }), 10, {
				immediate: true,
			}),
		[],
	)

	useEffect(() => {
		return () => {
			if (scrollToBottomSmooth && typeof (scrollToBottomSmooth as any).cancel === "function") {
				;(scrollToBottomSmooth as any).cancel()
			}
		}
	}, [scrollToBottomSmooth])

	const scrollToBottomAuto = useCallback(() => {
		virtuosoRef.current?.scrollTo({
			top: Number.MAX_SAFE_INTEGER,
			behavior: "auto", // Instant causes crash.
		})
	}, [])

	// kilocode_change start
	// Animated "blink" to highlight a specific message. Used by the TaskTimeline
	const highlightClearTimerRef = useRef<NodeJS.Timeout | undefined>()
	const [highlightedMessageIndex, setHighlightedMessageIndex] = useState<number | null>(null)
	const handleMessageClick = useCallback((index: number) => {
		setHighlightedMessageIndex(index)
		virtuosoRef.current?.scrollToIndex({ index, align: "end", behavior: "smooth" })

		// Clear existing timer if present
		if (highlightClearTimerRef.current) {
			clearTimeout(highlightClearTimerRef.current)
		}
		highlightClearTimerRef.current = setTimeout(() => {
			setHighlightedMessageIndex(null)
			highlightClearTimerRef.current = undefined
		}, 1000)
	}, [])

	// Cleanup highlight timer on unmount
	useEffect(() => {
		return () => {
			if (highlightClearTimerRef.current) {
				clearTimeout(highlightClearTimerRef.current)
			}
		}
	}, [])
	// kilocode_change end

	const handleSetExpandedRow = useCallback(
		(ts: number, expand?: boolean) => {
			setExpandedRows((prev: Record<number, boolean>) => ({
				...prev,
				[ts]: expand === undefined ? !prev[ts] : expand,
			}))
		},
		[setExpandedRows], // setExpandedRows is stable
	)

	// Scroll when user toggles certain rows.
	const toggleRowExpansion = useCallback(
		(ts: number) => {
			handleSetExpandedRow(ts)
			// The logic to set disableAutoScrollRef.current = true on expansion
			// is now handled by the useEffect hook that observes expandedRows.
		},
		[handleSetExpandedRow],
	)

	const handleRowHeightChange = useCallback(
		(isTaller: boolean) => {
			if (isAtBottom) {
				if (isTaller) {
					scrollToBottomSmooth()
				} else {
					setTimeout(() => scrollToBottomAuto(), 0)
				}
			}
		},
		[scrollToBottomSmooth, scrollToBottomAuto, isAtBottom],
	)

	// Disable sticky follow when user scrolls up inside the chat container
	const handleWheel = useCallback((event: Event) => {
		const wheelEvent = event as WheelEvent
		if (wheelEvent.deltaY < 0 && scrollContainerRef.current?.contains(wheelEvent.target as Node)) {
			stickyFollowRef.current = false
		}
	}, [])
	useEvent("wheel", handleWheel, window, { passive: true })

	// Also disable sticky follow when the chat container is scrolled away from bottom
	useEffect(() => {
		const el = scrollContainerRef.current
		if (!el) return
		const onScroll = () => {
			// Consider near-bottom within a small threshold consistent with Virtuoso settings
			const nearBottom = Math.abs(el.scrollHeight - el.scrollTop - el.clientHeight) < 10
			if (!nearBottom) {
				stickyFollowRef.current = false
			}
			// Keep UI button state in sync with scroll position
			setShowScrollToBottom(!nearBottom)
		}
		el.addEventListener("scroll", onScroll, { passive: true })
		return () => el.removeEventListener("scroll", onScroll)
	}, [])
<<<<<<< HEAD
	//kilocode_change
=======
>>>>>>> dcb04bb2

	// Effect to clear checkpoint warning when messages appear or task changes
	useEffect(() => {
		if (isHidden || !task) {
			setCheckpointWarning(undefined)
		}
	}, [modifiedMessages.length, isStreaming, isHidden, task])

	const placeholderText = task ? t("chat:typeMessage") : t("chat:typeTask")

	const switchToMode = useCallback(
		(modeSlug: string): void => {
			// Update local state and notify extension to sync mode change.
			setMode(modeSlug)

			// Send the mode switch message.
			vscode.postMessage({ type: "mode", text: modeSlug })
		},
		[setMode],
	)

	const handleSuggestionClickInRow = useCallback(
		(suggestion: SuggestionItem, event?: React.MouseEvent) => {
			// Mark that user has responded if this is a manual click (not auto-approval)
			if (event) {
				userRespondedRef.current = true
			}

			// Mark the current follow-up question as answered when a suggestion is clicked
			if (clineAsk === "followup" && !event?.shiftKey) {
				markFollowUpAsAnswered()
			}

			// Check if we need to switch modes
			if (suggestion.mode) {
				// Only switch modes if it's a manual click (event exists) or auto-approval is allowed
				const isManualClick = !!event
				if (isManualClick || alwaysAllowModeSwitch) {
					// Switch mode without waiting
					switchToMode(suggestion.mode)
				}
			}

			if (event?.shiftKey) {
				// Always append to existing text, don't overwrite
				setInputValue((currentValue: string) => {
					return currentValue !== "" ? `${currentValue} \n${suggestion.answer}` : suggestion.answer
				})
			} else {
				// Don't clear the input value when sending a follow-up choice
				// The message should be sent but the text area should preserve what the user typed
				const preservedInput = inputValueRef.current
				handleSendMessage(suggestion.answer, [])
				// Restore the input value after sending
				setInputValue(preservedInput)
			}
		},
		[handleSendMessage, setInputValue, switchToMode, alwaysAllowModeSwitch, clineAsk, markFollowUpAsAnswered],
	)

	const handleBatchFileResponse = useCallback((response: { [key: string]: boolean }) => {
		// Handle batch file response, e.g., for file uploads
		vscode.postMessage({ type: "askResponse", askResponse: "objectResponse", text: JSON.stringify(response) })
	}, [])

	const itemContent = useCallback(
		(index: number, messageOrGroup: ClineMessage) => {
			const hasCheckpoint = modifiedMessages.some((message) => message.say === "checkpoint_saved")

			// Check if this is a browser action message
			if (messageOrGroup.type === "say" && messageOrGroup.say === "browser_action") {
				// Find the corresponding result message by looking for the next browser_action_result after this action's timestamp
				const nextMessage = modifiedMessages.find(
					(m) => m.ts > messageOrGroup.ts && m.say === "browser_action_result",
				)

				// Calculate action index and total count
				const browserActions = modifiedMessages.filter((m) => m.say === "browser_action")
				const actionIndex = browserActions.findIndex((m) => m.ts === messageOrGroup.ts) + 1
				const totalActions = browserActions.length

				return (
					<BrowserActionRow
						key={messageOrGroup.ts}
						message={messageOrGroup}
						nextMessage={nextMessage}
						actionIndex={actionIndex}
						totalActions={totalActions}
					/>
				)
			}

			// Check if this is a browser session status message
			if (messageOrGroup.type === "say" && messageOrGroup.say === "browser_session_status") {
				return <BrowserSessionStatusRow key={messageOrGroup.ts} message={messageOrGroup} />
			}

			// regular message
			return (
				<ChatRow
					key={messageOrGroup.ts}
					message={messageOrGroup}
					isExpanded={expandedRows[messageOrGroup.ts] || false}
					onToggleExpand={toggleRowExpansion} // This was already stabilized
					lastModifiedMessage={modifiedMessages.at(-1)} // Original direct access
					isLast={index === groupedMessages.length - 1} // Original direct access
					onHeightChange={handleRowHeightChange}
					isStreaming={isStreaming}
					onSuggestionClick={handleSuggestionClickInRow} // This was already stabilized
					onBatchFileResponse={handleBatchFileResponse}
					highlighted={highlightedMessageIndex === index} // kilocode_change: add highlight prop
					enableCheckpoints={enableCheckpoints} // kilocode_change
					isFollowUpAnswered={messageOrGroup.isAnswered === true || messageOrGroup.ts === currentFollowUpTs}
					editable={
						messageOrGroup.type === "ask" &&
						messageOrGroup.ask === "tool" &&
						(() => {
							let tool: any = {}
							try {
								tool = JSON.parse(messageOrGroup.text || "{}")
							} catch (_) {
								if (messageOrGroup.text?.includes("updateTodoList")) {
									tool = { tool: "updateTodoList" }
								}
							}
							if (tool.tool === "updateTodoList" && alwaysAllowUpdateTodoList) {
								return false
							}
							return tool.tool === "updateTodoList" && enableButtons && !!primaryButtonText
						})()
					}
					hasCheckpoint={hasCheckpoint}
				/>
			)
		},
		[
			expandedRows,
			toggleRowExpansion,
			modifiedMessages,
			groupedMessages.length,
			handleRowHeightChange,
			isStreaming,
			handleSuggestionClickInRow,
			handleBatchFileResponse,
			highlightedMessageIndex, // kilocode_change: add highlightedMessageIndex
			enableCheckpoints, // kilocode_change
			currentFollowUpTs,
			alwaysAllowUpdateTodoList,
			enableButtons,
			primaryButtonText,
		],
	)

	// Function to handle mode switching
	const switchToNextMode = useCallback(() => {
		const allModes = getAllModes(customModes)
		const currentModeIndex = allModes.findIndex((m) => m.slug === mode)
		const nextModeIndex = (currentModeIndex + 1) % allModes.length
		// Update local state and notify extension to sync mode change
		switchToMode(allModes[nextModeIndex].slug)
	}, [mode, customModes, switchToMode])

	// Function to handle switching to previous mode
	const switchToPreviousMode = useCallback(() => {
		const allModes = getAllModes(customModes)
		const currentModeIndex = allModes.findIndex((m) => m.slug === mode)
		const previousModeIndex = (currentModeIndex - 1 + allModes.length) % allModes.length
		// Update local state and notify extension to sync mode change
		switchToMode(allModes[previousModeIndex].slug)
	}, [mode, customModes, switchToMode])

	// Add keyboard event handler
	const handleKeyDown = useCallback(
		(event: KeyboardEvent) => {
			// Check for Command/Ctrl + Period (with or without Shift)
			// Using event.key to respect keyboard layouts (e.g., Dvorak)
			if ((event.metaKey || event.ctrlKey) && event.key === ".") {
				event.preventDefault() // Prevent default browser behavior

				if (event.shiftKey) {
					// Shift + Period = Previous mode
					switchToPreviousMode()
				} else {
					// Just Period = Next mode
					switchToNextMode()
				}
			}
		},
		[switchToNextMode, switchToPreviousMode],
	)

	useEffect(() => {
		window.addEventListener("keydown", handleKeyDown)
		window.addEventListener("wheel", handleWheel, { passive: true }) // kilocode_change
		return () => {
			window.removeEventListener("keydown", handleKeyDown)
			window.removeEventListener("wheel", handleWheel) // kilocode_change
		}
	}, [handleKeyDown, handleWheel]) // kilocode_change

	useImperativeHandle(ref, () => ({
		acceptInput: () => {
			if (enableButtons && primaryButtonText) {
				handlePrimaryButtonClick(inputValue, selectedImages)
			} else if (!sendingDisabled && !isProfileDisabled && (inputValue.trim() || selectedImages.length > 0)) {
				handleSendMessage(inputValue, selectedImages)
			}
		},
		// kilocode_change start
		focusInput: () => {
			if (textAreaRef.current) {
				textAreaRef.current.focus()
			}
		},
		// kilocode_change end
	}))

	const handleCondenseContext = (taskId: string) => {
		if (isCondensing || sendingDisabled) {
			return
		}
		setIsCondensing(true)
		setSendingDisabled(true)
		vscode.postMessage({ type: "condenseTaskContextRequest", text: taskId })
	}

	const areButtonsVisible = showScrollToBottom || primaryButtonText || secondaryButtonText || isStreaming

	const showTelemetryBanner = telemetrySetting === "unset" // kilocode_change

	return (
		<div
			data-testid="chat-view"
			className={isHidden ? "hidden" : "fixed top-0 left-0 right-0 bottom-0 flex flex-col overflow-hidden"}>
			{(showAnnouncement || showAnnouncementModal) && (
				<Announcement
					hideAnnouncement={() => {
						if (showAnnouncementModal) {
							setShowAnnouncementModal(false)
						}
						if (showAnnouncement) {
							hideAnnouncement()
						}
					}}
				/>
			)}
			{task ? (
				<>
					{/* kilocode_change start */}
					{/* <TaskHeader
						task={task}
						tokensIn={apiMetrics.totalTokensIn}
						tokensOut={apiMetrics.totalTokensOut}
						cacheWrites={apiMetrics.totalCacheWrites}
						cacheReads={apiMetrics.totalCacheReads}
						totalCost={apiMetrics.totalCost}
						contextTokens={apiMetrics.contextTokens}
						buttonsDisabled={sendingDisabled}
						handleCondenseContext={handleCondenseContext}
						todos={latestTodos}
					/> */}
					<KiloTaskHeader
						task={task}
						tokensIn={apiMetrics.totalTokensIn}
						tokensOut={apiMetrics.totalTokensOut}
						cacheWrites={apiMetrics.totalCacheWrites}
						cacheReads={apiMetrics.totalCacheReads}
						totalCost={apiMetrics.totalCost}
						contextTokens={apiMetrics.contextTokens}
						buttonsDisabled={sendingDisabled}
						handleCondenseContext={handleCondenseContext}
						onClose={handleTaskCloseButtonClick}
						groupedMessages={groupedMessages}
						onMessageClick={handleMessageClick}
						isTaskActive={sendingDisabled}
						todos={latestTodos}
					/>
					{/* kilocode_change start */}

					{hasSystemPromptOverride && (
						<div className="px-3">
							<SystemPromptWarning />
						</div>
					)}

					{checkpointWarning && (
						<div className="px-3">
							<CheckpointWarning warning={checkpointWarning} />
						</div>
					)}
				</>
			) : (
				<div className="flex-1 min-h-0 overflow-y-auto flex flex-col gap-4 relative">
					{/* Moved Task Bar Header Here */}
					{taskHistoryFullLength !== 0 && (
						<div className="flex text-vscode-descriptionForeground w-full mx-auto px-5 pt-3">
							<div className="flex items-center gap-1 cursor-pointer" onClick={toggleExpanded}>
								{taskHistoryFullLength < 10 && (
									<span className={`font-medium text-xs `}>{t("history:recentTasks")}</span>
								)}
								<span
									className={`codicon  ${isExpanded ? "codicon-eye" : "codicon-eye-closed"} scale-90`}
								/>
							</div>
						</div>
					)}
					{!showTelemetryBanner && (
						<div>
							<OrganizationSelector className="absolute top-2 right-3" />
						</div>
					)}
					{/* kilocode_change start: changed the classes to support notifications */}
					<div className="w-full h-full flex flex-col gap-4 px-3.5 transition-all duration-300">
						{/* kilocode_change end */}
						{/* Version indicator in top-right corner - only on welcome screen */}
						{/* kilocode_change: do not show */}
						{/* <VersionIndicator
							onClick={() => setShowAnnouncementModal(true)}
							className="absolute top-2 right-3 z-10"
						/>
<<<<<<< HEAD

						<RooHero /> */}

						{/* kilocode_change start: KilocodeNotifications + Layout fixes */}
						{showTelemetryBanner && <TelemetryBanner />}
						{!showTelemetryBanner && (
							<div className={taskHistoryFullLength === 0 ? "mt-10" : undefined}>
								<KilocodeNotifications />
							</div>
						)}
						<div className="flex flex-grow flex-col justify-center gap-4">
							{/* kilocode_change end */}
							<p className="text-vscode-editor-foreground leading-normal font-vscode-font-family text-center text-balance max-w-[380px] mx-auto my-0">
=======
						<div className="flex flex-col gap-4 w-full">
							<RooHero />
							{/* Show RooTips when authenticated or when user is new */}
							{taskHistory.length < 6 && <RooTips />}
							{/* Everyone should see their task history if any */}
							{taskHistory.length > 0 && <HistoryPreview />}
						</div>
						{/* Logged out users should see a one-time upsell, but not for brand new users */}
						{!cloudIsAuthenticated && taskHistory.length >= 6 && (
							<DismissibleUpsell
								upsellId="taskList2"
								icon={<Cloud className="size-5 shrink-0" />}
								onClick={() => openUpsell()}
								dismissOnClick={false}
								className="bg-none mt-6 border-border rounded-xl p-0 py-3 !text-base">
>>>>>>> dcb04bb2
								<Trans
									i18nKey="chat:about"
									components={{
										DocsLink: (
											<a
												href={buildDocLink("", "welcome")}
												target="_blank"
												rel="noopener noreferrer">
												the docs
											</a>
										),
									}}
								/>
							</p>
							{taskHistoryFullLength === 0 && <IdeaSuggestionsBox />} {/* kilocode_change */}
							{/*<div className="mb-2.5">
								{cloudIsAuthenticated || taskHistory.length < 4 ? <RooTips /> : <RooCloudCTA />}
							</div> kilocode_change: do not show */}
							{/* Show the task history preview if expanded and tasks exist */}
							{taskHistoryFullLength > 0 && isExpanded && (
								<HistoryPreview taskHistoryVersion={taskHistoryVersion} />
							)}
							{/* kilocode_change start: KilocodeNotifications + Layout fixes */}
						</div>
						{/* kilocode_change end */}
					</div>
				</div>
			)}

			{/*
			// Flex layout explanation:
			// 1. Content div above uses flex: "1 1 0" to:
			//    - Grow to fill available space (flex-grow: 1)
			//    - Shrink when AutoApproveMenu needs space (flex-shrink: 1)
			//    - Start from zero size (flex-basis: 0) to ensure proper distribution
			//    minHeight: 0 allows it to shrink below its content height
			//
			// 2. AutoApproveMenu uses flex: "0 1 auto" to:
			//    - Not grow beyond its content (flex-grow: 0)
			//    - Shrink when viewport is small (flex-shrink: 1)
			//    - Use its content size as basis (flex-basis: auto)
			//    This ensures it takes its natural height when there's space
			//    but becomes scrollable when the viewport is too small
			*/}
			{/* kilocode_change: added settings toggle for this */}
			{!task && showAutoApproveMenu && (
				<div className="mb-1 flex-initial min-h-0">
					<AutoApproveMenu />
				</div>
			)}

			{task && (
				<>
<<<<<<< HEAD
					<div className="grow flex flex-col min-h-0" ref={scrollContainerRef}>
						<div className="flex-auto min-h-0">
							<Virtuoso
								ref={virtuosoRef}
								key={task.ts}
								className="h-full overflow-y-auto mb-1"
								increaseViewportBy={{ top: 400, bottom: 400 }} // kilocode_change: use more modest numbers to see if they reduce gray screen incidence
								data={groupedMessages}
								itemContent={itemContent}
								atBottomStateChange={(isAtBottom: boolean) => {
									setIsAtBottom(isAtBottom)
									if (isAtBottom) {
										disableAutoScrollRef.current = false
									}
									setShowScrollToBottom(disableAutoScrollRef.current && !isAtBottom)
								}}
								atBottomThreshold={10}
								initialTopMostItemIndex={groupedMessages.length - 1}
							/>
						</div>
=======
					<div className="grow flex" ref={scrollContainerRef}>
						<Virtuoso
							ref={virtuosoRef}
							key={task.ts}
							className="scrollable grow overflow-y-scroll mb-1"
							increaseViewportBy={{ top: 3_000, bottom: 1000 }}
							data={groupedMessages}
							itemContent={itemContent}
							followOutput={(isAtBottom: boolean) => isAtBottom || stickyFollowRef.current}
							atBottomStateChange={(isAtBottom: boolean) => {
								setIsAtBottom(isAtBottom)
								// Only show the scroll-to-bottom button if not at bottom
								setShowScrollToBottom(!isAtBottom)
							}}
							atBottomThreshold={10}
							initialTopMostItemIndex={groupedMessages.length - 1}
						/>
>>>>>>> dcb04bb2
					</div>
					<div className={`flex-initial min-h-0 ${!areButtonsVisible ? "mb-1" : ""}`}>
						{/* kilocode_change: added settings toggle for this */}
						{showAutoApproveMenu && <AutoApproveMenu />}
					</div>
					{areButtonsVisible && (
						<div
							className={`flex h-9 items-center mb-1 px-[15px] ${
								showScrollToBottom
									? "opacity-100"
									: enableButtons || (isStreaming && !didClickCancel)
										? "opacity-100"
										: "opacity-50"
							}`}>
							{showScrollToBottom ? (
								<StandardTooltip content={t("chat:scrollToBottom")}>
									<Button
										className="flex-[2]"
										onClick={() => {
											// Engage sticky follow until user scrolls up
											stickyFollowRef.current = true
											// Pin immediately to avoid lag during fast streaming
											scrollToBottomAuto()
											// Hide button immediately to prevent flash
											setShowScrollToBottom(false)
										}}>
										<span className="codicon codicon-chevron-down"></span>
									</Button>
								</StandardTooltip>
							) : (
								<>
									{primaryButtonText && !isStreaming && (
										<StandardTooltip
											content={
												primaryButtonText === t("chat:retry.title")
													? t("chat:retry.tooltip")
													: primaryButtonText === t("chat:save.title")
														? t("chat:save.tooltip")
														: primaryButtonText === t("chat:approve.title")
															? t("chat:approve.tooltip")
															: primaryButtonText === t("chat:runCommand.title")
																? t("chat:runCommand.tooltip")
																: primaryButtonText === t("chat:startNewTask.title")
																	? t("chat:startNewTask.tooltip")
																	: primaryButtonText === t("chat:resumeTask.title")
																		? t("chat:resumeTask.tooltip")
																		: primaryButtonText ===
																			  t("chat:proceedAnyways.title")
																			? t("chat:proceedAnyways.tooltip")
																			: primaryButtonText ===
																				  t("chat:proceedWhileRunning.title")
																				? t("chat:proceedWhileRunning.tooltip")
																				: undefined
											}>
											<Button
												disabled={!enableButtons}
												className={secondaryButtonText ? "flex-1 mr-[6px]" : "flex-[2] mr-0"}
												onClick={() => handlePrimaryButtonClick(inputValue, selectedImages)}>
												{primaryButtonText}
											</Button>
										</StandardTooltip>
									)}
									{(secondaryButtonText || isStreaming) && (
										<StandardTooltip
											content={
												isStreaming
													? t("chat:cancel.tooltip")
													: secondaryButtonText === t("chat:startNewTask.title")
														? t("chat:startNewTask.tooltip")
														: secondaryButtonText === t("chat:reject.title")
															? t("chat:reject.tooltip")
															: secondaryButtonText === t("chat:terminate.title")
																? t("chat:terminate.tooltip")
																: undefined
											}>
											<Button
												disabled={!enableButtons && !(isStreaming && !didClickCancel)}
												className={isStreaming ? "flex-[2] ml-0" : "flex-1 ml-[6px]"}
												onClick={() => handleSecondaryButtonClick(inputValue, selectedImages)}>
												{isStreaming ? t("chat:cancel.title") : secondaryButtonText}
											</Button>
										</StandardTooltip>
									)}
								</>
							)}
						</div>
					)}
				</>
			)}

			<QueuedMessages
				queue={messageQueue}
				onRemove={(index) => {
					if (messageQueue[index]) {
						vscode.postMessage({ type: "removeQueuedMessage", text: messageQueue[index].id })
					}
				}}
				onUpdate={(index, newText) => {
					if (messageQueue[index]) {
						vscode.postMessage({
							type: "editQueuedMessage",
							payload: { id: messageQueue[index].id, text: newText, images: messageQueue[index].images },
						})
					}
				}}
			/>
			<ChatTextArea
				ref={textAreaRef}
				inputValue={inputValue}
				setInputValue={setInputValue}
				sendingDisabled={sendingDisabled || isProfileDisabled}
				selectApiConfigDisabled={sendingDisabled && clineAsk !== "api_req_failed"}
				placeholderText={placeholderText}
				selectedImages={selectedImages}
				setSelectedImages={setSelectedImages}
				onSend={() => handleSendMessage(inputValue, selectedImages)}
				onSelectImages={selectImages}
				shouldDisableImages={shouldDisableImages}
				onHeightChange={() => {
					if (isAtBottom) {
						scrollToBottomAuto()
					}
				}}
				mode={mode}
				setMode={setMode}
				modeShortcutText={modeShortcutText}
				sendMessageOnEnter={sendMessageOnEnter} // kilocode_change
				showBrowserDockToggle={showBrowserDockToggle}
			/>
			{/* kilocode_change: added settings toggle the profile and model selection */}
			<BottomControls showApiConfig />
			{/* kilocode_change: end */}

			{/* kilocode_change: disable {isProfileDisabled && (
				<div className="px-3">
					<ProfileViolationWarning />
				</div>
			)} */}

			<div id="roo-portal" />
			{/* kilocode_change: disable  */}
			{/* <CloudUpsellDialog open={isUpsellOpen} onOpenChange={closeUpsell} onConnect={handleConnect} /> */}
		</div>
	)
}

const ChatView = forwardRef(ChatViewComponent)

export default ChatView<|MERGE_RESOLUTION|>--- conflicted
+++ resolved
@@ -780,11 +780,7 @@
 			setClineAsk(undefined)
 			setEnableButtons(false)
 		},
-<<<<<<< HEAD
-		[clineAsk, startNewTask, lastMessage?.text], // kilocode_change: add lastMessage?.text
-=======
-		[clineAsk, startNewTask, currentTaskItem?.parentTaskId],
->>>>>>> dcb04bb2
+		[clineAsk, startNewTask, currentTaskItem?.parentTaskId, lastMessage?.text], // kilocode_change: add lastMessage?.text
 	)
 
 	const handleSecondaryButtonClick = useCallback(
@@ -1241,11 +1237,8 @@
 		el.addEventListener("scroll", onScroll, { passive: true })
 		return () => el.removeEventListener("scroll", onScroll)
 	}, [])
-<<<<<<< HEAD
+
 	//kilocode_change
-=======
->>>>>>> dcb04bb2
-
 	// Effect to clear checkpoint warning when messages appear or task changes
 	useEffect(() => {
 		if (isHidden || !task) {
@@ -1565,7 +1558,6 @@
 							onClick={() => setShowAnnouncementModal(true)}
 							className="absolute top-2 right-3 z-10"
 						/>
-<<<<<<< HEAD
 
 						<RooHero /> */}
 
@@ -1579,23 +1571,6 @@
 						<div className="flex flex-grow flex-col justify-center gap-4">
 							{/* kilocode_change end */}
 							<p className="text-vscode-editor-foreground leading-normal font-vscode-font-family text-center text-balance max-w-[380px] mx-auto my-0">
-=======
-						<div className="flex flex-col gap-4 w-full">
-							<RooHero />
-							{/* Show RooTips when authenticated or when user is new */}
-							{taskHistory.length < 6 && <RooTips />}
-							{/* Everyone should see their task history if any */}
-							{taskHistory.length > 0 && <HistoryPreview />}
-						</div>
-						{/* Logged out users should see a one-time upsell, but not for brand new users */}
-						{!cloudIsAuthenticated && taskHistory.length >= 6 && (
-							<DismissibleUpsell
-								upsellId="taskList2"
-								icon={<Cloud className="size-5 shrink-0" />}
-								onClick={() => openUpsell()}
-								dismissOnClick={false}
-								className="bg-none mt-6 border-border rounded-xl p-0 py-3 !text-base">
->>>>>>> dcb04bb2
 								<Trans
 									i18nKey="chat:about"
 									components={{
@@ -1649,7 +1624,6 @@
 
 			{task && (
 				<>
-<<<<<<< HEAD
 					<div className="grow flex flex-col min-h-0" ref={scrollContainerRef}>
 						<div className="flex-auto min-h-0">
 							<Virtuoso
@@ -1670,25 +1644,6 @@
 								initialTopMostItemIndex={groupedMessages.length - 1}
 							/>
 						</div>
-=======
-					<div className="grow flex" ref={scrollContainerRef}>
-						<Virtuoso
-							ref={virtuosoRef}
-							key={task.ts}
-							className="scrollable grow overflow-y-scroll mb-1"
-							increaseViewportBy={{ top: 3_000, bottom: 1000 }}
-							data={groupedMessages}
-							itemContent={itemContent}
-							followOutput={(isAtBottom: boolean) => isAtBottom || stickyFollowRef.current}
-							atBottomStateChange={(isAtBottom: boolean) => {
-								setIsAtBottom(isAtBottom)
-								// Only show the scroll-to-bottom button if not at bottom
-								setShowScrollToBottom(!isAtBottom)
-							}}
-							atBottomThreshold={10}
-							initialTopMostItemIndex={groupedMessages.length - 1}
-						/>
->>>>>>> dcb04bb2
 					</div>
 					<div className={`flex-initial min-h-0 ${!areButtonsVisible ? "mb-1" : ""}`}>
 						{/* kilocode_change: added settings toggle for this */}
