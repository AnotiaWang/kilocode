import type { HistoryItem } from "@roo-code/types"

import { render, screen, fireEvent } from "@/utils/test-utils"
import { vscode } from "@/utils/vscode"
import { useExtensionState } from "@/context/ExtensionStateContext"

import { TaskActions } from "../TaskActions"

// Mock scrollIntoView for JSDOM
Object.defineProperty(Element.prototype, "scrollIntoView", {
	value: vi.fn(),
	writable: true,
})

// Mock the vscode utility
vi.mock("@/utils/vscode", () => ({
	vscode: {
		postMessage: vi.fn(),
	},
}))

// Mock the useExtensionState hook
vi.mock("@/context/ExtensionStateContext", () => ({
	useExtensionState: vi.fn(),
}))

const mockPostMessage = vi.mocked(vscode.postMessage)
const mockUseExtensionState = vi.mocked(useExtensionState)

// Mock react-i18next
vi.mock("react-i18next", () => ({
	useTranslation: () => ({
		t: (key: string) => {
			const translations: Record<string, string> = {
				"chat:task.share": "Share task",
				"chat:task.export": "Export task history",
				"chat:task.delete": "Delete Task (Shift + Click to skip confirmation)",
				"chat:task.shareWithOrganization": "Share with Organization",
				"chat:task.shareWithOrganizationDescription": "Only members of your organization can access",
				"chat:task.sharePublicly": "Share Publicly",
				"chat:task.sharePubliclyDescription": "Anyone with the link can access",
				"chat:task.connectToCloud": "Connect to Cloud",
				"chat:task.connectToCloudDescription": "Sign in to Roo Code Cloud to share tasks",
				"chat:task.sharingDisabledByOrganization": "Sharing disabled by organization",
				"cloud:cloudBenefitsTitle": "Connect to Roo Code Cloud",
				"cloud:cloudBenefitHistory": "Access your task history from anywhere",
				"cloud:cloudBenefitSharing": "Share tasks with your team",
				"cloud:cloudBenefitMetrics": "Track usage and costs",
				"cloud:connect": "Connect",
				"history:copyPrompt": "Copy",
			}
			return translations[key] || key
		},
	}),
	initReactI18next: {
		type: "3rdParty",
		init: vi.fn(),
	},
}))

// Mock pretty-bytes
vi.mock("pretty-bytes", () => ({
	default: (bytes: number) => `${bytes} B`,
}))

describe("TaskActions", () => {
	const mockItem: HistoryItem = {
		id: "test-task-id",
		number: 1,
		ts: Date.now(),
		task: "Test task",
		tokensIn: 100,
		tokensOut: 200,
		totalCost: 0.01,
		size: 1024,
	}

	beforeEach(() => {
		vi.clearAllMocks()
		mockUseExtensionState.mockReturnValue({
			sharingEnabled: true,
			cloudIsAuthenticated: true,
			cloudUserInfo: {
				organizationName: "Test Organization",
			},
		} as any)
	})

	describe.skip("Share Button Visibility", () => {
		// kilocode_change skip
		it("renders share button when item has id", () => {
			render(<TaskActions item={mockItem} buttonsDisabled={false} />)

			// ShareButton now uses data-testid for reliable testing
			const shareButton = screen.getByTestId("share-button")
			expect(shareButton).toBeInTheDocument()
		})

		it("does not render share button when item has no id", () => {
			render(<TaskActions item={undefined} buttonsDisabled={false} />)

			// ShareButton returns null when no item ID
			const shareButton = screen.queryByTestId("share-button")
			expect(shareButton).toBeNull()
		})

		it("renders share button even when not authenticated", () => {
			mockUseExtensionState.mockReturnValue({
				sharingEnabled: false,
				cloudIsAuthenticated: false,
			} as any)

			render(<TaskActions item={mockItem} buttonsDisabled={false} />)

			// ShareButton should still render when not authenticated
			const shareButton = screen.getByTestId("share-button")
			expect(shareButton).toBeInTheDocument()
		})
	})

	// kilocode_change skip
	describe.skip("Authenticated User Share Flow", () => {
		it("shows organization and public share options when authenticated and sharing enabled", () => {
			render(<TaskActions item={mockItem} buttonsDisabled={false} />)

			// Find share button by its test ID and click it
			const shareButton = screen.getByTestId("share-button")
			fireEvent.click(shareButton)

			expect(screen.getByText("Share with Organization")).toBeInTheDocument()
			expect(screen.getByText("Share Publicly")).toBeInTheDocument()
		})

		it("sends shareCurrentTask message when organization option is selected", () => {
			render(<TaskActions item={mockItem} buttonsDisabled={false} />)

			// Find share button by its test ID and click it
			const shareButton = screen.getByTestId("share-button")
			fireEvent.click(shareButton)

			const orgOption = screen.getByText("Share with Organization")
			fireEvent.click(orgOption)

			expect(mockPostMessage).toHaveBeenCalledWith({
				type: "shareCurrentTask",
				visibility: "organization",
			})
		})

		it("sends shareCurrentTask message when public option is selected", () => {
			render(<TaskActions item={mockItem} buttonsDisabled={false} />)

			// Find share button by its test ID and click it
			const shareButton = screen.getByTestId("share-button")
			fireEvent.click(shareButton)

			const publicOption = screen.getByText("Share Publicly")
			fireEvent.click(publicOption)

			expect(mockPostMessage).toHaveBeenCalledWith({
				type: "shareCurrentTask",
				visibility: "public",
			})
		})

		it("does not show organization option when user is not in an organization", () => {
			mockUseExtensionState.mockReturnValue({
				sharingEnabled: true,
				cloudIsAuthenticated: true,
				cloudUserInfo: {
					// No organizationName property
				},
			} as any)

			render(<TaskActions item={mockItem} buttonsDisabled={false} />)

			// Find share button by its test ID and click it
			const shareButton = screen.getByTestId("share-button")
			fireEvent.click(shareButton)

			expect(screen.queryByText("Share with Organization")).not.toBeInTheDocument()
			expect(screen.getByText("Share Publicly")).toBeInTheDocument()
		})
	})

	// kilocode_change skip
	describe.skip("Unauthenticated User Login Flow", () => {
		beforeEach(() => {
			mockUseExtensionState.mockReturnValue({
				sharingEnabled: false,
				cloudIsAuthenticated: false,
			} as any)
		})

		it("shows connect to cloud option when not authenticated", () => {
			render(<TaskActions item={mockItem} buttonsDisabled={false} />)

			// Find share button by its test ID and click it
			const shareButton = screen.getByTestId("share-button")
			fireEvent.click(shareButton)

			expect(screen.getByText("Connect to Roo Code Cloud")).toBeInTheDocument()
			expect(screen.getByText("Connect")).toBeInTheDocument()
		})

		it("does not show organization and public options when not authenticated", () => {
			render(<TaskActions item={mockItem} buttonsDisabled={false} />)

			// Find share button by its test ID and click it
			const shareButton = screen.getByTestId("share-button")
			fireEvent.click(shareButton)

			expect(screen.queryByText("Share with Organization")).not.toBeInTheDocument()
			expect(screen.queryByText("Share Publicly")).not.toBeInTheDocument()
		})

		it("sends rooCloudSignIn message when connect to cloud is selected", () => {
			render(<TaskActions item={mockItem} buttonsDisabled={false} />)

			// Find share button by its test ID and click it
			const shareButton = screen.getByTestId("share-button")
			fireEvent.click(shareButton)

			const connectOption = screen.getByText("Connect")
			fireEvent.click(connectOption)

			expect(mockPostMessage).toHaveBeenCalledWith({
				type: "rooCloudSignIn",
			})
		})
	})

	// kilocode_change skip
	describe.skip("Mixed Authentication States", () => {
		it("shows disabled share button when authenticated but sharing not enabled", () => {
			mockUseExtensionState.mockReturnValue({
				sharingEnabled: false,
				cloudIsAuthenticated: true,
			} as any)

			render(<TaskActions item={mockItem} buttonsDisabled={false} />)

			// Find share button by its test ID
			const shareButton = screen.getByTestId("share-button")
			expect(shareButton).toBeInTheDocument()
			expect(shareButton).toBeDisabled()

			// Should not have a popover when sharing is disabled
			fireEvent.click(shareButton!)
			expect(screen.queryByText("Share with Organization")).not.toBeInTheDocument()
			expect(screen.queryByText("Connect to Cloud")).not.toBeInTheDocument()
		})

		it("does not automatically open popover when user becomes authenticated from elsewhere", () => {
			// Start with unauthenticated state
			mockUseExtensionState.mockReturnValue({
				sharingEnabled: false,
				cloudIsAuthenticated: false,
			} as any)

			const { rerender } = render(<TaskActions item={mockItem} buttonsDisabled={false} />)

			// Verify popover is not open initially
			expect(screen.queryByText("Share with Organization")).not.toBeInTheDocument()

			// Simulate user becoming authenticated (e.g., from CloudView)
			mockUseExtensionState.mockReturnValue({
				sharingEnabled: true,
				cloudIsAuthenticated: true,
				cloudUserInfo: {
					organizationName: "Test Organization",
				},
			} as any)

			rerender(<TaskActions item={mockItem} buttonsDisabled={false} />)

			// Verify popover does NOT automatically open when auth happens from elsewhere
			expect(screen.queryByText("Share with Organization")).not.toBeInTheDocument()
			expect(screen.queryByText("Share Publicly")).not.toBeInTheDocument()
		})

		it("automatically opens popover when user authenticates from share button", () => {
			// Start with unauthenticated state
			mockUseExtensionState.mockReturnValue({
				sharingEnabled: false,
				cloudIsAuthenticated: false,
			} as any)

			const { rerender } = render(<TaskActions item={mockItem} buttonsDisabled={false} />)

			// Click share button to open connect modal
			const shareButton = screen.getByTestId("share-button")
			fireEvent.click(shareButton)

			// Click connect button to initiate authentication
			const connectButton = screen.getByText("Connect")
			fireEvent.click(connectButton)

			// Verify rooCloudSignIn message was sent
			expect(mockPostMessage).toHaveBeenCalledWith({
				type: "rooCloudSignIn",
			})

			// Simulate user becoming authenticated after clicking connect from share button
			mockUseExtensionState.mockReturnValue({
				sharingEnabled: true,
				cloudIsAuthenticated: true,
				cloudUserInfo: {
					organizationName: "Test Organization",
				},
			} as any)

			rerender(<TaskActions item={mockItem} buttonsDisabled={false} />)

			// Verify popover automatically opens when auth was initiated from share button
			expect(screen.getByText("Share with Organization")).toBeInTheDocument()
			expect(screen.getByText("Share Publicly")).toBeInTheDocument()
		})
	})

	describe("Other Actions", () => {
		it("renders export button", () => {
			render(<TaskActions item={mockItem} buttonsDisabled={false} />)

			const exportButton = screen.getByLabelText("Export task history")
			expect(exportButton).toBeInTheDocument()
		})

		it("sends exportCurrentTask message when export button is clicked", () => {
			render(<TaskActions item={mockItem} buttonsDisabled={false} />)

			const exportButton = screen.getByLabelText("Export task history")
			fireEvent.click(exportButton)

			expect(mockPostMessage).toHaveBeenCalledWith({
				type: "exportCurrentTask",
			})
		})

		it("renders delete button when item has size", () => {
			render(<TaskActions item={mockItem} buttonsDisabled={false} />)

			const deleteButton = screen.getByLabelText("Delete Task (Shift + Click to skip confirmation)")
			expect(deleteButton).toBeInTheDocument()
		})

		it("does not render delete button when item has no size", () => {
			const itemWithoutSize = { ...mockItem, size: 0 }
			render(<TaskActions item={itemWithoutSize} buttonsDisabled={false} />)

			const deleteButton = screen.queryByLabelText("Delete Task (Shift + Click to skip confirmation)")
			expect(deleteButton).not.toBeInTheDocument()
		})
	})

<<<<<<< HEAD
	// kilocode_change skip
	describe.skip("Button States", () => {
		it("keeps share, export, and copy buttons enabled but disables delete button when buttonsDisabled is true", () => {
			render(<TaskActions item={mockItem} buttonsDisabled={true} />)

			// Find buttons by their labels/test IDs
			const shareButton = screen.getByTestId("share-button")
			const exportButton = screen.getByLabelText("Export task history")
			const copyButton = screen.getByLabelText("history:copyPrompt")
			const deleteButton = screen.getByLabelText("Delete Task (Shift + Click to skip confirmation)")

			// Share, export, and copy buttons should be enabled regardless of buttonsDisabled
			expect(shareButton).not.toBeDisabled()
			expect(exportButton).not.toBeDisabled()
			expect(copyButton).not.toBeDisabled()
			// Delete button should respect buttonsDisabled
			expect(deleteButton).toBeDisabled()
		})

=======
	describe("Button States", () => {
>>>>>>> 68352562
		it("share, export, and copy buttons are always enabled while delete button respects buttonsDisabled state", () => {
			// Test with buttonsDisabled = false
			const { rerender } = render(<TaskActions item={mockItem} buttonsDisabled={false} />)

			let shareButton = screen.getByTestId("share-button")
			let exportButton = screen.getByLabelText("Export task history")
			let copyButton = screen.getByLabelText("Copy")
			let deleteButton = screen.getByLabelText("Delete Task (Shift + Click to skip confirmation)")

			expect(shareButton).not.toBeDisabled()
			expect(exportButton).not.toBeDisabled()
			expect(copyButton).not.toBeDisabled()
			expect(deleteButton).not.toBeDisabled()

			// Test with buttonsDisabled = true
			rerender(<TaskActions item={mockItem} buttonsDisabled={true} />)

			shareButton = screen.getByTestId("share-button")
			exportButton = screen.getByLabelText("Export task history")
			copyButton = screen.getByLabelText("Copy")
			deleteButton = screen.getByLabelText("Delete Task (Shift + Click to skip confirmation)")

			// Share, export, and copy remain enabled
			expect(shareButton).not.toBeDisabled()
			expect(exportButton).not.toBeDisabled()
			expect(copyButton).not.toBeDisabled()
			// Delete button is disabled
			expect(deleteButton).toBeDisabled()
		})
	})
})<|MERGE_RESOLUTION|>--- conflicted
+++ resolved
@@ -353,29 +353,8 @@
 		})
 	})
 
-<<<<<<< HEAD
-	// kilocode_change skip
+	// kilocode_change: skip
 	describe.skip("Button States", () => {
-		it("keeps share, export, and copy buttons enabled but disables delete button when buttonsDisabled is true", () => {
-			render(<TaskActions item={mockItem} buttonsDisabled={true} />)
-
-			// Find buttons by their labels/test IDs
-			const shareButton = screen.getByTestId("share-button")
-			const exportButton = screen.getByLabelText("Export task history")
-			const copyButton = screen.getByLabelText("history:copyPrompt")
-			const deleteButton = screen.getByLabelText("Delete Task (Shift + Click to skip confirmation)")
-
-			// Share, export, and copy buttons should be enabled regardless of buttonsDisabled
-			expect(shareButton).not.toBeDisabled()
-			expect(exportButton).not.toBeDisabled()
-			expect(copyButton).not.toBeDisabled()
-			// Delete button should respect buttonsDisabled
-			expect(deleteButton).toBeDisabled()
-		})
-
-=======
-	describe("Button States", () => {
->>>>>>> 68352562
 		it("share, export, and copy buttons are always enabled while delete button respects buttonsDisabled state", () => {
 			// Test with buttonsDisabled = false
 			const { rerender } = render(<TaskActions item={mockItem} buttonsDisabled={false} />)
