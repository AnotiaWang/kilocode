import React, { memo, useCallback, useEffect, useMemo, useRef, useState } from "react"
import { useSize } from "react-use"
import { useTranslation, Trans } from "react-i18next"
import deepEqual from "fast-deep-equal"
import { VSCodeBadge, VSCodeButton } from "@vscode/webview-ui-toolkit/react"

<<<<<<< HEAD
import type { ClineMessage } from "@roo-code/types"
// import { Mode } from "@roo/modes" // kilocode_change
=======
import type { ClineMessage, FollowUpData, SuggestionItem } from "@roo-code/types"
>>>>>>> 8cff25ab

import { ClineApiReqInfo, ClineAskUseMcpServer, ClineSayTool } from "@roo/ExtensionMessage"
import { COMMAND_OUTPUT_STRING } from "@roo/combineCommandSequences"
import { safeJsonParse } from "@roo/safeJsonParse"

import { useCopyToClipboard } from "@src/utils/clipboard"
import { useExtensionState } from "@src/context/ExtensionStateContext"
import { findMatchingResourceOrTemplate } from "@src/utils/mcp"
import { vscode } from "@src/utils/vscode"
import { removeLeadingNonAlphanumeric } from "@src/utils/removeLeadingNonAlphanumeric"
import { getLanguageFromPath } from "@src/utils/getLanguageFromPath"
// import { Button } from "@src/components/ui" // kilocode_change

<<<<<<< HEAD
// import ChatTextArea from "./ChatTextArea" // kilocode_change
import { MAX_IMAGES_PER_MESSAGE } from "./ChatView"

=======
>>>>>>> 8cff25ab
import { ToolUseBlock, ToolUseBlockHeader } from "../common/ToolUseBlock"
import UpdateTodoListToolBlock from "./UpdateTodoListToolBlock"
import CodeAccordian from "../common/CodeAccordian"
import CodeBlock from "../common/CodeBlock"
import MarkdownBlock from "../common/MarkdownBlock"
import { ReasoningBlock } from "./ReasoningBlock"
<<<<<<< HEAD
// import Thumbnails from "../common/Thumbnails" // kilocode_change
=======
import Thumbnails from "../common/Thumbnails"
import ImageBlock from "../common/ImageBlock"

>>>>>>> 8cff25ab
import McpResourceRow from "../mcp/McpResourceRow"

// import { Mention } from "./Mention" // kilocode_change
import { CheckpointSaved } from "./checkpoints/CheckpointSaved"
import { FollowUpSuggest } from "./FollowUpSuggest"
import { LowCreditWarning } from "../kilocode/chat/LowCreditWarning" // kilocode_change
import { BatchFilePermission } from "./BatchFilePermission"
import { BatchDiffApproval } from "./BatchDiffApproval"
import { ProgressIndicator } from "./ProgressIndicator"
import { Markdown } from "./Markdown"
import { CommandExecution } from "./CommandExecution"
import { CommandExecutionError } from "./CommandExecutionError"
import ReportBugPreview from "./ReportBugPreview"

import { NewTaskPreview } from "../kilocode/chat/NewTaskPreview" // kilocode_change
import { KiloChatRowGutterBar } from "../kilocode/chat/KiloChatRowGutterBar" // kilocode_change
import { AutoApprovedRequestLimitWarning } from "./AutoApprovedRequestLimitWarning"
import { CondenseContextErrorRow, CondensingContextRow, ContextCondenseRow } from "./ContextCondenseRow"
import CodebaseSearchResultsDisplay from "./CodebaseSearchResultsDisplay"
<<<<<<< HEAD
import { cn } from "@/lib/utils"
import { KiloChatRowUserFeedback } from "../kilocode/chat/KiloChatRowUserFeedback" // kilocode_change
import { StandardTooltip } from "../ui" // kilocode_change
import { FastApplyChatDisplay } from "./kilocode/FastApplyChatDisplay" // kilocode_change
=======
import { McpExecution } from "./McpExecution"
>>>>>>> 8cff25ab

interface ChatRowProps {
	message: ClineMessage
	lastModifiedMessage?: ClineMessage
	isExpanded: boolean
	isLast: boolean
	isStreaming: boolean
	onToggleExpand: (ts: number) => void
	onHeightChange: (isTaller: boolean) => void
	onSuggestionClick?: (suggestion: SuggestionItem, event?: React.MouseEvent) => void
	onBatchFileResponse?: (response: { [key: string]: boolean }) => void
	highlighted?: boolean // kilocode_change: Add highlighted prop
	onChatReset?: () => void // kilocode_change
	onFollowUpUnmount?: () => void
	isFollowUpAnswered?: boolean
	editable?: boolean
}

// eslint-disable-next-line @typescript-eslint/no-empty-object-type
interface ChatRowContentProps extends Omit<ChatRowProps, "onHeightChange"> {}

const ChatRow = memo(
	(props: ChatRowProps) => {
		const { highlighted } = props // kilocode_change: Add highlighted prop
		const { showTaskTimeline } = useExtensionState() // kilocode_change: Used by KiloChatRowGutterBar
		const { isLast, onHeightChange, message } = props
		// Store the previous height to compare with the current height
		// This allows us to detect changes without causing re-renders
		const prevHeightRef = useRef(0)

		const [chatrow, { height }] = useSize(
			<div
				// kilocode_change: add highlighted className
				className={cn(
					`px-[15px] py-[10px] pr-[6px] relative ${highlighted ? "animate-message-highlight" : ""}`,
				)}>
				{showTaskTimeline && <KiloChatRowGutterBar message={message} />}
				<ChatRowContent {...props} />
			</div>,
		)

		useEffect(() => {
			// used for partials, command output, etc.
			// NOTE: it's important we don't distinguish between partial or complete here since our scroll effects in chatview need to handle height change during partial -> complete
			const isInitialRender = prevHeightRef.current === 0 // prevents scrolling when new element is added since we already scroll for that
			// height starts off at Infinity
			if (isLast && height !== 0 && height !== Infinity && height !== prevHeightRef.current) {
				if (!isInitialRender) {
					onHeightChange(height > prevHeightRef.current)
				}
				prevHeightRef.current = height
			}
		}, [height, isLast, onHeightChange, message])

		// we cannot return null as virtuoso does not support it, so we use a separate visibleMessages array to filter out messages that should not be rendered
		return chatrow
	},
	// memo does shallow comparison of props, so we need to do deep comparison of arrays/objects whose properties might change
	deepEqual,
)

export default ChatRow

export const ChatRowContent = ({
	message,
	lastModifiedMessage,
	isExpanded,
	isLast,
	isStreaming,
	onToggleExpand,
	onSuggestionClick,
	onFollowUpUnmount,
	onBatchFileResponse,
	onChatReset, // kilocode_change
	isFollowUpAnswered,
	editable,
}: ChatRowContentProps) => {
	const { t } = useTranslation()
<<<<<<< HEAD
	const { mcpServers, alwaysAllowMcp, currentCheckpoint } = useExtensionState()
	const [reasoningCollapsed, setReasoningCollapsed] = useState(true)
	const [isDiffErrorExpanded, setIsDiffErrorExpanded] = useState(false)
	const [showCopySuccess, setShowCopySuccess] = useState(false)
	const [isEditing, _setIsEditing] = useState(false) // kilocode_change
	// const [editedContent, setEditedContent] = useState("") // kilocode_change
	// const [editMode, setEditMode] = useState<Mode>(mode || "code") // kilocode_change
	const [_editImages, setEditImages] = useState<string[]>([]) // kilocode_change
	const { copyWithFeedback } = useCopyToClipboard()
=======

	const { mcpServers, alwaysAllowMcp, currentCheckpoint } = useExtensionState()

	const [reasoningCollapsed, setReasoningCollapsed] = useState(true)
	const [isDiffErrorExpanded, setIsDiffErrorExpanded] = useState(false)
	const [showCopySuccess, setShowCopySuccess] = useState(false)
>>>>>>> 8cff25ab

	const { copyWithFeedback } = useCopyToClipboard()

	// Memoized callback to prevent re-renders caused by inline arrow functions.
	const handleToggleExpand = useCallback(() => {
		onToggleExpand(message.ts)
	}, [onToggleExpand, message.ts])

<<<<<<< HEAD
	/* kilocode_change
	// Handle edit button click
	const handleEditClick = useCallback(() => {
		setIsEditing(true)
		setEditedContent(message.text || "")
		setEditImages(message.images || [])
		setEditMode(mode || "code")
		// Edit mode is now handled entirely in the frontend
		// No need to notify the backend
	}, [message.text, message.images, mode])

	// Handle cancel edit
	const handleCancelEdit = useCallback(() => {
		setIsEditing(false)
		setEditedContent(message.text || "")
		setEditImages(message.images || [])
		setEditMode(mode || "code")
	}, [message.text, message.images, mode])

	// Handle save edit
	const handleSaveEdit = useCallback(() => {
		setIsEditing(false)
		// Send edited message to backend
		vscode.postMessage({
			type: "submitEditedMessage",
			value: message.ts,
			editedMessageContent: editedContent,
			images: editImages,
		})
	}, [message.ts, editedContent, editImages])

	// Handle image selection for editing
	const handleSelectImages = useCallback(() => {
		vscode.postMessage({ type: "selectImages", context: "edit", messageTs: message.ts })
	}, [message.ts])
	*/

	// kilocode_change: usageMissing
	const [cost, usageMissing, apiReqCancelReason, apiReqStreamingFailedMessage] = useMemo(() => {
=======
	const [cost, apiReqCancelReason, apiReqStreamingFailedMessage] = useMemo(() => {
>>>>>>> 8cff25ab
		if (message.text !== null && message.text !== undefined && message.say === "api_req_started") {
			const info = safeJsonParse<ClineApiReqInfo>(message.text)
			return [info?.cost, info?.usageMissing, info?.cancelReason, info?.streamingFailedMessage]
		}

		return [undefined, undefined, undefined]
	}, [message.text, message.say])

	// When resuming task, last wont be api_req_failed but a resume_task
	// message, so api_req_started will show loading spinner. That's why we just
	// remove the last api_req_started that failed without streaming anything.
	const apiRequestFailedMessage =
		isLast && lastModifiedMessage?.ask === "api_req_failed" // if request is retried then the latest message is a api_req_retried
			? lastModifiedMessage?.text
			: undefined

	const isCommandExecuting =
		isLast && lastModifiedMessage?.ask === "command" && lastModifiedMessage?.text?.includes(COMMAND_OUTPUT_STRING)

	const isMcpServerResponding = isLast && lastModifiedMessage?.say === "mcp_server_request_started"

	const type = message.type === "ask" ? message.ask : message.say

	const normalColor = "var(--vscode-foreground)"
	const errorColor = "var(--vscode-errorForeground)"
	const successColor = "var(--vscode-charts-green)"
	const cancelledColor = "var(--vscode-descriptionForeground)"

	const [icon, title] = useMemo(() => {
		switch (type) {
			case "error":
				return [
					<span
						className="codicon codicon-error"
						style={{ color: errorColor, marginBottom: "-1.5px" }}></span>,
					<span style={{ color: errorColor, fontWeight: "bold" }}>{t("chat:error")}</span>,
				]
			case "mistake_limit_reached":
				return [
					<span
						className="codicon codicon-error"
						style={{ color: errorColor, marginBottom: "-1.5px" }}></span>,
					<span style={{ color: errorColor, fontWeight: "bold" }}>{t("chat:troubleMessage")}</span>,
				]
			case "command":
				return [
					isCommandExecuting ? (
						<ProgressIndicator />
					) : (
						<span
							className="codicon codicon-terminal"
							style={{ color: normalColor, marginBottom: "-1.5px" }}></span>
					),
					<span style={{ color: normalColor, fontWeight: "bold" }}>{t("chat:runCommand.title")}:</span>,
				]
			case "use_mcp_server":
				const mcpServerUse = safeJsonParse<ClineAskUseMcpServer>(message.text)
				if (mcpServerUse === undefined) {
					return [null, null]
				}
				return [
					isMcpServerResponding ? (
						<ProgressIndicator />
					) : (
						<span
							className="codicon codicon-server"
							style={{ color: normalColor, marginBottom: "-1.5px" }}></span>
					),
					<span style={{ color: normalColor, fontWeight: "bold" }}>
						{mcpServerUse.type === "use_mcp_tool"
							? t("chat:mcp.wantsToUseTool", { serverName: mcpServerUse.serverName })
							: t("chat:mcp.wantsToAccessResource", { serverName: mcpServerUse.serverName })}
					</span>,
				]
			case "completion_result":
				return [
					<span
						className="codicon codicon-check"
						style={{ color: successColor, marginBottom: "-1.5px" }}></span>,
					<span style={{ color: successColor, fontWeight: "bold" }}>{t("chat:taskCompleted")}</span>,
				]
			case "api_req_retry_delayed":
				return []
			case "api_req_started":
				const getIconSpan = (iconName: string, color: string) => (
					<div
						style={{
							width: 16,
							height: 16,
							display: "flex",
							alignItems: "center",
							justifyContent: "center",
						}}>
						<span
							className={`codicon codicon-${iconName}`}
							style={{ color, fontSize: 16, marginBottom: "-1.5px" }}
						/>
					</div>
				)
				return [
					apiReqCancelReason !== null && apiReqCancelReason !== undefined ? (
						apiReqCancelReason === "user_cancelled" ? (
							getIconSpan("error", cancelledColor)
						) : (
							getIconSpan("error", errorColor)
						)
					) : cost !== null && cost !== undefined ? (
						getIconSpan("check", successColor)
					) : apiRequestFailedMessage ? (
						getIconSpan("error", errorColor)
					) : (
						<ProgressIndicator />
					),
					apiReqCancelReason !== null && apiReqCancelReason !== undefined ? (
						apiReqCancelReason === "user_cancelled" ? (
							<span style={{ color: normalColor, fontWeight: "bold" }}>
								{t("chat:apiRequest.cancelled")}
							</span>
						) : (
							<span style={{ color: errorColor, fontWeight: "bold" }}>
								{t("chat:apiRequest.streamingFailed")}
							</span>
						)
					) : cost !== null && cost !== undefined ? (
						<span style={{ color: normalColor, fontWeight: "bold" }}>{t("chat:apiRequest.title")}</span>
					) : apiRequestFailedMessage ? (
						<span style={{ color: errorColor, fontWeight: "bold" }}>{t("chat:apiRequest.failed")}</span>
					) : (
						<span style={{ color: normalColor, fontWeight: "bold" }}>{t("chat:apiRequest.streaming")}</span>
					),
				]
			case "followup":
				return [
					<span
						className="codicon codicon-question"
						style={{ color: normalColor, marginBottom: "-1.5px" }}
					/>,
					<span style={{ color: normalColor, fontWeight: "bold" }}>{t("chat:questions.hasQuestion")}</span>,
				]
			default:
				return [null, null]
		}
	}, [type, isCommandExecuting, message, isMcpServerResponding, apiReqCancelReason, cost, apiRequestFailedMessage, t])

	const headerStyle: React.CSSProperties = {
		display: "flex",
		alignItems: "center",
		gap: "10px",
		marginBottom: "10px",
		wordBreak: "break-word",
	}

	const pStyle: React.CSSProperties = {
		margin: 0,
		whiteSpace: "pre-wrap",
		wordBreak: "break-word",
		overflowWrap: "anywhere",
	}

	const tool = useMemo(
		() => (message.ask === "tool" ? safeJsonParse<ClineSayTool>(message.text) : null),
		[message.ask, message.text],
	)

	const followUpData = useMemo(() => {
		if (message.type === "ask" && message.ask === "followup" && !message.partial) {
			return safeJsonParse<FollowUpData>(message.text)
		}
		return null
	}, [message.type, message.ask, message.partial, message.text])

	if (tool) {
		const toolIcon = (name: string) => (
			<span
				className={`codicon codicon-${name}`}
				style={{ color: "var(--vscode-foreground)", marginBottom: "-1.5px" }}></span>
		)

		switch (tool.tool) {
			case "editedExistingFile":
			case "appliedDiff":
				// Check if this is a batch diff request
				if (message.type === "ask" && tool.batchDiffs && Array.isArray(tool.batchDiffs)) {
					return (
						<>
							<div style={headerStyle}>
								{toolIcon("diff")}
								<span style={{ fontWeight: "bold" }}>
									{t("chat:fileOperations.wantsToApplyBatchChanges")}
								</span>
							</div>
							<BatchDiffApproval files={tool.batchDiffs} ts={message.ts} />
						</>
					)
				}

				// Regular single file diff
				return (
					<>
						<div style={headerStyle}>
							{tool.isProtected ? (
								<span
									className="codicon codicon-lock"
									style={{ color: "var(--vscode-editorWarning-foreground)", marginBottom: "-1.5px" }}
								/>
							) : (
								toolIcon(tool.tool === "appliedDiff" ? "diff" : "edit")
							)}
							<span style={{ fontWeight: "bold" }}>
								{tool.isProtected
									? t("chat:fileOperations.wantsToEditProtected")
									: tool.isOutsideWorkspace
										? t("chat:fileOperations.wantsToEditOutsideWorkspace")
										: t("chat:fileOperations.wantsToEdit")}
							</span>
						</div>
						<CodeAccordian
							path={tool.path}
							code={tool.content ?? tool.diff}
							language="diff"
							progressStatus={message.progressStatus}
							isLoading={message.partial}
							isExpanded={isExpanded}
							onToggleExpand={handleToggleExpand}
						/>
						{
							// kilocode_change start
							tool.fastApplyResult && <FastApplyChatDisplay fastApplyResult={tool.fastApplyResult} />
							// kilocode_change end
						}
					</>
				)
			case "insertContent":
				return (
					<>
						<div style={headerStyle}>
							{tool.isProtected ? (
								<span
									className="codicon codicon-lock"
									style={{ color: "var(--vscode-editorWarning-foreground)", marginBottom: "-1.5px" }}
								/>
							) : (
								toolIcon("insert")
							)}
							<span style={{ fontWeight: "bold" }}>
								{tool.isProtected
									? t("chat:fileOperations.wantsToEditProtected")
									: tool.isOutsideWorkspace
										? t("chat:fileOperations.wantsToEditOutsideWorkspace")
										: tool.lineNumber === 0
											? t("chat:fileOperations.wantsToInsertAtEnd")
											: t("chat:fileOperations.wantsToInsertWithLineNumber", {
													lineNumber: tool.lineNumber,
												})}
							</span>
						</div>
						<CodeAccordian
							path={tool.path}
							code={tool.diff}
							language="diff"
							progressStatus={message.progressStatus}
							isLoading={message.partial}
							isExpanded={isExpanded}
							onToggleExpand={handleToggleExpand}
						/>
					</>
				)
			case "searchAndReplace":
				return (
					<>
						<div style={headerStyle}>
							{tool.isProtected ? (
								<span
									className="codicon codicon-lock"
									style={{ color: "var(--vscode-editorWarning-foreground)", marginBottom: "-1.5px" }}
								/>
							) : (
								toolIcon("replace")
							)}
							<span style={{ fontWeight: "bold" }}>
								{tool.isProtected && message.type === "ask"
									? t("chat:fileOperations.wantsToEditProtected")
									: message.type === "ask"
										? t("chat:fileOperations.wantsToSearchReplace")
										: t("chat:fileOperations.didSearchReplace")}
							</span>
						</div>
						<CodeAccordian
							path={tool.path}
							code={tool.diff}
							language="diff"
							progressStatus={message.progressStatus}
							isLoading={message.partial}
							isExpanded={isExpanded}
							onToggleExpand={handleToggleExpand}
						/>
					</>
				)
			case "codebaseSearch": {
				return (
					<div style={headerStyle}>
						{toolIcon("search")}
						<span style={{ fontWeight: "bold" }}>
							{tool.path ? (
								<Trans
									i18nKey="chat:codebaseSearch.wantsToSearchWithPath"
									components={{ code: <code></code> }}
									values={{ query: tool.query, path: tool.path }}
								/>
							) : (
								<Trans
									i18nKey="chat:codebaseSearch.wantsToSearch"
									components={{ code: <code></code> }}
									values={{ query: tool.query }}
								/>
							)}
						</span>
					</div>
				)
			}
			case "updateTodoList" as any: {
				const todos = (tool as any).todos || []
				return (
					<UpdateTodoListToolBlock
						todos={todos}
						content={(tool as any).content}
						onChange={(updatedTodos) => {
							if (typeof vscode !== "undefined" && vscode?.postMessage) {
								vscode.postMessage({ type: "updateTodoList", payload: { todos: updatedTodos } })
							}
						}}
						editable={editable && isLast}
					/>
				)
			}
			case "newFileCreated":
				return (
					<>
						<div style={headerStyle}>
							{tool.isProtected ? (
								<span
									className="codicon codicon-lock"
									style={{ color: "var(--vscode-editorWarning-foreground)", marginBottom: "-1.5px" }}
								/>
							) : (
								toolIcon("new-file")
							)}
							<span style={{ fontWeight: "bold" }}>
								{tool.isProtected
									? t("chat:fileOperations.wantsToEditProtected")
									: t("chat:fileOperations.wantsToCreate")}
							</span>
						</div>
						<CodeAccordian
							path={tool.path}
							code={tool.content}
							language={getLanguageFromPath(tool.path || "") || "log"}
							isLoading={message.partial}
							isExpanded={isExpanded}
							onToggleExpand={handleToggleExpand}
							onJumpToFile={() => vscode.postMessage({ type: "openFile", text: "./" + tool.path })}
						/>
						{
							// kilocode_change start
							tool.fastApplyResult && <FastApplyChatDisplay fastApplyResult={tool.fastApplyResult} />
							// kilocode_change end
						}
					</>
				)
			case "readFile":
				// Check if this is a batch file permission request
				const isBatchRequest = message.type === "ask" && tool.batchFiles && Array.isArray(tool.batchFiles)

				if (isBatchRequest) {
					return (
						<>
							<div style={headerStyle}>
								{toolIcon("files")}
								<span style={{ fontWeight: "bold" }}>
									{t("chat:fileOperations.wantsToReadMultiple")}
								</span>
							</div>
							<BatchFilePermission
								files={tool.batchFiles || []}
								onPermissionResponse={(response) => {
									onBatchFileResponse?.(response)
								}}
								ts={message?.ts}
							/>
						</>
					)
				}

				// Regular single file read request
				return (
					<>
						<div style={headerStyle}>
							{toolIcon("file-code")}
							<span style={{ fontWeight: "bold" }}>
								{message.type === "ask"
									? tool.isOutsideWorkspace
										? t("chat:fileOperations.wantsToReadOutsideWorkspace")
										: tool.additionalFileCount && tool.additionalFileCount > 0
											? t("chat:fileOperations.wantsToReadAndXMore", {
													count: tool.additionalFileCount,
												})
											: t("chat:fileOperations.wantsToRead")
									: t("chat:fileOperations.didRead")}
							</span>
						</div>
						<ToolUseBlock>
							<ToolUseBlockHeader
								onClick={() => vscode.postMessage({ type: "openFile", text: tool.content })}>
								{tool.path?.startsWith(".") && <span>.</span>}
								<span className="whitespace-nowrap overflow-hidden text-ellipsis text-left mr-2 rtl">
									{removeLeadingNonAlphanumeric(tool.path ?? "") + "\u200E"}
									{tool.reason}
								</span>
								<div style={{ flexGrow: 1 }}></div>
								<span
									className={`codicon codicon-link-external`}
									style={{ fontSize: 13.5, margin: "1px 0" }}
								/>
							</ToolUseBlockHeader>
						</ToolUseBlock>
					</>
				)
			case "fetchInstructions":
				return (
					<>
						<div style={headerStyle}>
							{toolIcon("file-code")}
							<span style={{ fontWeight: "bold" }}>{t("chat:instructions.wantsToFetch")}</span>
						</div>
						<CodeAccordian
							code={tool.content}
							language="markdown"
							isLoading={message.partial}
							isExpanded={isExpanded}
							onToggleExpand={handleToggleExpand}
						/>
					</>
				)
			case "listFilesTopLevel":
				return (
					<>
						<div style={headerStyle}>
							{toolIcon("folder-opened")}
							<span style={{ fontWeight: "bold" }}>
								{message.type === "ask"
									? tool.isOutsideWorkspace
										? t("chat:directoryOperations.wantsToViewTopLevelOutsideWorkspace")
										: t("chat:directoryOperations.wantsToViewTopLevel")
									: tool.isOutsideWorkspace
										? t("chat:directoryOperations.didViewTopLevelOutsideWorkspace")
										: t("chat:directoryOperations.didViewTopLevel")}
							</span>
						</div>
						<CodeAccordian
							path={tool.path}
							code={tool.content}
							language="shell-session"
							isExpanded={isExpanded}
							onToggleExpand={handleToggleExpand}
						/>
					</>
				)
			case "listFilesRecursive":
				return (
					<>
						<div style={headerStyle}>
							{toolIcon("folder-opened")}
							<span style={{ fontWeight: "bold" }}>
								{message.type === "ask"
									? tool.isOutsideWorkspace
										? t("chat:directoryOperations.wantsToViewRecursiveOutsideWorkspace")
										: t("chat:directoryOperations.wantsToViewRecursive")
									: tool.isOutsideWorkspace
										? t("chat:directoryOperations.didViewRecursiveOutsideWorkspace")
										: t("chat:directoryOperations.didViewRecursive")}
							</span>
						</div>
						<CodeAccordian
							path={tool.path}
							code={tool.content}
							language="shellsession"
							isExpanded={isExpanded}
							onToggleExpand={handleToggleExpand}
						/>
					</>
				)
			case "listCodeDefinitionNames":
				return (
					<>
						<div style={headerStyle}>
							{toolIcon("file-code")}
							<span style={{ fontWeight: "bold" }}>
								{message.type === "ask"
									? tool.isOutsideWorkspace
										? t("chat:directoryOperations.wantsToViewDefinitionsOutsideWorkspace")
										: t("chat:directoryOperations.wantsToViewDefinitions")
									: tool.isOutsideWorkspace
										? t("chat:directoryOperations.didViewDefinitionsOutsideWorkspace")
										: t("chat:directoryOperations.didViewDefinitions")}
							</span>
						</div>
						<CodeAccordian
							path={tool.path}
							code={tool.content}
							language="markdown"
							isExpanded={isExpanded}
							onToggleExpand={handleToggleExpand}
						/>
					</>
				)
			case "searchFiles":
				return (
					<>
						<div style={headerStyle}>
							{toolIcon("search")}
							<span style={{ fontWeight: "bold" }}>
								{message.type === "ask" ? (
									<Trans
										i18nKey={
											tool.isOutsideWorkspace
												? "chat:directoryOperations.wantsToSearchOutsideWorkspace"
												: "chat:directoryOperations.wantsToSearch"
										}
										components={{ code: <code>{tool.regex}</code> }}
										values={{ regex: tool.regex }}
									/>
								) : (
									<Trans
										i18nKey={
											tool.isOutsideWorkspace
												? "chat:directoryOperations.didSearchOutsideWorkspace"
												: "chat:directoryOperations.didSearch"
										}
										components={{ code: <code>{tool.regex}</code> }}
										values={{ regex: tool.regex }}
									/>
								)}
							</span>
						</div>
						<CodeAccordian
							path={tool.path! + (tool.filePattern ? `/(${tool.filePattern})` : "")}
							code={tool.content}
							language="shellsession"
							isExpanded={isExpanded}
							onToggleExpand={handleToggleExpand}
						/>
					</>
				)
			case "switchMode":
				return (
					<>
						<div style={headerStyle}>
							{toolIcon("symbol-enum")}
							<span style={{ fontWeight: "bold" }}>
								{message.type === "ask" ? (
									<>
										{tool.reason ? (
											<Trans
												i18nKey="chat:modes.wantsToSwitchWithReason"
												components={{ code: <code>{tool.mode}</code> }}
												values={{ mode: tool.mode, reason: tool.reason }}
											/>
										) : (
											<Trans
												i18nKey="chat:modes.wantsToSwitch"
												components={{ code: <code>{tool.mode}</code> }}
												values={{ mode: tool.mode }}
											/>
										)}
									</>
								) : (
									<>
										{tool.reason ? (
											<Trans
												i18nKey="chat:modes.didSwitchWithReason"
												components={{ code: <code>{tool.mode}</code> }}
												values={{ mode: tool.mode, reason: tool.reason }}
											/>
										) : (
											<Trans
												i18nKey="chat:modes.didSwitch"
												components={{ code: <code>{tool.mode}</code> }}
												values={{ mode: tool.mode }}
											/>
										)}
									</>
								)}
							</span>
						</div>
					</>
				)
			case "newTask":
				return (
					<>
						<div style={headerStyle}>
							{toolIcon("tasklist")}
							<span style={{ fontWeight: "bold" }}>
								<Trans
									i18nKey="chat:subtasks.wantsToCreate"
									components={{ code: <code>{tool.mode}</code> }}
									values={{ mode: tool.mode }}
								/>
							</span>
						</div>
						<div
							style={{
								marginTop: "4px",
								backgroundColor: "var(--vscode-badge-background)",
								border: "1px solid var(--vscode-badge-background)",
								borderRadius: "4px 4px 0 0",
								overflow: "hidden",
								marginBottom: "2px",
							}}>
							<div
								style={{
									padding: "9px 10px 9px 14px",
									backgroundColor: "var(--vscode-badge-background)",
									borderBottom: "1px solid var(--vscode-editorGroup-border)",
									fontWeight: "bold",
									fontSize: "var(--vscode-font-size)",
									color: "var(--vscode-badge-foreground)",
									display: "flex",
									alignItems: "center",
									gap: "6px",
								}}>
								<span className="codicon codicon-arrow-right"></span>
								{t("chat:subtasks.newTaskContent")}
							</div>
							<div style={{ padding: "12px 16px", backgroundColor: "var(--vscode-editor-background)" }}>
								<MarkdownBlock markdown={tool.content} />
							</div>
						</div>
					</>
				)
			case "finishTask":
				return (
					<>
						<div style={headerStyle}>
							{toolIcon("check-all")}
							<span style={{ fontWeight: "bold" }}>{t("chat:subtasks.wantsToFinish")}</span>
						</div>
						<div
							style={{
								marginTop: "4px",
								backgroundColor: "var(--vscode-editor-background)",
								border: "1px solid var(--vscode-badge-background)",
								borderRadius: "4px",
								overflow: "hidden",
								marginBottom: "8px",
							}}>
							<div
								style={{
									padding: "9px 10px 9px 14px",
									backgroundColor: "var(--vscode-badge-background)",
									borderBottom: "1px solid var(--vscode-editorGroup-border)",
									fontWeight: "bold",
									fontSize: "var(--vscode-font-size)",
									color: "var(--vscode-badge-foreground)",
									display: "flex",
									alignItems: "center",
									gap: "6px",
								}}>
								<span className="codicon codicon-check"></span>
								{t("chat:subtasks.completionContent")}
							</div>
							<div style={{ padding: "12px 16px", backgroundColor: "var(--vscode-editor-background)" }}>
								<MarkdownBlock markdown={t("chat:subtasks.completionInstructions")} />
							</div>
						</div>
					</>
				)
			case "generateImage":
				return (
					<>
						<div style={headerStyle}>
							{tool.isProtected ? (
								<span
									className="codicon codicon-lock"
									style={{ color: "var(--vscode-editorWarning-foreground)", marginBottom: "-1.5px" }}
								/>
							) : (
								toolIcon("file-media")
							)}
							<span style={{ fontWeight: "bold" }}>
								{message.type === "ask"
									? tool.isProtected
										? t("chat:fileOperations.wantsToGenerateImageProtected")
										: tool.isOutsideWorkspace
											? t("chat:fileOperations.wantsToGenerateImageOutsideWorkspace")
											: t("chat:fileOperations.wantsToGenerateImage")
									: t("chat:fileOperations.didGenerateImage")}
							</span>
						</div>
						{message.type === "ask" && (
							<CodeAccordian
								path={tool.path}
								code={tool.content}
								language="text"
								isExpanded={isExpanded}
								onToggleExpand={handleToggleExpand}
							/>
						)}
					</>
				)
			default:
				return null
		}
	}

	switch (message.type) {
		case "say":
			switch (message.say) {
				case "diff_error":
					return (
						<div>
							<div
								style={{
									marginTop: "0px",
									overflow: "hidden",
									marginBottom: "8px",
								}}>
								<div
									style={{
										borderBottom: isDiffErrorExpanded
											? "1px solid var(--vscode-editorGroup-border)"
											: "none",
										fontWeight: "normal",
										fontSize: "var(--vscode-font-size)",
										color: "var(--vscode-editor-foreground)",
										display: "flex",
										alignItems: "center",
										justifyContent: "space-between",
										cursor: "pointer",
									}}
									onClick={() => setIsDiffErrorExpanded(!isDiffErrorExpanded)}>
									<div
										style={{
											display: "flex",
											alignItems: "center",
											gap: "10px",
											flexGrow: 1,
										}}>
										<span
											className="codicon codicon-warning"
											style={{
												color: "var(--vscode-editorWarning-foreground)",
												opacity: 0.8,
												fontSize: 16,
												marginBottom: "-1.5px",
											}}></span>
										<span style={{ fontWeight: "bold" }}>{t("chat:diffError.title")}</span>
									</div>
									<div style={{ display: "flex", alignItems: "center" }}>
										<VSCodeButton
											appearance="icon"
											style={{
												padding: "3px",
												height: "24px",
												marginRight: "4px",
												color: "var(--vscode-editor-foreground)",
												display: "flex",
												alignItems: "center",
												justifyContent: "center",
												background: "transparent",
											}}
											onClick={(e) => {
												e.stopPropagation()

												// Call copyWithFeedback and handle the Promise
												copyWithFeedback(message.text || "").then((success) => {
													if (success) {
														// Show checkmark
														setShowCopySuccess(true)

														// Reset after a brief delay
														setTimeout(() => {
															setShowCopySuccess(false)
														}, 1000)
													}
												})
											}}>
											<span
												className={`codicon codicon-${showCopySuccess ? "check" : "copy"}`}></span>
										</VSCodeButton>
										<span
											className={`codicon codicon-chevron-${isDiffErrorExpanded ? "up" : "down"}`}></span>
									</div>
								</div>
								{isDiffErrorExpanded && (
									<div
										style={{
											padding: "8px",
											backgroundColor: "var(--vscode-editor-background)",
											borderTop: "none",
										}}>
										<CodeBlock source={message.text || ""} language="xml" />
									</div>
								)}
							</div>
						</div>
					)
				case "subtask_result":
					return (
						<div>
							<div
								style={{
									marginTop: "0px",
									backgroundColor: "var(--vscode-badge-background)",
									border: "1px solid var(--vscode-badge-background)",
									borderRadius: "0 0 4px 4px",
									overflow: "hidden",
									marginBottom: "8px",
								}}>
								<div
									style={{
										padding: "9px 10px 9px 14px",
										backgroundColor: "var(--vscode-badge-background)",
										borderBottom: "1px solid var(--vscode-editorGroup-border)",
										fontWeight: "bold",
										fontSize: "var(--vscode-font-size)",
										color: "var(--vscode-badge-foreground)",
										display: "flex",
										alignItems: "center",
										gap: "6px",
									}}>
									<span className="codicon codicon-arrow-left"></span>
									{t("chat:subtasks.resultContent")}
								</div>
								<div
									style={{
										padding: "12px 16px",
										backgroundColor: "var(--vscode-editor-background)",
									}}>
									<MarkdownBlock markdown={message.text} />
								</div>
							</div>
						</div>
					)
				case "reasoning":
					return (
						<ReasoningBlock
							content={message.text || ""}
							elapsed={isLast && isStreaming ? Date.now() - message.ts : undefined}
							isCollapsed={reasoningCollapsed}
							onToggleCollapse={() => setReasoningCollapsed(!reasoningCollapsed)}
						/>
					)
				case "api_req_started":
					return (
						<>
							<div
								style={{
									...headerStyle,
									marginBottom:
										((cost === null || cost === undefined) && apiRequestFailedMessage) ||
										apiReqStreamingFailedMessage
											? 10
											: 0,
									justifyContent: "space-between",
									cursor: "pointer",
									userSelect: "none",
									WebkitUserSelect: "none",
									MozUserSelect: "none",
									msUserSelect: "none",
								}}
								onClick={handleToggleExpand}>
								<div style={{ display: "flex", alignItems: "center", gap: "10px", flexGrow: 1 }}>
									{icon}
									{title}
									{
										// kilocode_change start
										!cost && usageMissing && (
											<StandardTooltip content={t("kilocode:pricing.costUnknownDescription")}>
												<VSCodeBadge className="whitespace-nowrap">
													<span className="codicon codicon-warning pr-1"></span>
													{t("kilocode:pricing.costUnknown")}
												</VSCodeBadge>
											</StandardTooltip>
										)
										// kilocode_change end
									}
									<VSCodeBadge
										style={{ opacity: cost !== null && cost !== undefined && cost > 0 ? 1 : 0 }}>
										${Number(cost || 0)?.toFixed(4)}
									</VSCodeBadge>
								</div>
								<span className={`codicon codicon-chevron-${isExpanded ? "up" : "down"}`}></span>
							</div>
							{(((cost === null || cost === undefined) && apiRequestFailedMessage) ||
								apiReqStreamingFailedMessage) && (
								<>
									<p style={{ ...pStyle, color: "var(--vscode-errorForeground)" }}>
										{apiRequestFailedMessage || apiReqStreamingFailedMessage}
										{apiRequestFailedMessage?.toLowerCase().includes("powershell") && (
											<>
												<br />
												<br />
												{t("chat:powershell.issues")}{" "}
												<a
													href="https://github.com/cline/cline/wiki/TroubleShooting-%E2%80%90-%22PowerShell-is-not-recognized-as-an-internal-or-external-command%22"
													style={{ color: "inherit", textDecoration: "underline" }}>
													troubleshooting guide
												</a>
												.
											</>
										)}
									</p>
								</>
							)}

							{isExpanded && (
								<div style={{ marginTop: "10px" }}>
									<CodeAccordian
										code={safeJsonParse<any>(message.text)?.request}
										language="markdown"
										isExpanded={true}
										onToggleExpand={handleToggleExpand}
									/>
								</div>
							)}
						</>
					)
				case "api_req_finished":
					return null // we should never see this message type
				case "text":
					return (
						<div>
							<Markdown markdown={message.text} partial={message.partial} />
							{message.images && message.images.length > 0 && (
								<div style={{ marginTop: "10px" }}>
									{message.images.map((image, index) => (
										<ImageBlock key={index} imageData={image} />
									))}
								</div>
							)}
						</div>
					)
				case "user_feedback":
					// kilocode_change start
					return (
<<<<<<< HEAD
						<KiloChatRowUserFeedback
							message={message}
							isStreaming={isStreaming}
							onChatReset={onChatReset}
						/>
=======
						<div className="bg-vscode-editor-background border rounded-xs p-1 overflow-hidden whitespace-pre-wrap">
							<div className="flex justify-between">
								<div className="flex-grow px-2 py-1 wrap-anywhere">
									<Mention text={message.text} withShadow />
								</div>
								<div className="flex">
									<Button
										variant="ghost"
										size="icon"
										className="shrink-0"
										disabled={isStreaming}
										onClick={(e) => {
											e.stopPropagation()
											vscode.postMessage({ type: "deleteMessage", value: message.ts })
										}}>
										<span className="codicon codicon-trash" />
									</Button>
								</div>
							</div>

							{message.images && message.images.length > 0 && (
								<Thumbnails images={message.images} style={{ marginTop: "8px" }} />
							)}
						</div>
>>>>>>> 8cff25ab
					)
				// kilocode_change end
				case "user_feedback_diff":
					const tool = safeJsonParse<ClineSayTool>(message.text)
					return (
						<div style={{ marginTop: -10, width: "100%" }}>
							<CodeAccordian
								code={tool?.diff}
								language="diff"
								isFeedback={true}
								isExpanded={isExpanded}
								onToggleExpand={handleToggleExpand}
							/>
						</div>
					)
				case "error":
					return (
						<>
							{title && (
								<div style={headerStyle}>
									{icon}
									{title}
								</div>
							)}
							<p style={{ ...pStyle, color: "var(--vscode-errorForeground)" }}>{message.text}</p>
						</>
					)
				case "completion_result":
					const commitRange = message.metadata?.kiloCode?.commitRange
					return (
						<>
							<div style={headerStyle}>
								{icon}
								{title}
							</div>
							<div style={{ color: "var(--vscode-charts-green)", paddingTop: 10 }}>
								<Markdown markdown={message.text} />
							</div>
							{
								// kilocode_change start
								!message.partial && commitRange ? (
									<div>
										<VSCodeButton
											className="w-full mt-2"
											appearance="secondary"
											onClick={() => {
												vscode.postMessage({
													type: "seeNewChanges",
													payload: {
														commitRange,
													},
												})
											}}>
											{t("kilocode:chat.seeNewChanges")}
										</VSCodeButton>
									</div>
								) : (
									<></>
								)
								// kilocode_change end
							}
						</>
					)
				case "shell_integration_warning":
					return <CommandExecutionError />
				case "checkpoint_saved":
					return (
						<CheckpointSaved
							ts={message.ts!}
							commitHash={message.text!}
							currentHash={currentCheckpoint}
							checkpoint={message.checkpoint}
						/>
					)
				case "condense_context":
					if (message.partial) {
						return <CondensingContextRow />
					}
					return message.contextCondense ? <ContextCondenseRow {...message.contextCondense} /> : null
				case "condense_context_error":
					return <CondenseContextErrorRow errorText={message.text} />
				case "codebase_search_result":
					let parsed: {
						content: {
							query: string
							results: Array<{
								filePath: string
								score: number
								startLine: number
								endLine: number
								codeChunk: string
							}>
						}
					} | null = null

					try {
						if (message.text) {
							parsed = JSON.parse(message.text)
						}
					} catch (error) {
						console.error("Failed to parse codebaseSearch content:", error)
					}

					if (parsed && !parsed?.content) {
						console.error("Invalid codebaseSearch content structure:", parsed.content)
						return <div>Error displaying search results.</div>
					}

					const { results = [] } = parsed?.content || {}

					return <CodebaseSearchResultsDisplay results={results} />
				// kilocode_change start: upstream pr https://github.com/RooCodeInc/Roo-Code/pull/5452
				case "browser_action_result":
					// This should not normally be rendered here as browser_action_result messages
					// should be grouped into browser sessions and rendered by BrowserSessionRow.
					// If we see this, it means the message grouping logic has a bug.
					return (
						<>
							{title && (
								<div style={headerStyle}>
									{icon}
									{title}
								</div>
							)}
							<div style={{ paddingTop: 10 }}>
								<div
									style={{
										color: "var(--vscode-errorForeground)",
										fontFamily: "monospace",
										fontSize: "12px",
										padding: "8px",
										backgroundColor: "var(--vscode-editor-background)",
										border: "1px solid var(--vscode-editorError-border)",
										borderRadius: "4px",
										marginBottom: "8px",
									}}>
									⚠️ Browser action result not properly grouped - this is a bug in the message
									grouping logic
								</div>
								<Markdown markdown={message.text} partial={message.partial} />
							</div>
						</>
					)
				// kilocode_change end
				case "user_edit_todos":
					return <UpdateTodoListToolBlock userEdited onChange={() => {}} />
				case "image":
					// Parse the JSON to get imageUri and imagePath
					const imageInfo = safeJsonParse<{ imageUri: string; imagePath: string }>(message.text || "{}")
					if (!imageInfo) {
						return null
					}
					return (
						<div style={{ marginTop: "10px" }}>
							<ImageBlock imageUri={imageInfo.imageUri} imagePath={imageInfo.imagePath} />
						</div>
					)
				default:
					return (
						<>
							{title && (
								<div style={headerStyle}>
									{icon}
									{title}
								</div>
							)}
							<div style={{ paddingTop: 10 }}>
								<Markdown markdown={message.text} partial={message.partial} />
							</div>
						</>
					)
			}
		case "ask":
			switch (message.ask) {
				case "mistake_limit_reached":
					return (
						<>
							<div style={headerStyle}>
								{icon}
								{title}
							</div>
							<p style={{ ...pStyle, color: "var(--vscode-errorForeground)" }}>{message.text}</p>
						</>
					)
				case "command":
					return (
						<CommandExecution
							executionId={message.ts.toString()}
							text={message.text}
							icon={icon}
							title={title}
						/>
					)
				case "use_mcp_server":
					// Parse the message text to get the MCP server request
					const messageJson = safeJsonParse<any>(message.text, {})

					// Extract the response field if it exists
					const { response, ...mcpServerRequest } = messageJson

					// Create the useMcpServer object with the response field
					const useMcpServer: ClineAskUseMcpServer = {
						...mcpServerRequest,
						response,
					}

					if (!useMcpServer) {
						return null
					}

					const server = mcpServers.find((server) => server.name === useMcpServer.serverName)

					return (
						<>
							<div style={headerStyle}>
								{icon}
								{title}
							</div>
							<div className="w-full bg-vscode-editor-background border border-vscode-border rounded-xs p-2 mt-2">
								{useMcpServer.type === "access_mcp_resource" && (
									<McpResourceRow
										item={{
											// Use the matched resource/template details, with fallbacks
											...(findMatchingResourceOrTemplate(
												useMcpServer.uri || "",
												server?.resources,
												server?.resourceTemplates,
											) || {
												name: "",
												mimeType: "",
												description: "",
											}),
											// Always use the actual URI from the request
											uri: useMcpServer.uri || "",
										}}
									/>
								)}
								{useMcpServer.type === "use_mcp_tool" && (
									<McpExecution
										executionId={message.ts.toString()}
										text={useMcpServer.arguments !== "{}" ? useMcpServer.arguments : undefined}
										serverName={useMcpServer.serverName}
										toolName={useMcpServer.toolName}
										isArguments={true}
										server={server}
										useMcpServer={useMcpServer}
										alwaysAllowMcp={alwaysAllowMcp}
									/>
								)}
							</div>
						</>
					)
				case "completion_result":
					if (message.text) {
						return (
							<div>
								<div style={headerStyle}>
									{icon}
									{title}
								</div>
								<div style={{ color: "var(--vscode-charts-green)", paddingTop: 10 }}>
									<Markdown markdown={message.text} partial={message.partial} />
								</div>
							</div>
						)
					} else {
						return null // Don't render anything when we get a completion_result ask without text
					}
				case "followup":
					return (
						<>
							{title && (
								<div style={headerStyle}>
									{icon}
									{title}
								</div>
							)}
							<div style={{ paddingTop: 10, paddingBottom: 15 }}>
								<Markdown
									markdown={message.partial === true ? message?.text : followUpData?.question}
								/>
							</div>
							<FollowUpSuggest
								suggestions={followUpData?.suggest}
								onSuggestionClick={onSuggestionClick}
								ts={message?.ts}
								onCancelAutoApproval={onFollowUpUnmount}
								isAnswered={isFollowUpAnswered}
							/>
						</>
					)

				// kilocode_change begin
				case "condense":
					return (
						<>
							<div style={headerStyle}>
								<span
									className="codicon codicon-new-file"
									style={{
										color: normalColor,
										marginBottom: "-1.5px",
									}}></span>
								<span style={{ color: normalColor, fontWeight: "bold" }}>
									{t("kilocode:chat.condense.wantsToCondense")}
								</span>
							</div>
							<NewTaskPreview context={message.text || ""} />
						</>
					)

				case "payment_required_prompt": {
					return <LowCreditWarning message={message} />
				}
				case "report_bug":
					return (
						<>
							<div style={headerStyle}>
								<span
									className="codicon codicon-new-file"
									style={{
										color: normalColor,
										marginBottom: "-1.5px",
									}}></span>
								<span style={{ color: normalColor, fontWeight: "bold" }}>
									KiloCode wants to create a Github issue:
								</span>
							</div>
							<ReportBugPreview data={message.text || ""} />
						</>
					)
				// kilocode_change end
				case "auto_approval_max_req_reached": {
					return <AutoApprovedRequestLimitWarning message={message} />
				}
				default:
					return null
			}
	}
}<|MERGE_RESOLUTION|>--- conflicted
+++ resolved
@@ -4,12 +4,7 @@
 import deepEqual from "fast-deep-equal"
 import { VSCodeBadge, VSCodeButton } from "@vscode/webview-ui-toolkit/react"
 
-<<<<<<< HEAD
-import type { ClineMessage } from "@roo-code/types"
-// import { Mode } from "@roo/modes" // kilocode_change
-=======
 import type { ClineMessage, FollowUpData, SuggestionItem } from "@roo-code/types"
->>>>>>> 8cff25ab
 
 import { ClineApiReqInfo, ClineAskUseMcpServer, ClineSayTool } from "@roo/ExtensionMessage"
 import { COMMAND_OUTPUT_STRING } from "@roo/combineCommandSequences"
@@ -23,25 +18,15 @@
 import { getLanguageFromPath } from "@src/utils/getLanguageFromPath"
 // import { Button } from "@src/components/ui" // kilocode_change
 
-<<<<<<< HEAD
-// import ChatTextArea from "./ChatTextArea" // kilocode_change
-import { MAX_IMAGES_PER_MESSAGE } from "./ChatView"
-
-=======
->>>>>>> 8cff25ab
 import { ToolUseBlock, ToolUseBlockHeader } from "../common/ToolUseBlock"
 import UpdateTodoListToolBlock from "./UpdateTodoListToolBlock"
 import CodeAccordian from "../common/CodeAccordian"
 import CodeBlock from "../common/CodeBlock"
 import MarkdownBlock from "../common/MarkdownBlock"
 import { ReasoningBlock } from "./ReasoningBlock"
-<<<<<<< HEAD
 // import Thumbnails from "../common/Thumbnails" // kilocode_change
-=======
-import Thumbnails from "../common/Thumbnails"
 import ImageBlock from "../common/ImageBlock"
 
->>>>>>> 8cff25ab
 import McpResourceRow from "../mcp/McpResourceRow"
 
 // import { Mention } from "./Mention" // kilocode_change
@@ -61,14 +46,11 @@
 import { AutoApprovedRequestLimitWarning } from "./AutoApprovedRequestLimitWarning"
 import { CondenseContextErrorRow, CondensingContextRow, ContextCondenseRow } from "./ContextCondenseRow"
 import CodebaseSearchResultsDisplay from "./CodebaseSearchResultsDisplay"
-<<<<<<< HEAD
 import { cn } from "@/lib/utils"
 import { KiloChatRowUserFeedback } from "../kilocode/chat/KiloChatRowUserFeedback" // kilocode_change
 import { StandardTooltip } from "../ui" // kilocode_change
 import { FastApplyChatDisplay } from "./kilocode/FastApplyChatDisplay" // kilocode_change
-=======
 import { McpExecution } from "./McpExecution"
->>>>>>> 8cff25ab
 
 interface ChatRowProps {
 	message: ClineMessage
@@ -147,24 +129,12 @@
 	editable,
 }: ChatRowContentProps) => {
 	const { t } = useTranslation()
-<<<<<<< HEAD
+
 	const { mcpServers, alwaysAllowMcp, currentCheckpoint } = useExtensionState()
+
 	const [reasoningCollapsed, setReasoningCollapsed] = useState(true)
 	const [isDiffErrorExpanded, setIsDiffErrorExpanded] = useState(false)
 	const [showCopySuccess, setShowCopySuccess] = useState(false)
-	const [isEditing, _setIsEditing] = useState(false) // kilocode_change
-	// const [editedContent, setEditedContent] = useState("") // kilocode_change
-	// const [editMode, setEditMode] = useState<Mode>(mode || "code") // kilocode_change
-	const [_editImages, setEditImages] = useState<string[]>([]) // kilocode_change
-	const { copyWithFeedback } = useCopyToClipboard()
-=======
-
-	const { mcpServers, alwaysAllowMcp, currentCheckpoint } = useExtensionState()
-
-	const [reasoningCollapsed, setReasoningCollapsed] = useState(true)
-	const [isDiffErrorExpanded, setIsDiffErrorExpanded] = useState(false)
-	const [showCopySuccess, setShowCopySuccess] = useState(false)
->>>>>>> 8cff25ab
 
 	const { copyWithFeedback } = useCopyToClipboard()
 
@@ -173,49 +143,8 @@
 		onToggleExpand(message.ts)
 	}, [onToggleExpand, message.ts])
 
-<<<<<<< HEAD
-	/* kilocode_change
-	// Handle edit button click
-	const handleEditClick = useCallback(() => {
-		setIsEditing(true)
-		setEditedContent(message.text || "")
-		setEditImages(message.images || [])
-		setEditMode(mode || "code")
-		// Edit mode is now handled entirely in the frontend
-		// No need to notify the backend
-	}, [message.text, message.images, mode])
-
-	// Handle cancel edit
-	const handleCancelEdit = useCallback(() => {
-		setIsEditing(false)
-		setEditedContent(message.text || "")
-		setEditImages(message.images || [])
-		setEditMode(mode || "code")
-	}, [message.text, message.images, mode])
-
-	// Handle save edit
-	const handleSaveEdit = useCallback(() => {
-		setIsEditing(false)
-		// Send edited message to backend
-		vscode.postMessage({
-			type: "submitEditedMessage",
-			value: message.ts,
-			editedMessageContent: editedContent,
-			images: editImages,
-		})
-	}, [message.ts, editedContent, editImages])
-
-	// Handle image selection for editing
-	const handleSelectImages = useCallback(() => {
-		vscode.postMessage({ type: "selectImages", context: "edit", messageTs: message.ts })
-	}, [message.ts])
-	*/
-
 	// kilocode_change: usageMissing
 	const [cost, usageMissing, apiReqCancelReason, apiReqStreamingFailedMessage] = useMemo(() => {
-=======
-	const [cost, apiReqCancelReason, apiReqStreamingFailedMessage] = useMemo(() => {
->>>>>>> 8cff25ab
 		if (message.text !== null && message.text !== undefined && message.say === "api_req_started") {
 			const info = safeJsonParse<ClineApiReqInfo>(message.text)
 			return [info?.cost, info?.usageMissing, info?.cancelReason, info?.streamingFailedMessage]
@@ -1161,38 +1090,11 @@
 				case "user_feedback":
 					// kilocode_change start
 					return (
-<<<<<<< HEAD
 						<KiloChatRowUserFeedback
 							message={message}
 							isStreaming={isStreaming}
 							onChatReset={onChatReset}
 						/>
-=======
-						<div className="bg-vscode-editor-background border rounded-xs p-1 overflow-hidden whitespace-pre-wrap">
-							<div className="flex justify-between">
-								<div className="flex-grow px-2 py-1 wrap-anywhere">
-									<Mention text={message.text} withShadow />
-								</div>
-								<div className="flex">
-									<Button
-										variant="ghost"
-										size="icon"
-										className="shrink-0"
-										disabled={isStreaming}
-										onClick={(e) => {
-											e.stopPropagation()
-											vscode.postMessage({ type: "deleteMessage", value: message.ts })
-										}}>
-										<span className="codicon codicon-trash" />
-									</Button>
-								</div>
-							</div>
-
-							{message.images && message.images.length > 0 && (
-								<Thumbnails images={message.images} style={{ marginTop: "8px" }} />
-							)}
-						</div>
->>>>>>> 8cff25ab
 					)
 				// kilocode_change end
 				case "user_feedback_diff":
