--- conflicted
+++ resolved
@@ -1,10 +1,6 @@
-<<<<<<< HEAD
-import React, { useState, useEffect, useMemo, useCallback, useRef } from "react"
+import React, { useState, useEffect, useCallback, useRef } from "react"
 import BottomControls from "../kilocode/BottomControls" // kilocode_change
 import { KiloShareModesBanner } from "../kilocode/KiloShareModesBanner" // kilocode_change
-=======
-import React, { useState, useEffect, useCallback, useRef } from "react"
->>>>>>> 2c3b2953
 import {
 	VSCodeCheckbox,
 	VSCodeRadioGroup,
@@ -957,211 +953,6 @@
 					</div>
 				</div>
 
-<<<<<<< HEAD
-				{/* Name section */}
-				<div className="mb-5">
-					{isOrganizationMode && <OrganizationModeWarning />} {/* kilocode_change start */}
-					{/* Only show name and delete for custom modes that are not organization modes */}
-					{/* kilocode_change end */}
-					{visualMode && findModeBySlug(visualMode, customModes) && !isOrganizationMode && (
-						<div className="flex gap-3 mb-4">
-							<div className="flex-1">
-								<div className="font-bold mb-1">{t("prompts:createModeDialog.name.label")}</div>
-								<div className="flex gap-2">
-									<Input
-										type="text"
-										value={
-											currentEditingModeSlug === visualMode
-												? localModeName
-												: (getModeProperty(findModeBySlug(visualMode, customModes), "name") ??
-													"")
-										}
-										onFocus={() => {
-											const customMode = findModeBySlug(visualMode, customModes)
-											if (customMode) {
-												setCurrentEditingModeSlug(visualMode)
-												setLocalModeName(customMode.name)
-											}
-										}}
-										onChange={(e) => {
-											const newName = e.target.value
-											// Allow users to type freely, including emptying the field
-											setLocalModeName(newName)
-										}}
-										onBlur={() => {
-											const customMode = findModeBySlug(visualMode, customModes)
-											if (customMode) {
-												const trimmedName = localModeName.trim()
-												// Only update if the name is not empty
-												if (trimmedName) {
-													updateCustomMode(visualMode, {
-														...customMode,
-														name: trimmedName,
-														source: customMode.source || "global",
-													})
-												} else {
-													// Revert to the original name if empty
-													setLocalModeName(customMode.name)
-												}
-											}
-											// Clear the editing state
-											setCurrentEditingModeSlug(null)
-										}}
-										className="w-full"
-									/>
-									<StandardTooltip content={t("prompts:createModeDialog.deleteMode")}>
-										<Button
-											variant="ghost"
-											size="icon"
-											onClick={() => {
-												const customMode = findModeBySlug(visualMode, customModes)
-												if (customMode) {
-													setModeToDelete({
-														slug: customMode.slug,
-														name: customMode.name,
-														source: customMode.source || "global",
-													})
-													// First check if rules folder exists
-													vscode.postMessage({
-														type: "deleteCustomMode",
-														slug: customMode.slug,
-														checkOnly: true,
-													})
-												}
-											}}>
-											<span className="codicon codicon-trash"></span>
-										</Button>
-									</StandardTooltip>
-								</div>
-							</div>
-						</div>
-					)}
-					{/* Role Definition section */}
-					<div className="mb-4">
-						<div className="flex justify-between items-center mb-1">
-							<div className="font-bold">{t("prompts:roleDefinition.title")}</div>
-							{/* kilocode_change: Added !isOrganizationMode check */}
-							{!findModeBySlug(visualMode, customModes) && !isOrganizationMode && (
-								<StandardTooltip content={t("prompts:roleDefinition.resetToDefault")}>
-									<Button
-										variant="ghost"
-										size="icon"
-										onClick={() => {
-											const currentMode = getCurrentMode()
-											if (currentMode?.slug) {
-												handleAgentReset(currentMode.slug, "roleDefinition")
-											}
-										}}
-										data-testid="role-definition-reset">
-										<span className="codicon codicon-discard"></span>
-									</Button>
-								</StandardTooltip>
-							)}
-						</div>
-						<div className="text-sm text-vscode-descriptionForeground mb-2">
-							{t("prompts:roleDefinition.description")}
-						</div>
-						<VSCodeTextArea
-							resize="vertical"
-							value={(() => {
-								const customMode = findModeBySlug(visualMode, customModes)
-								const prompt = customModePrompts?.[visualMode] as PromptComponent
-								return (
-									customMode?.roleDefinition ??
-									prompt?.roleDefinition ??
-									getRoleDefinition(visualMode)
-								)
-							})()}
-							onChange={(e) => {
-								const value =
-									(e as unknown as CustomEvent)?.detail?.target?.value ??
-									((e as any).target as HTMLTextAreaElement).value
-								const customMode = findModeBySlug(visualMode, customModes)
-								if (customMode) {
-									// For custom modes, update the JSON file
-									updateCustomMode(visualMode, {
-										...customMode,
-										roleDefinition: value.trim() || "",
-										source: customMode.source || "global",
-									})
-								} else {
-									// For built-in modes, update the prompts
-									updateAgentPrompt(visualMode, {
-										roleDefinition: value.trim() || undefined,
-									})
-								}
-							}}
-							className="w-full"
-							rows={5}
-							data-testid={`${getCurrentMode()?.slug || "code"}-prompt-textarea`}
-							// kilocode_change disable editing for org modes
-							disabled={isOrganizationMode}
-						/>
-					</div>
-					{/* Description section */}
-					<div className="mb-4">
-						<div className="flex justify-between items-center mb-1">
-							<div className="font-bold">{t("prompts:description.title")}</div>
-							{/* kilocode_change don't show for org modes */}
-							{!findModeBySlug(visualMode, customModes) && !isOrganizationMode && (
-								<StandardTooltip content={t("prompts:description.resetToDefault")}>
-									<Button
-										variant="ghost"
-										size="icon"
-										onClick={() => {
-											const currentMode = getCurrentMode()
-											if (currentMode?.slug) {
-												handleAgentReset(currentMode.slug, "description")
-											}
-										}}
-										data-testid="description-reset">
-										<span className="codicon codicon-discard"></span>
-									</Button>
-								</StandardTooltip>
-							)}
-						</div>
-						<div className="text-sm text-vscode-descriptionForeground mb-2">
-							{t("prompts:description.description")}
-						</div>
-						<VSCodeTextField
-							value={(() => {
-								const customMode = findModeBySlug(visualMode, customModes)
-								const prompt = customModePrompts?.[visualMode] as PromptComponent
-								return customMode?.description ?? prompt?.description ?? getDescription(visualMode)
-							})()}
-							onChange={(e) => {
-								const value =
-									(e as unknown as CustomEvent)?.detail?.target?.value ??
-									((e as any).target as HTMLTextAreaElement).value
-								const customMode = findModeBySlug(visualMode, customModes)
-								if (customMode) {
-									// For custom modes, update the JSON file
-									updateCustomMode(visualMode, {
-										...customMode,
-										description: value.trim() || undefined,
-										source: customMode.source || "global",
-									})
-								} else {
-									// For built-in modes, update the prompts
-									updateAgentPrompt(visualMode, {
-										description: value.trim() || undefined,
-									})
-								}
-							}}
-							className="w-full"
-							data-testid={`${getCurrentMode()?.slug || "code"}-description-textfield`}
-							// kilocode_change disable editing for org modes
-							disabled={isOrganizationMode}
-						/>
-					</div>
-					{/* When to Use section */}
-					<div className="mb-4">
-						<div className="flex justify-between items-center mb-1">
-							<div className="font-bold">{t("prompts:whenToUse.title")}</div>
-							{/* kilocode_change don't show for org modes */}
-							{!findModeBySlug(visualMode, customModes) && !isOrganizationMode && (
-								<StandardTooltip content={t("prompts:whenToUse.resetToDefault")}>
-=======
 				{/* Role Definition section */}
 				<div className="mb-4">
 					<div className="flex justify-between items-center mb-1">
@@ -1339,7 +1130,6 @@
 									content={
 										isToolsEditMode ? t("prompts:tools.doneEditing") : t("prompts:tools.editTools")
 									}>
->>>>>>> 2c3b2953
 									<Button
 										variant="ghost"
 										size="icon"
@@ -1350,123 +1140,6 @@
 								</StandardTooltip>
 							)}
 						</div>
-<<<<<<< HEAD
-						<div className="text-sm text-vscode-descriptionForeground mb-2">
-							{t("prompts:whenToUse.description")}
-						</div>
-						<VSCodeTextArea
-							resize="vertical"
-							value={(() => {
-								const customMode = findModeBySlug(visualMode, customModes)
-								const prompt = customModePrompts?.[visualMode] as PromptComponent
-								return customMode?.whenToUse ?? prompt?.whenToUse ?? getWhenToUse(visualMode)
-							})()}
-							onChange={(e) => {
-								const value =
-									(e as unknown as CustomEvent)?.detail?.target?.value ??
-									((e as any).target as HTMLTextAreaElement).value
-								const customMode = findModeBySlug(visualMode, customModes)
-								if (customMode) {
-									// For custom modes, update the JSON file
-									updateCustomMode(visualMode, {
-										...customMode,
-										whenToUse: value.trim() || undefined,
-										source: customMode.source || "global",
-									})
-								} else {
-									// For built-in modes, update the prompts
-									updateAgentPrompt(visualMode, {
-										whenToUse: value.trim() || undefined,
-									})
-								}
-							}}
-							className="w-full"
-							rows={4}
-							data-testid={`${getCurrentMode()?.slug || "code"}-when-to-use-textarea`}
-							// kilocode_change disable editing for org modes
-							disabled={isOrganizationMode}
-						/>
-					</div>
-					{/* Mode settings */}
-					<>
-						{/* Show tools for all modes */}
-						<div className="mb-4">
-							<div className="flex justify-between items-center mb-1">
-								<div className="font-bold">{t("prompts:tools.title")}</div>
-								{/* kilocode_change don't show for org modes */}
-								{findModeBySlug(visualMode, customModes) && !isOrganizationMode && (
-									<StandardTooltip
-										content={
-											isToolsEditMode
-												? t("prompts:tools.doneEditing")
-												: t("prompts:tools.editTools")
-										}>
-										<Button
-											variant="ghost"
-											size="icon"
-											onClick={() => setIsToolsEditMode(!isToolsEditMode)}>
-											<span
-												className={`codicon codicon-${isToolsEditMode ? "check" : "edit"}`}></span>
-										</Button>
-									</StandardTooltip>
-								)}
-							</div>
-							{/* kilocode_change */}
-							{(!findModeBySlug(visualMode, customModes) || isOrganizationMode) && (
-								<div className="text-sm text-vscode-descriptionForeground mb-2">
-									{/* kilocode_change start */}
-									{isOrganizationMode
-										? t("prompts:organizationMode.cannotEdit")
-										: t("prompts:tools.builtInModesText")}
-									{/* kilocode_change end */}
-								</div>
-							)}
-							{isToolsEditMode && findModeBySlug(visualMode, customModes) ? (
-								<div className="grid grid-cols-[repeat(auto-fill,minmax(200px,1fr))] gap-2">
-									{availableGroups.map((group) => {
-										const currentMode = getCurrentMode()
-										const isCustomMode = findModeBySlug(visualMode, customModes)
-										const customMode = isCustomMode
-										const isGroupEnabled = isCustomMode
-											? customMode?.groups?.some((g) => getGroupName(g) === group)
-											: currentMode?.groups?.some((g) => getGroupName(g) === group)
-
-										return (
-											<VSCodeCheckbox
-												key={group}
-												checked={isGroupEnabled}
-												onChange={handleGroupChange(group, Boolean(isCustomMode), customMode)}
-												disabled={!isCustomMode}>
-												{t(`prompts:tools.toolNames.${group}`)}
-												{group === "edit" && (
-													<div className="text-xs text-vscode-descriptionForeground mt-0.5">
-														{t("prompts:tools.allowedFiles")}{" "}
-														{(() => {
-															const currentMode = getCurrentMode()
-															const editGroup = currentMode?.groups?.find(
-																(g) =>
-																	Array.isArray(g) &&
-																	g[0] === "edit" &&
-																	g[1]?.fileRegex,
-															)
-															if (!Array.isArray(editGroup)) return t("prompts:allFiles")
-															return (
-																editGroup[1].description ||
-																`/${editGroup[1].fileRegex}/`
-															)
-														})()}
-													</div>
-												)}
-											</VSCodeCheckbox>
-										)
-									})}
-								</div>
-							) : (
-								<div className="text-sm text-vscode-foreground mb-2 leading-relaxed">
-									{(() => {
-										const currentMode = getCurrentMode()
-										const enabledGroups = currentMode?.groups || []
-=======
 						{!findModeBySlug(visualMode, customModes) && (
 							<div className="text-sm text-vscode-descriptionForeground mb-2">
 								{t("prompts:tools.builtInModesText")}
@@ -1481,7 +1154,6 @@
 									const isGroupEnabled = isCustomMode
 										? customMode?.groups?.some((g) => getGroupName(g) === group)
 										: currentMode?.groups?.some((g) => getGroupName(g) === group)
->>>>>>> 2c3b2953
 
 									return (
 										<VSCodeCheckbox
@@ -1514,35 +1186,6 @@
 									const currentMode = getCurrentMode()
 									const enabledGroups = currentMode?.groups || []
 
-<<<<<<< HEAD
-										return enabledGroups
-											.map((group) => {
-												const groupName = getGroupName(group)
-												const displayName = t(`prompts:tools.toolNames.${groupName}`)
-												if (Array.isArray(group) && group[1]?.fileRegex) {
-													const description =
-														group[1].description || `/${group[1].fileRegex}/`
-													return `${displayName} (${description})`
-												}
-												return displayName
-											})
-											.join(", ")
-									})()}
-								</div>
-							)}
-						</div>
-					</>
-					{/* Role definition for both built-in and custom modes */}
-					<div className="mb-2">
-						<div className="flex justify-between items-center mb-1">
-							<div className="font-bold">{t("prompts:customInstructions.title")}</div>
-							{/* kilocode_change don't show for org modes */}
-							{!findModeBySlug(visualMode, customModes) && !isOrganizationMode && (
-								<StandardTooltip content={t("prompts:customInstructions.resetToDefault")}>
-									<Button
-										variant="ghost"
-										size="icon"
-=======
 									// If there are no enabled groups, display translated "None"
 									if (enabledGroups.length === 0) {
 										return t("prompts:tools.noTools")
@@ -1639,7 +1282,6 @@
 								span: (
 									<span
 										className="text-vscode-textLink-foreground cursor-pointer underline"
->>>>>>> 2c3b2953
 										onClick={() => {
 											const currentMode = getCurrentMode()
 											if (!currentMode) return
@@ -1667,56 +1309,7 @@
 									/>
 								),
 							}}
-<<<<<<< HEAD
-							rows={10}
-							className="w-full"
-							data-testid={`${getCurrentMode()?.slug || "code"}-custom-instructions-textarea`}
-							// kilocode_change disable editing for org modes
-							disabled={isOrganizationMode}
 						/>
-						<div className="text-xs text-vscode-descriptionForeground mt-1.5">
-							<Trans
-								i18nKey="prompts:customInstructions.loadFromFile"
-								values={{
-									mode: getCurrentMode()?.name || "Code",
-									slug: getCurrentMode()?.slug || "code",
-								}}
-								components={{
-									span: (
-										<span
-											className="text-vscode-textLink-foreground cursor-pointer underline"
-											onClick={() => {
-												const currentMode = getCurrentMode()
-												if (!currentMode) return
-
-												// Open or create an empty file
-												vscode.postMessage({
-													type: "openFile",
-													text: `./.kilocode/rules-${currentMode.slug}/rules.md`,
-													values: {
-														create: true,
-														content: "",
-													},
-												})
-											}}
-										/>
-									),
-									"0": (
-										<VSCodeLink
-											href={buildDocLink(
-												"features/custom-instructions#global-rules-directory",
-												"prompts_mode_specific_global_rules",
-											)}
-											style={{ display: "inline" }}
-											aria-label="Learn about global custom instructions for modes"
-										/>
-									),
-								}}
-							/>
-						</div>
-=======
-						/>
->>>>>>> 2c3b2953
 					</div>
 				</div>
 
