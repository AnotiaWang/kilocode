import { render, screen } from "@testing-library/react"
import userEvent from "@testing-library/user-event"
import { Gemini } from "../Gemini"

// kilocode_change start
import type { ProviderSettings } from "@roo-code/types"
import { ExtensionStateContextProvider } from "@src/context/ExtensionStateContext"
import { QueryClient, QueryClientProvider } from "@tanstack/react-query"
// kilocode_change end

vi.mock("@vscode/webview-ui-toolkit/react", () => ({
	VSCodeTextField: ({ children, value, onInput, type }: any) => (
		<div>
			{children}
			<input type={type} value={value} onChange={(e) => onInput(e)} />
		</div>
	),
	// kilocode_change start
	VSCodeLink: ({ children, href, onClick, className }: any) => (
		<a href={href} onClick={onClick} className={className}>
			{children}
		</a>
	),
	// kilocode_change end
}))

vi.mock("vscrui", () => ({
	Checkbox: ({ children, checked, onChange, "data-testid": testId, _ }: any) => (
		<label data-testid={testId}>
			<input type="checkbox" checked={checked} onChange={(e) => onChange(e.target.checked)} />
			{children}
		</label>
	),
}))

vi.mock("@src/i18n/TranslationContext", () => ({
	useAppTranslation: () => ({ t: (key: string) => key }),
}))

vi.mock("@src/components/common/VSCodeButtonLink", () => ({
	VSCodeButtonLink: ({ children, href }: any) => <a href={href}>{children}</a>,
}))

// kilocode_change start
vi.mock("../ModelPicker", () => ({
	__esModule: true,
	ModelPicker: () => <div data-testid="model-picker" />,
}))
// kilocode_change end

describe("Gemini", () => {
	const defaultApiConfiguration: ProviderSettings = {
		geminiApiKey: "",
		enableUrlContext: false,
		enableGrounding: false,
	}

	const mockSetApiConfigurationField = vi.fn()

	const renderGemini_kiloCode = (props: React.ComponentProps<typeof Gemini>) => {
		const queryClient = new QueryClient()
		return render(
			<QueryClientProvider client={queryClient}>
				<ExtensionStateContextProvider>
					<Gemini {...props} />
				</ExtensionStateContextProvider>
			</QueryClientProvider>,
		)
	}

	beforeEach(() => {
		vi.clearAllMocks()
	})

	describe("URL Context Checkbox", () => {
		it("should render URL context checkbox unchecked by default", () => {
			renderGemini_kiloCode({
				apiConfiguration: defaultApiConfiguration,
				setApiConfigurationField: mockSetApiConfigurationField,
			})

			const urlContextCheckbox = screen.getByTestId("checkbox-url-context")
			const checkbox = urlContextCheckbox.querySelector("input[type='checkbox']") as HTMLInputElement
			expect(checkbox.checked).toBe(false)
		})

		it("should render URL context checkbox checked when enableUrlContext is true", () => {
			const apiConfiguration = { ...defaultApiConfiguration, enableUrlContext: true }
			renderGemini_kiloCode({
				apiConfiguration,
				setApiConfigurationField: mockSetApiConfigurationField,
			})

			const urlContextCheckbox = screen.getByTestId("checkbox-url-context")
			const checkbox = urlContextCheckbox.querySelector("input[type='checkbox']") as HTMLInputElement
			expect(checkbox.checked).toBe(true)
		})

		it("should call setApiConfigurationField with correct parameters when URL context checkbox is toggled", async () => {
			const user = userEvent.setup()
			renderGemini_kiloCode({
				apiConfiguration: defaultApiConfiguration,
				setApiConfigurationField: mockSetApiConfigurationField,
			})

			const urlContextCheckbox = screen.getByTestId("checkbox-url-context")
			const checkbox = urlContextCheckbox.querySelector("input[type='checkbox']") as HTMLInputElement

			await user.click(checkbox)

			expect(mockSetApiConfigurationField).toHaveBeenCalledWith("enableUrlContext", true)
		})
	})

	describe("Grounding with Google Search Checkbox", () => {
		it("should render grounding search checkbox unchecked by default", () => {
			renderGemini_kiloCode({
				apiConfiguration: defaultApiConfiguration,
				setApiConfigurationField: mockSetApiConfigurationField,
			})

			const groundingCheckbox = screen.getByTestId("checkbox-grounding-search")
			const checkbox = groundingCheckbox.querySelector("input[type='checkbox']") as HTMLInputElement
			expect(checkbox.checked).toBe(false)
		})

		it("should render grounding search checkbox checked when enableGrounding is true", () => {
			const apiConfiguration = { ...defaultApiConfiguration, enableGrounding: true }
			renderGemini_kiloCode({
				apiConfiguration,
				setApiConfigurationField: mockSetApiConfigurationField,
			})

			const groundingCheckbox = screen.getByTestId("checkbox-grounding-search")
			const checkbox = groundingCheckbox.querySelector("input[type='checkbox']") as HTMLInputElement
			expect(checkbox.checked).toBe(true)
		})

		it("should call setApiConfigurationField with correct parameters when grounding search checkbox is toggled", async () => {
			const user = userEvent.setup()
			renderGemini_kiloCode({
				apiConfiguration: defaultApiConfiguration,
				setApiConfigurationField: mockSetApiConfigurationField,
			})

			const groundingCheckbox = screen.getByTestId("checkbox-grounding-search")
			const checkbox = groundingCheckbox.querySelector("input[type='checkbox']") as HTMLInputElement

			await user.click(checkbox)

			expect(mockSetApiConfigurationField).toHaveBeenCalledWith("enableGrounding", true)
		})
	})

<<<<<<< HEAD
	describe("fromWelcomeView prop", () => {
		it("should hide URL context and grounding checkboxes when fromWelcomeView is true, but keep custom base URL", () => {
			renderGemini_kiloCode({
				apiConfiguration: defaultApiConfiguration,
				setApiConfigurationField: mockSetApiConfigurationField,
				fromWelcomeView: true,
			})
=======
	describe("simplifySettings prop", () => {
		it("should hide URL context and grounding checkboxes when simplifySettings is true, but keep custom base URL", () => {
			render(
				<Gemini
					apiConfiguration={defaultApiConfiguration}
					setApiConfigurationField={mockSetApiConfigurationField}
					simplifySettings={true}
				/>,
			)
>>>>>>> dcb04bb2

			// Should still render custom base URL checkbox
			expect(screen.getByTestId("checkbox-custom-base-url")).toBeInTheDocument()
			// Should not render URL context and grounding checkboxes
			expect(screen.queryByTestId("checkbox-url-context")).not.toBeInTheDocument()
			expect(screen.queryByTestId("checkbox-grounding-search")).not.toBeInTheDocument()
		})

<<<<<<< HEAD
		it("should show all checkboxes when fromWelcomeView is false", () => {
			renderGemini_kiloCode({
				apiConfiguration: defaultApiConfiguration,
				setApiConfigurationField: mockSetApiConfigurationField,
				fromWelcomeView: false,
			})
=======
		it("should show all checkboxes when simplifySettings is false", () => {
			render(
				<Gemini
					apiConfiguration={defaultApiConfiguration}
					setApiConfigurationField={mockSetApiConfigurationField}
					simplifySettings={false}
				/>,
			)
>>>>>>> dcb04bb2

			// Should render all checkboxes
			expect(screen.getByTestId("checkbox-custom-base-url")).toBeInTheDocument()
			expect(screen.getByTestId("checkbox-url-context")).toBeInTheDocument()
			expect(screen.getByTestId("checkbox-grounding-search")).toBeInTheDocument()
		})

<<<<<<< HEAD
		it("should show all checkboxes when fromWelcomeView is undefined (default behavior)", () => {
			renderGemini_kiloCode({
				apiConfiguration: defaultApiConfiguration,
				setApiConfigurationField: mockSetApiConfigurationField,
			})
=======
		it("should show all checkboxes when simplifySettings is undefined (default behavior)", () => {
			render(
				<Gemini
					apiConfiguration={defaultApiConfiguration}
					setApiConfigurationField={mockSetApiConfigurationField}
				/>,
			)
>>>>>>> dcb04bb2

			// Should render all checkboxes (default behavior)
			expect(screen.getByTestId("checkbox-custom-base-url")).toBeInTheDocument()
			expect(screen.getByTestId("checkbox-url-context")).toBeInTheDocument()
			expect(screen.getByTestId("checkbox-grounding-search")).toBeInTheDocument()
		})
	})
})<|MERGE_RESOLUTION|>--- conflicted
+++ resolved
@@ -152,15 +152,6 @@
 		})
 	})
 
-<<<<<<< HEAD
-	describe("fromWelcomeView prop", () => {
-		it("should hide URL context and grounding checkboxes when fromWelcomeView is true, but keep custom base URL", () => {
-			renderGemini_kiloCode({
-				apiConfiguration: defaultApiConfiguration,
-				setApiConfigurationField: mockSetApiConfigurationField,
-				fromWelcomeView: true,
-			})
-=======
 	describe("simplifySettings prop", () => {
 		it("should hide URL context and grounding checkboxes when simplifySettings is true, but keep custom base URL", () => {
 			render(
@@ -170,7 +161,6 @@
 					simplifySettings={true}
 				/>,
 			)
->>>>>>> dcb04bb2
 
 			// Should still render custom base URL checkbox
 			expect(screen.getByTestId("checkbox-custom-base-url")).toBeInTheDocument()
@@ -179,14 +169,6 @@
 			expect(screen.queryByTestId("checkbox-grounding-search")).not.toBeInTheDocument()
 		})
 
-<<<<<<< HEAD
-		it("should show all checkboxes when fromWelcomeView is false", () => {
-			renderGemini_kiloCode({
-				apiConfiguration: defaultApiConfiguration,
-				setApiConfigurationField: mockSetApiConfigurationField,
-				fromWelcomeView: false,
-			})
-=======
 		it("should show all checkboxes when simplifySettings is false", () => {
 			render(
 				<Gemini
@@ -195,7 +177,6 @@
 					simplifySettings={false}
 				/>,
 			)
->>>>>>> dcb04bb2
 
 			// Should render all checkboxes
 			expect(screen.getByTestId("checkbox-custom-base-url")).toBeInTheDocument()
@@ -203,13 +184,6 @@
 			expect(screen.getByTestId("checkbox-grounding-search")).toBeInTheDocument()
 		})
 
-<<<<<<< HEAD
-		it("should show all checkboxes when fromWelcomeView is undefined (default behavior)", () => {
-			renderGemini_kiloCode({
-				apiConfiguration: defaultApiConfiguration,
-				setApiConfigurationField: mockSetApiConfigurationField,
-			})
-=======
 		it("should show all checkboxes when simplifySettings is undefined (default behavior)", () => {
 			render(
 				<Gemini
@@ -217,7 +191,6 @@
 					setApiConfigurationField={mockSetApiConfigurationField}
 				/>,
 			)
->>>>>>> dcb04bb2
 
 			// Should render all checkboxes (default behavior)
 			expect(screen.getByTestId("checkbox-custom-base-url")).toBeInTheDocument()
