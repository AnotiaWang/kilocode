import React, { HTMLAttributes } from "react"
import { FlaskConical } from "lucide-react"

import type { Experiments, ImageGenerationProvider } from "@roo-code/types"

import { EXPERIMENT_IDS, experimentConfigsMap } from "@roo/experiments"

import { useAppTranslation } from "@src/i18n/TranslationContext"
import { cn } from "@src/lib/utils"

import {
	SetCachedStateField, // kilocode_change
	SetExperimentEnabled,
} from "./types"
import { SectionHeader } from "./SectionHeader"
import { Section } from "./Section"
import { ExperimentalFeature } from "./ExperimentalFeature"
import { FastApplySettings } from "./FastApplySettings" // kilocode_change: Use Fast Apply version
import { ImageGenerationSettings } from "./ImageGenerationSettings"

type ExperimentalSettingsProps = HTMLAttributes<HTMLDivElement> & {
	experiments: Experiments
	setExperimentEnabled: SetExperimentEnabled
	// kilocode_change start
	morphApiKey?: string
	fastApplyModel?: string
	fastApplyApiProvider?: string
	setCachedStateField: SetCachedStateField<"morphApiKey" | "fastApplyModel" | "fastApplyApiProvider">
	kiloCodeImageApiKey?: string
	setKiloCodeImageApiKey?: (apiKey: string) => void
	currentProfileKilocodeToken?: string
	// kilocode_change end
	apiConfiguration?: any
	setApiConfigurationField?: any
	imageGenerationProvider?: ImageGenerationProvider
	openRouterImageApiKey?: string
	openRouterImageGenerationSelectedModel?: string
	setImageGenerationProvider?: (provider: ImageGenerationProvider) => void
	setOpenRouterImageApiKey?: (apiKey: string) => void
	setImageGenerationSelectedModel?: (model: string) => void
}

export const ExperimentalSettings = ({
	experiments,
	setExperimentEnabled,
	apiConfiguration,
	setApiConfigurationField,
	imageGenerationProvider,
	openRouterImageApiKey,
	openRouterImageGenerationSelectedModel,
	setImageGenerationProvider,
	setOpenRouterImageApiKey,
	setImageGenerationSelectedModel,
	className,
	// kilocode_change start
	morphApiKey,
	fastApplyModel, // kilocode_change: Fast Apply model selection
	fastApplyApiProvider, // kilocode_change: Fast Apply model api base url
	setCachedStateField,
	setKiloCodeImageApiKey,
	kiloCodeImageApiKey,
	currentProfileKilocodeToken,
	// kilocode_change end
	...props
}: ExperimentalSettingsProps) => {
	const { t } = useAppTranslation()

	return (
		<div className={cn("flex flex-col gap-2", className)} {...props}>
			<SectionHeader>
				<div className="flex items-center gap-2">
					<FlaskConical className="w-4" />
					<div>{t("settings:sections.experimental")}</div>
				</div>
			</SectionHeader>

			<Section>
				{Object.entries(experimentConfigsMap)
					.filter(([key]) => key in EXPERIMENT_IDS)
<<<<<<< HEAD
					.filter((config) => config[0] !== "MARKETPLACE") // kilocode_change: we have our own market place, filter this out for now
=======
					// Hide MULTIPLE_NATIVE_TOOL_CALLS - feature is on hold
					.filter(([key]) => key !== "MULTIPLE_NATIVE_TOOL_CALLS")
>>>>>>> dcb04bb2
					.map((config) => {
						if (config[0] === "MULTI_FILE_APPLY_DIFF") {
							return (
								<ExperimentalFeature
									key={config[0]}
									experimentKey={config[0]}
									enabled={experiments[EXPERIMENT_IDS.MULTI_FILE_APPLY_DIFF] ?? false}
									onChange={(enabled) =>
										setExperimentEnabled(EXPERIMENT_IDS.MULTI_FILE_APPLY_DIFF, enabled)
									}
								/>
							)
						}
						// kilocode_change start
						if (config[0] === "MORPH_FAST_APPLY") {
							const enabled =
								experiments[EXPERIMENT_IDS[config[0] as keyof typeof EXPERIMENT_IDS]] ?? false
							return (
								<React.Fragment key={config[0]}>
									<ExperimentalFeature
										key={config[0]}
										experimentKey={config[0]}
										enabled={enabled}
										onChange={(enabled) =>
											setExperimentEnabled(
												EXPERIMENT_IDS[config[0] as keyof typeof EXPERIMENT_IDS],
												enabled,
											)
										}
									/>
									{enabled && (
										<FastApplySettings
											setCachedStateField={setCachedStateField}
											morphApiKey={morphApiKey}
											fastApplyModel={fastApplyModel}
											fastApplyApiProvider={fastApplyApiProvider}
										/>
									)}
								</React.Fragment>
							)
						}
						// kilocode_change end
						if (
							config[0] === "IMAGE_GENERATION" &&
							setImageGenerationProvider &&
							setOpenRouterImageApiKey &&
							setKiloCodeImageApiKey &&
							setImageGenerationSelectedModel
						) {
							return (
								<ImageGenerationSettings
									key={config[0]}
									enabled={experiments[EXPERIMENT_IDS.IMAGE_GENERATION] ?? false}
									onChange={(enabled) =>
										setExperimentEnabled(EXPERIMENT_IDS.IMAGE_GENERATION, enabled)
									}
									imageGenerationProvider={imageGenerationProvider}
									openRouterImageApiKey={openRouterImageApiKey}
									kiloCodeImageApiKey={kiloCodeImageApiKey}
									openRouterImageGenerationSelectedModel={openRouterImageGenerationSelectedModel}
									setImageGenerationProvider={setImageGenerationProvider}
									setOpenRouterImageApiKey={setOpenRouterImageApiKey}
									setKiloCodeImageApiKey={setKiloCodeImageApiKey}
									setImageGenerationSelectedModel={setImageGenerationSelectedModel}
									currentProfileKilocodeToken={currentProfileKilocodeToken}
								/>
							)
						}
						return (
							<ExperimentalFeature
								key={config[0]}
								experimentKey={config[0]}
								enabled={experiments[EXPERIMENT_IDS[config[0] as keyof typeof EXPERIMENT_IDS]] ?? false}
								onChange={(enabled) =>
									setExperimentEnabled(
										EXPERIMENT_IDS[config[0] as keyof typeof EXPERIMENT_IDS],
										enabled,
									)
								}
							/>
						)
					})}
			</Section>
		</div>
	)
}<|MERGE_RESOLUTION|>--- conflicted
+++ resolved
@@ -77,12 +77,9 @@
 			<Section>
 				{Object.entries(experimentConfigsMap)
 					.filter(([key]) => key in EXPERIMENT_IDS)
-<<<<<<< HEAD
 					.filter((config) => config[0] !== "MARKETPLACE") // kilocode_change: we have our own market place, filter this out for now
-=======
 					// Hide MULTIPLE_NATIVE_TOOL_CALLS - feature is on hold
 					.filter(([key]) => key !== "MULTIPLE_NATIVE_TOOL_CALLS")
->>>>>>> dcb04bb2
 					.map((config) => {
 						if (config[0] === "MULTI_FILE_APPLY_DIFF") {
 							return (
