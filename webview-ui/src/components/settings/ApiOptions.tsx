--- conflicted
+++ resolved
@@ -221,7 +221,6 @@
 		info: selectedModelInfo,
 	} = useSelectedModel(apiConfiguration)
 
-<<<<<<< HEAD
 	// kilocode_change start: queryKey, chutesApiKey, gemini
 	const { data: routerModels, refetch: refetchRouterModels } = useRouterModels({
 		openRouterBaseUrl: apiConfiguration?.openRouterBaseUrl,
@@ -232,21 +231,6 @@
 		googleGeminiBaseUrl: apiConfiguration?.googleGeminiBaseUrl,
 		chutesApiKey: apiConfiguration?.chutesApiKey,
 	})
-=======
-	const { data: routerModels, refetch: refetchRouterModels } = useRouterModels()
-
-	const { data: openRouterModelProviders } = useOpenRouterModelProviders(
-		apiConfiguration?.openRouterModelId,
-		apiConfiguration?.openRouterBaseUrl,
-		{
-			enabled:
-				!!apiConfiguration?.openRouterModelId &&
-				routerModels?.openrouter &&
-				Object.keys(routerModels.openrouter).length > 1 &&
-				apiConfiguration.openRouterModelId in routerModels.openrouter,
-		},
-	)
->>>>>>> 06b775a8
 
 	//const { data: openRouterModelProviders } = useOpenRouterModelProviders(
 	//	apiConfiguration?.openRouterModelId,
