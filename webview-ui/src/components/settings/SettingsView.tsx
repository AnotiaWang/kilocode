import React, {
	forwardRef,
	memo,
	useCallback,
	useEffect,
	useImperativeHandle,
	useLayoutEffect,
	useMemo,
	useRef,
	useState,
} from "react"
import {
	CheckCheck,
	SquareMousePointer,
	Webhook,
	GitBranch,
	Bell,
	Database,
	SquareTerminal,
	FlaskConical,
	AlertTriangle,
	Globe,
	Info,
	Server, // kilocode_change
	Bot, // kilocode_change
	MessageSquare,
	Monitor,
	LucideIcon,
<<<<<<< HEAD
	// SquareSlash, // kilocode_change
	// Glasses, // kilocode_change
=======
	SquareSlash,
	Glasses,
	Plug,
	Server,
	Users2,
>>>>>>> dcb04bb2
} from "lucide-react"

// kilocode_change
import { ensureBodyPointerEventsRestored } from "@/utils/fixPointerEvents"
import {
	type ProviderSettings,
	type ExperimentId,
	type TelemetrySetting,
	type ProfileType, // kilocode_change - autocomplete profile type system
	DEFAULT_CHECKPOINT_TIMEOUT_SECONDS,
	ImageGenerationProvider,
} from "@roo-code/types"

import { vscode } from "@src/utils/vscode"
import { cn } from "@src/lib/utils"
import { useAppTranslation } from "@src/i18n/TranslationContext"
import { ExtensionStateContextType, useExtensionState } from "@src/context/ExtensionStateContext"
import {
	AlertDialog,
	AlertDialogContent,
	AlertDialogTitle,
	AlertDialogDescription,
	AlertDialogCancel,
	AlertDialogAction,
	AlertDialogHeader,
	AlertDialogFooter,
	Button,
	Tooltip,
	TooltipContent,
	TooltipProvider,
	TooltipTrigger,
	StandardTooltip,
} from "@src/components/ui"

import { Tab, TabContent, TabHeader, TabList, TabTrigger } from "../common/Tab"
import { SetCachedStateField, SetExperimentEnabled } from "./types"
import { SectionHeader } from "./SectionHeader"
import ApiConfigManager from "./ApiConfigManager"
import ApiOptions from "./ApiOptions"
import { AutoApproveSettings } from "./AutoApproveSettings"
import { BrowserSettings } from "./BrowserSettings"
import { CheckpointSettings } from "./CheckpointSettings"
import { DisplaySettings } from "./DisplaySettings" // kilocode_change
import { NotificationSettings } from "./NotificationSettings"
import { ContextManagementSettings } from "./ContextManagementSettings"
import { TerminalSettings } from "./TerminalSettings"
import { ExperimentalSettings } from "./ExperimentalSettings"
import { LanguageSettings } from "./LanguageSettings"
import { About } from "./About"
import { Section } from "./Section"
import PromptsSettings from "./PromptsSettings"
import McpView from "../kilocodeMcp/McpView" // kilocode_change
import deepEqual from "fast-deep-equal" // kilocode_change
import { GhostServiceSettingsView } from "../kilocode/settings/GhostServiceSettings" // kilocode_change
import { SlashCommandsSettings } from "./SlashCommandsSettings"
import { UISettings } from "./UISettings"
import ModesView from "../modes/ModesView"
import McpView from "../mcp/McpView"

export const settingsTabsContainer = "flex flex-1 overflow-hidden [&.narrow_.tab-label]:hidden"
export const settingsTabList =
	"w-48 data-[compact=true]:w-12 flex-shrink-0 flex flex-col overflow-y-auto overflow-x-hidden border-r border-vscode-sideBar-background"
export const settingsTabTrigger =
	"whitespace-nowrap overflow-hidden min-w-0 h-12 px-4 py-3 box-border flex items-center border-l-2 border-transparent text-vscode-foreground opacity-70 hover:bg-vscode-list-hoverBackground data-[compact=true]:w-12 data-[compact=true]:p-4 cursor-pointer" // kilocode_change add cursor-pointer
export const settingsTabTriggerActive =
	"opacity-100 border-vscode-focusBorder bg-vscode-list-activeSelectionBackground hover:bg-vscode-list-activeSelectionBackground cursor-default" // kilocode_change add hover:bg-* and cursor-default

export interface SettingsViewRef {
	checkUnsaveChanges: (then: () => void) => void
}
const sectionNames = [
	"providers",
	"autoApprove",
	"slashCommands",
	"browser",
	"checkpoints",
	"ghost", // kilocode_change
	"display", // kilocode_change
	"notifications",
	"contextManagement",
	"terminal",
	"modes",
	"mcp",
	"prompts",
	"ui",
	"experimental",
	"language",
	"mcp",
	"about",
] as const

type SectionName = (typeof sectionNames)[number] // kilocode_change

type SettingsViewProps = {
	onDone: () => void
	targetSection?: string
}

const SettingsView = forwardRef<SettingsViewRef, SettingsViewProps>(({ onDone, targetSection }, ref) => {
	const { t } = useAppTranslation()

	const extensionState = useExtensionState()
	const {
		currentApiConfigName,
		listApiConfigMeta,
		uriScheme,
		kiloCodeWrapperProperties, // kilocode_change
		settingsImportedAt,
	} = extensionState

	const [isDiscardDialogShow, setDiscardDialogShow] = useState(false)
	const [isChangeDetected, setChangeDetected] = useState(false)
	const [errorMessage, setErrorMessage] = useState<string | undefined>(undefined)
	const [activeTab, setActiveTab] = useState<SectionName>(
		targetSection && sectionNames.includes(targetSection as SectionName)
			? (targetSection as SectionName)
			: "providers",
	)

	const [editingApiConfigName, setEditingApiConfigName] = useState<string>(currentApiConfigName || "default") // kilocode_change: Track which profile is being edited separately from the active profile

	const scrollPositions = useRef<Record<SectionName, number>>(
		Object.fromEntries(sectionNames.map((s) => [s, 0])) as Record<SectionName, number>,
	)
	const contentRef = useRef<HTMLDivElement | null>(null)

	const prevApiConfigName = useRef(currentApiConfigName)
	const confirmDialogHandler = useRef<() => void>()

	const [cachedState, setCachedState] = useState(() => extensionState)

	// kilocode_change begin
	useEffect(() => {
		ensureBodyPointerEventsRestored()
	}, [isDiscardDialogShow])
	// kilocode_change end

	const {
		alwaysAllowReadOnly,
		alwaysAllowReadOnlyOutsideWorkspace,
		allowedCommands,
		deniedCommands,
		allowedMaxRequests,
		allowedMaxCost,
		language,
		alwaysAllowBrowser,
		alwaysAllowExecute,
		alwaysAllowMcp,
		alwaysAllowModeSwitch,
		alwaysAllowSubtasks,
		alwaysAllowWrite,
		alwaysAllowWriteOutsideWorkspace,
		alwaysAllowWriteProtected,
		alwaysApproveResubmit,
		autoCondenseContext,
		autoCondenseContextPercent,
		browserToolEnabled,
		browserViewportSize,
		enableCheckpoints,
		checkpointTimeout,
		diffEnabled,
		experiments,
		morphApiKey, // kilocode_change
		fastApplyModel, // kilocode_change: Fast Apply model selection
		fastApplyApiProvider, // kilocode_change: Fast Apply model api base url
		fuzzyMatchThreshold,
		maxOpenTabsContext,
		maxWorkspaceFiles,
		mcpEnabled,
		requestDelaySeconds,
		remoteBrowserHost,
		screenshotQuality,
		soundEnabled,
		ttsEnabled,
		ttsSpeed,
		soundVolume,
		telemetrySetting,
		terminalOutputLineLimit,
		terminalOutputCharacterLimit,
		terminalShellIntegrationTimeout,
		terminalShellIntegrationDisabled, // Added from upstream
		terminalCommandDelay,
		terminalPowershellCounter,
		terminalZshClearEolMark,
		terminalZshOhMy,
		terminalZshP10k,
		terminalZdotdir,
		writeDelayMs,
		showRooIgnoredFiles,
		remoteBrowserEnabled,
		maxReadFileLine,
		showAutoApproveMenu, // kilocode_change
		yoloMode, // kilocode_change
		showTaskTimeline, // kilocode_change
		sendMessageOnEnter, // kilocode_change
		showTimestamps, // kilocode_change
		hideCostBelowThreshold, // kilocode_change
		maxImageFileSize,
		maxTotalImageSize,
		terminalCompressProgressBar,
		maxConcurrentFileReads,
		allowVeryLargeReads, // kilocode_change
		terminalCommandApiConfigId, // kilocode_change
		condensingApiConfigId,
		customCondensingPrompt,
		yoloGatekeeperApiConfigId, // kilocode_change: AI gatekeeper for YOLO mode
		customSupportPrompts,
		profileThresholds,
		systemNotificationsEnabled, // kilocode_change
		alwaysAllowFollowupQuestions,
		alwaysAllowUpdateTodoList,
		followupAutoApproveTimeoutMs,
		ghostServiceSettings, // kilocode_change
		// kilocode_change start - Auto-purge settings
		autoPurgeEnabled,
		autoPurgeDefaultRetentionDays,
		autoPurgeFavoritedTaskRetentionDays,
		autoPurgeCompletedTaskRetentionDays,
		autoPurgeIncompleteTaskRetentionDays,
		autoPurgeLastRunTimestamp,
		// kilocode_change end - Auto-purge settings
		includeDiagnosticMessages,
		maxDiagnosticMessages,
		includeTaskHistoryInEnhance,
		imageGenerationProvider,
		openRouterImageApiKey,
		kiloCodeImageApiKey,
		openRouterImageGenerationSelectedModel,
		reasoningBlockCollapsed,
		includeCurrentTime,
		includeCurrentCost,
		maxGitStatusFiles,
	} = cachedState

	const apiConfiguration = useMemo(() => cachedState.apiConfiguration ?? {}, [cachedState.apiConfiguration])

	useEffect(() => {
		// Update only when currentApiConfigName is changed.
		// Expected to be triggered by loadApiConfiguration/upsertApiConfiguration.
		if (prevApiConfigName.current === currentApiConfigName) {
			return
		}

		setCachedState((prevCachedState) => ({ ...prevCachedState, ...extensionState }))
		prevApiConfigName.current = currentApiConfigName
		setChangeDetected(false)
		setEditingApiConfigName(currentApiConfigName || "default") // kilocode_change: Sync editing profile when active profile changes
	}, [currentApiConfigName, extensionState])

	// kilocode_change start
	const isLoadingProfileForEditing = useRef(false)

	useEffect(() => {
		const handleMessage = (event: MessageEvent) => {
			const message = event.data
			if (message.type === "profileConfigurationForEditing" && message.text === editingApiConfigName) {
				// Update cached state with the editing profile's configuration
				setCachedState((prevState) => ({
					...prevState,
					apiConfiguration: message.apiConfiguration,
				}))
				setChangeDetected(false)
				isLoadingProfileForEditing.current = false
			}
		}

		window.addEventListener("message", handleMessage)
		return () => window.removeEventListener("message", handleMessage)
	}, [editingApiConfigName])

	// Temporary way of making sure that the Settings view updates its local state properly when receiving
	// api keys from providers that support url callbacks. This whole Settings View needs proper with this local state thing later
	const { kilocodeToken, openRouterApiKey, glamaApiKey, requestyApiKey } = extensionState.apiConfiguration ?? {}
	useEffect(() => {
		setCachedState((prevCachedState) => ({
			...prevCachedState,
			apiConfiguration: {
				...prevCachedState.apiConfiguration,
				// Only set specific tokens/keys instead of spreading the entire
				// `prevCachedState.apiConfiguration` since it may contain unsaved changes
				kilocodeToken,
				openRouterApiKey,
				glamaApiKey,
				requestyApiKey,
			},
		}))
	}, [kilocodeToken, openRouterApiKey, glamaApiKey, requestyApiKey])

	useEffect(() => {
		// Only update if we're not already detecting changes
		// This prevents overwriting user changes that haven't been saved yet
		// Also skip if we're loading a profile for editing
		if (!isChangeDetected && !isLoadingProfileForEditing.current) {
			// When editing a different profile than the active one,
			// don't overwrite apiConfiguration from extensionState since it contains
			// the active profile's config, not the editing profile's config
			if (editingApiConfigName !== currentApiConfigName) {
				// Sync everything except apiConfiguration
				const { apiConfiguration: _, ...restOfExtensionState } = extensionState
				setCachedState((prevState) => ({
					...prevState,
					...restOfExtensionState,
				}))
			} else {
				// When editing the active profile, sync everything including apiConfiguration
				setCachedState(extensionState)
			}
		}
	}, [extensionState, isChangeDetected, editingApiConfigName, currentApiConfigName])
	// kilocode_change end

	// Bust the cache when settings are imported.
	useEffect(() => {
		if (settingsImportedAt) {
			setCachedState((prevCachedState) => ({ ...prevCachedState, ...extensionState }))
			setChangeDetected(false)
		}
	}, [settingsImportedAt, extensionState])

	const setCachedStateField: SetCachedStateField<keyof ExtensionStateContextType> = useCallback((field, value) => {
		setCachedState((prevState) => {
			// kilocode_change start
			if (deepEqual(prevState[field], value)) {
				return prevState
			}
			// kilocode_change end

			setChangeDetected(true)
			return { ...prevState, [field]: value }
		})
	}, [])

	// kilocode_change start
	const setGhostServiceSettingsField = useCallback(
		<K extends keyof NonNullable<ExtensionStateContextType["ghostServiceSettings"]>>(
			field: K,
			value: NonNullable<ExtensionStateContextType["ghostServiceSettings"]>[K],
		) => {
			setCachedState((prevState) => {
				const currentSettings = prevState.ghostServiceSettings || {}
				if (currentSettings[field] === value) {
					return prevState
				}

				setChangeDetected(true)
				return {
					...prevState,
					ghostServiceSettings: {
						...currentSettings,
						[field]: value,
					},
				}
			})
		},
		[],
	)
	// kilocode_change end

	const setApiConfigurationField = useCallback(
		<K extends keyof ProviderSettings>(field: K, value: ProviderSettings[K], isUserAction: boolean = true) => {
			setCachedState((prevState) => {
				if (prevState.apiConfiguration?.[field] === value) {
					return prevState
				}

				const previousValue = prevState.apiConfiguration?.[field]

				// Only skip change detection for automatic initialization (not user actions)
				// This prevents the dirty state when the component initializes and auto-syncs values
				// Treat undefined, null, and empty string as uninitialized states
				const isInitialSync =
					!isUserAction &&
					(previousValue === undefined || previousValue === "" || previousValue === null) &&
					value !== undefined &&
					value !== "" &&
					value !== null

				if (!isInitialSync) {
					setChangeDetected(true)
				}
				return { ...prevState, apiConfiguration: { ...prevState.apiConfiguration, [field]: value } }
			})
		},
		[],
	)

	const setExperimentEnabled: SetExperimentEnabled = useCallback((id: ExperimentId, enabled: boolean) => {
		setCachedState((prevState) => {
			if (prevState.experiments?.[id] === enabled) {
				return prevState
			}

			setChangeDetected(true)
			return { ...prevState, experiments: { ...prevState.experiments, [id]: enabled } }
		})
	}, [])

	const setTelemetrySetting = useCallback((setting: TelemetrySetting) => {
		setCachedState((prevState) => {
			if (prevState.telemetrySetting === setting) {
				return prevState
			}

			setChangeDetected(true)
			return { ...prevState, telemetrySetting: setting }
		})
	}, [])

	const setImageGenerationProvider = useCallback((provider: ImageGenerationProvider) => {
		setCachedState((prevState) => {
			if (prevState.imageGenerationProvider !== provider) {
				setChangeDetected(true)
			}

			return { ...prevState, imageGenerationProvider: provider }
		})
	}, [])

	const setOpenRouterImageApiKey = useCallback((apiKey: string) => {
		setCachedState((prevState) => {
			if (prevState.openRouterImageApiKey !== apiKey) {
				setChangeDetected(true)
			}

			return { ...prevState, openRouterImageApiKey: apiKey }
		})
	}, [])

	const setKiloCodeImageApiKey = useCallback((apiKey: string) => {
		setCachedState((prevState) => {
			setChangeDetected(true)
			return { ...prevState, kiloCodeImageApiKey: apiKey }
		})
	}, [])

	const setImageGenerationSelectedModel = useCallback((model: string) => {
		setCachedState((prevState) => {
			if (prevState.openRouterImageGenerationSelectedModel !== model) {
				setChangeDetected(true)
			}

			return { ...prevState, openRouterImageGenerationSelectedModel: model }
		})
	}, [])

	const setCustomSupportPromptsField = useCallback((prompts: Record<string, string | undefined>) => {
		setCachedState((prevState) => {
			const previousStr = JSON.stringify(prevState.customSupportPrompts)
			const newStr = JSON.stringify(prompts)

			if (previousStr === newStr) {
				return prevState
			}

			setChangeDetected(true)
			return { ...prevState, customSupportPrompts: prompts }
		})
	}, [])

	const isSettingValid = !errorMessage

	const handleSubmit = () => {
		if (isSettingValid) {
			vscode.postMessage({
				type: "updateSettings",
				updatedSettings: {
					language,
					alwaysAllowReadOnly: alwaysAllowReadOnly ?? undefined,
					alwaysAllowReadOnlyOutsideWorkspace: alwaysAllowReadOnlyOutsideWorkspace ?? undefined,
					alwaysAllowWrite: alwaysAllowWrite ?? undefined,
					alwaysAllowWriteOutsideWorkspace: alwaysAllowWriteOutsideWorkspace ?? undefined,
					alwaysAllowWriteProtected: alwaysAllowWriteProtected ?? undefined,
					alwaysAllowExecute: alwaysAllowExecute ?? undefined,
					alwaysAllowBrowser: alwaysAllowBrowser ?? undefined,
					alwaysAllowMcp,
					alwaysAllowModeSwitch,
					allowedCommands: allowedCommands ?? [],
					deniedCommands: deniedCommands ?? [],
					// Note that we use `null` instead of `undefined` since `JSON.stringify`
					// will omit `undefined` when serializing the object and passing it to the
					// extension host. We may need to do the same for other nullable fields.
					allowedMaxRequests: allowedMaxRequests ?? null,
					allowedMaxCost: allowedMaxCost ?? null,
					autoCondenseContext,
					autoCondenseContextPercent,
					browserToolEnabled: browserToolEnabled ?? true,
					soundEnabled: soundEnabled ?? true,
					soundVolume: soundVolume ?? 0.5,
					ttsEnabled,
					ttsSpeed,
					diffEnabled: diffEnabled ?? true,
					enableCheckpoints: enableCheckpoints ?? false,
					checkpointTimeout: checkpointTimeout ?? DEFAULT_CHECKPOINT_TIMEOUT_SECONDS,
					browserViewportSize: browserViewportSize ?? "900x600",
					remoteBrowserHost: remoteBrowserEnabled ? remoteBrowserHost : undefined,
					remoteBrowserEnabled: remoteBrowserEnabled ?? false,
					fuzzyMatchThreshold: fuzzyMatchThreshold ?? 1.0,
					writeDelayMs,
					screenshotQuality: screenshotQuality ?? 75,
					terminalOutputLineLimit: terminalOutputLineLimit ?? 500,
					terminalOutputCharacterLimit: terminalOutputCharacterLimit ?? 50_000,
					terminalShellIntegrationTimeout: terminalShellIntegrationTimeout ?? 30_000,
					terminalShellIntegrationDisabled,
					terminalCommandDelay,
					terminalPowershellCounter,
					terminalZshClearEolMark,
					terminalZshOhMy,
					terminalZshP10k,
					terminalZdotdir,
					terminalCompressProgressBar,
					mcpEnabled,
					alwaysApproveResubmit: alwaysApproveResubmit ?? false,
					requestDelaySeconds: requestDelaySeconds ?? 5,
					maxOpenTabsContext: Math.min(Math.max(0, maxOpenTabsContext ?? 20), 500),
					maxWorkspaceFiles: Math.min(Math.max(0, maxWorkspaceFiles ?? 200), 500),
					showRooIgnoredFiles: showRooIgnoredFiles ?? true,
					maxReadFileLine: maxReadFileLine ?? -1,
					maxImageFileSize: maxImageFileSize ?? 5,
					maxTotalImageSize: maxTotalImageSize ?? 20,
					maxConcurrentFileReads: cachedState.maxConcurrentFileReads ?? 5,
					includeDiagnosticMessages:
						includeDiagnosticMessages !== undefined ? includeDiagnosticMessages : true,
					maxDiagnosticMessages: maxDiagnosticMessages ?? 50,
					alwaysAllowSubtasks,
					alwaysAllowUpdateTodoList,
					alwaysAllowFollowupQuestions: alwaysAllowFollowupQuestions ?? false,
					followupAutoApproveTimeoutMs,
					condensingApiConfigId: condensingApiConfigId || "",
					includeTaskHistoryInEnhance: includeTaskHistoryInEnhance ?? true,
					reasoningBlockCollapsed: reasoningBlockCollapsed ?? true,
					includeCurrentTime: includeCurrentTime ?? true,
					includeCurrentCost: includeCurrentCost ?? true,
					maxGitStatusFiles: maxGitStatusFiles ?? 0,
					profileThresholds,
					imageGenerationProvider,
					openRouterImageApiKey,
					openRouterImageGenerationSelectedModel,
					experiments,
					customSupportPrompts,
				},
			})
			vscode.postMessage({ type: "ttsEnabled", bool: ttsEnabled })
			vscode.postMessage({ type: "ttsSpeed", value: ttsSpeed })
			vscode.postMessage({ type: "terminalCommandApiConfigId", text: terminalCommandApiConfigId || "" }) // kilocode_change
			vscode.postMessage({ type: "showAutoApproveMenu", bool: showAutoApproveMenu }) // kilocode_change
			vscode.postMessage({ type: "yoloMode", bool: yoloMode }) // kilocode_change
			vscode.postMessage({ type: "allowVeryLargeReads", bool: allowVeryLargeReads }) // kilocode_change
			vscode.postMessage({ type: "currentApiConfigName", text: currentApiConfigName })
			vscode.postMessage({ type: "showTaskTimeline", bool: showTaskTimeline }) // kilocode_change
			vscode.postMessage({ type: "sendMessageOnEnter", bool: sendMessageOnEnter }) // kilocode_change
			vscode.postMessage({ type: "showTimestamps", bool: showTimestamps }) // kilocode_change
			vscode.postMessage({ type: "hideCostBelowThreshold", value: hideCostBelowThreshold }) // kilocode_change
			vscode.postMessage({ type: "updateCondensingPrompt", text: customCondensingPrompt || "" })
			vscode.postMessage({ type: "yoloGatekeeperApiConfigId", text: yoloGatekeeperApiConfigId || "" }) // kilocode_change: AI gatekeeper for YOLO mode
			vscode.postMessage({ type: "setReasoningBlockCollapsed", bool: reasoningBlockCollapsed ?? true })
			vscode.postMessage({ type: "upsertApiConfiguration", text: editingApiConfigName, apiConfiguration }) // kilocode_change: Save to editing profile instead of current active profile
			vscode.postMessage({ type: "telemetrySetting", text: telemetrySetting })
			vscode.postMessage({ type: "systemNotificationsEnabled", bool: systemNotificationsEnabled }) // kilocode_change
			vscode.postMessage({ type: "ghostServiceSettings", values: ghostServiceSettings }) // kilocode_change
			vscode.postMessage({ type: "morphApiKey", text: morphApiKey }) // kilocode_change
			vscode.postMessage({ type: "fastApplyModel", text: fastApplyModel }) // kilocode_change: Fast Apply model selection
			vscode.postMessage({ type: "fastApplyApiProvider", text: fastApplyApiProvider }) // kilocode_change: Fast Apply model api base url
			vscode.postMessage({ type: "kiloCodeImageApiKey", text: kiloCodeImageApiKey })
			// kilocode_change start - Auto-purge settings
			vscode.postMessage({ type: "autoPurgeEnabled", bool: autoPurgeEnabled })
			vscode.postMessage({ type: "autoPurgeDefaultRetentionDays", value: autoPurgeDefaultRetentionDays })
			vscode.postMessage({
				type: "autoPurgeFavoritedTaskRetentionDays",
				value: autoPurgeFavoritedTaskRetentionDays ?? undefined,
			})
			vscode.postMessage({
				type: "autoPurgeCompletedTaskRetentionDays",
				value: autoPurgeCompletedTaskRetentionDays,
			})
			vscode.postMessage({
				type: "autoPurgeIncompleteTaskRetentionDays",
				value: autoPurgeIncompleteTaskRetentionDays,
			})
			// kilocode_change end - Auto-purge settings

			// kilocode_change: After saving, sync cachedState to extensionState without clobbering
			// the editing profile's apiConfiguration when editing a non-active profile.
			if (editingApiConfigName !== currentApiConfigName) {
				// Only sync non-apiConfiguration fields from extensionState
				const { apiConfiguration: _, ...restOfExtensionState } = extensionState
				setCachedState((prevState) => ({
					...prevState,
					...restOfExtensionState,
				}))
			} else {
				// When editing the active profile, sync everything including apiConfiguration
				setCachedState((prevState) => ({ ...prevState, ...extensionState }))
			}
			// kilocode_change end
			setChangeDetected(false)
		}
	}

	const checkUnsaveChanges = useCallback(
		(then: () => void) => {
			if (isChangeDetected) {
				confirmDialogHandler.current = then
				setDiscardDialogShow(true)
			} else {
				then()
			}
		},
		[isChangeDetected],
	)

	useImperativeHandle(ref, () => ({ checkUnsaveChanges }), [checkUnsaveChanges])

	// kilocode_change start
	const onConfirmDialogResult = useCallback(
		(confirm: boolean) => {
			if (confirm) {
				// Discard changes: Reset state and flag
				setCachedState(extensionState) // Revert to original state
				setChangeDetected(false) // Reset change flag
				confirmDialogHandler.current?.() // Execute the pending action (e.g., tab switch)
			}
			// If confirm is false (Cancel), do nothing, dialog closes automatically
		},
		[setCachedState, setChangeDetected, extensionState], // Depend on extensionState to get the latest original state
	)

	// From time to time there's a bug that triggers unsaved changes upon rendering the SettingsView
	// This is a (nasty) workaround to detect when this happens, and to force overwrite the unsaved changes
	const renderStart = useRef<null | number>()
	useEffect(() => {
		renderStart.current = performance.now()
	}, [])
	useEffect(() => {
		if (renderStart.current && process.env.NODE_ENV !== "test") {
			const renderEnd = performance.now()
			const renderTime = renderEnd - renderStart.current

			if (renderTime < 100 && isChangeDetected) {
				console.info("Overwriting unsaved changes in less than 100ms")
				onConfirmDialogResult(true)
			}
		}
	}, [isChangeDetected, onConfirmDialogResult])
	// kilocode_change end

	// Handle tab changes with unsaved changes check
	const handleTabChange = useCallback(
		(newTab: SectionName) => {
			if (contentRef.current) {
				scrollPositions.current[activeTab] = contentRef.current.scrollTop
			}
			setActiveTab(newTab)
		},
		[activeTab],
	)

	useLayoutEffect(() => {
		if (contentRef.current) {
			contentRef.current.scrollTop = scrollPositions.current[activeTab] ?? 0
		}
	}, [activeTab])

	// Store direct DOM element refs for each tab
	const tabRefs = useRef<Record<SectionName, HTMLButtonElement | null>>(
		Object.fromEntries(sectionNames.map((name) => [name, null])) as Record<SectionName, HTMLButtonElement | null>,
	)

	// Track whether we're in compact mode
	const [isCompactMode, setIsCompactMode] = useState(false)
	const containerRef = useRef<HTMLDivElement>(null)

	// Setup resize observer to detect when we should switch to compact mode
	useEffect(() => {
		if (!containerRef.current) return

		const observer = new ResizeObserver((entries) => {
			for (const entry of entries) {
				// If container width is less than 500px, switch to compact mode
				setIsCompactMode(entry.contentRect.width < 500)
			}
		})

		observer.observe(containerRef.current)

		return () => {
			observer?.disconnect()
		}
	}, [])

	const sections: { id: SectionName; icon: LucideIcon }[] = useMemo(
		() => [
			{ id: "providers", icon: Plug },
			{ id: "modes", icon: Users2 },
			{ id: "mcp", icon: Server },
			{ id: "autoApprove", icon: CheckCheck },
			// { id: "slashCommands", icon: SquareSlash }, // kilocode_change: needs work to be re-introduced
			{ id: "browser", icon: SquareMousePointer },
			{ id: "checkpoints", icon: GitBranch },
			{ id: "display", icon: Monitor }, // kilocode_change
			...(kiloCodeWrapperProperties?.kiloCodeWrapped ? [] : [{ id: "ghost" as const, icon: Bot }]), // kilocode_change
			{ id: "notifications", icon: Bell },
			{ id: "contextManagement", icon: Database },
			{ id: "terminal", icon: SquareTerminal },
			{ id: "prompts", icon: MessageSquare },
			// { id: "ui", icon: Glasses }, // kilocode_change: we have our own display section
			{ id: "experimental", icon: FlaskConical },
			{ id: "language", icon: Globe },
			{ id: "mcp", icon: Server },
			{ id: "about", icon: Info },
		],
		[kiloCodeWrapperProperties?.kiloCodeWrapped], // kilocode_change
	)
	// Update target section logic to set active tab
	useEffect(() => {
		if (targetSection && sectionNames.includes(targetSection as SectionName)) {
			setActiveTab(targetSection as SectionName)
		}
	}, [targetSection]) // kilocode_change

	// Function to scroll the active tab into view for vertical layout
	const scrollToActiveTab = useCallback(() => {
		const activeTabElement = tabRefs.current[activeTab]

		if (activeTabElement) {
			activeTabElement.scrollIntoView({
				behavior: "auto",
				block: "nearest",
			})
		}
	}, [activeTab])

	// Effect to scroll when the active tab changes
	useEffect(() => {
		scrollToActiveTab()
	}, [activeTab, scrollToActiveTab])

	// Effect to scroll when the webview becomes visible
	useLayoutEffect(() => {
		const handleMessage = (event: MessageEvent) => {
			const message = event.data
			if (message.type === "action" && message.action === "didBecomeVisible") {
				scrollToActiveTab()
			}
		}

		window.addEventListener("message", handleMessage)

		return () => {
			window.removeEventListener("message", handleMessage)
		}
	}, [scrollToActiveTab])

	return (
		<Tab>
			<TabHeader className="flex justify-between items-center gap-2">
				<div className="flex items-center gap-1">
					<h3 className="text-vscode-foreground m-0">{t("settings:header.title")}</h3>
				</div>
				<div className="flex gap-2">
					<StandardTooltip
						content={
							!isSettingValid
								? errorMessage
								: isChangeDetected
									? t("settings:header.saveButtonTooltip")
									: t("settings:header.nothingChangedTooltip")
						}>
						<Button
							variant={isSettingValid ? "primary" : "secondary"}
							className={!isSettingValid ? "!border-vscode-errorForeground" : ""}
							onClick={handleSubmit}
							disabled={!isChangeDetected || !isSettingValid}
							data-testid="save-button">
							{t("settings:common.save")}
						</Button>
					</StandardTooltip>
					<StandardTooltip content={t("settings:header.doneButtonTooltip")}>
						<Button variant="secondary" onClick={() => checkUnsaveChanges(onDone)}>
							{t("settings:common.done")}
						</Button>
					</StandardTooltip>
				</div>
			</TabHeader>

			{/* Vertical tabs layout */}
			<div ref={containerRef} className={cn(settingsTabsContainer, isCompactMode && "narrow")}>
				{/* Tab sidebar */}
				<TabList
					value={activeTab}
					onValueChange={(value) => handleTabChange(value as SectionName)}
					className={cn(settingsTabList)}
					data-compact={isCompactMode}
					data-testid="settings-tab-list">
					{sections.map(({ id, icon: Icon }) => {
						const isSelected = id === activeTab
						const onSelect = () => handleTabChange(id)

						// Base TabTrigger component definition
						// We pass isSelected manually for styling, but onSelect is handled conditionally
						const triggerComponent = (
							<TabTrigger
								ref={(element) => (tabRefs.current[id] = element)}
								value={id}
								isSelected={isSelected} // Pass manually for styling state
								className={cn(
									isSelected // Use manual isSelected for styling
										? `${settingsTabTrigger} ${settingsTabTriggerActive}`
										: settingsTabTrigger,
									"cursor-pointer focus:ring-0", // Remove the focus ring styling
								)}
								data-testid={`tab-${id}`}
								data-compact={isCompactMode}>
								<div className={cn("flex items-center gap-2", isCompactMode && "justify-center")}>
									<Icon className="w-4 h-4" />
									<span className="tab-label">
										{id === "mcp"
											? t(`kilocode:settings.sections.mcp`)
											: id === "ghost"
												? t(`kilocode:ghost.title`)
												: t(`settings:sections.${id}`)}
									</span>
								</div>
							</TabTrigger>
						)

						if (isCompactMode) {
							// Wrap in Tooltip and manually add onClick to the trigger
							return (
								<TooltipProvider key={id} delayDuration={300}>
									<Tooltip>
										<TooltipTrigger asChild onClick={onSelect}>
											{/* Clone to avoid ref issues if triggerComponent itself had a key */}
											{React.cloneElement(triggerComponent)}
										</TooltipTrigger>
										<TooltipContent side="right" className="text-base">
											<p className="m-0">
												{id === "mcp"
													? t(`kilocode:settings.sections.mcp`)
													: id === "ghost"
														? t(`kilocode:ghost.title`)
														: t(`settings:sections.${id}`)}
											</p>
										</TooltipContent>
									</Tooltip>
								</TooltipProvider>
							)
						} else {
							// Render trigger directly; TabList will inject onSelect via cloning
							// Ensure the element passed to TabList has the key
							return React.cloneElement(triggerComponent, { key: id })
						}
					})}
				</TabList>

				{/* Content area */}
				<TabContent ref={contentRef} className="p-0 flex-1 overflow-auto">
					{/* Providers Section */}
					{activeTab === "providers" && (
						<div>
							<SectionHeader>
								<div className="flex items-center gap-2">
									<Webhook className="w-4" />
									<div>{t("settings:sections.providers")}</div>
								</div>
							</SectionHeader>

							<Section>
								{/* kilocode_change start changes to allow for editting a non-active profile */}
								<ApiConfigManager
									currentApiConfigName={editingApiConfigName}
									activeApiConfigName={currentApiConfigName}
									listApiConfigMeta={listApiConfigMeta}
									onSelectConfig={(configName: string) => {
										checkUnsaveChanges(() => {
											setEditingApiConfigName(configName)
											// Set flag to prevent extensionState sync while loading
											isLoadingProfileForEditing.current = true
											// Request the profile's configuration for editing
											vscode.postMessage({
												type: "getProfileConfigurationForEditing",
												text: configName,
											})
										})
									}}
									onActivateConfig={(configName: string) => {
										vscode.postMessage({ type: "loadApiConfiguration", text: configName })
									}}
									onDeleteConfig={(configName: string) => {
										const isEditingProfile = configName === editingApiConfigName

										vscode.postMessage({ type: "deleteApiConfiguration", text: configName })

										// If deleting the editing profile, switch to another for editing
										if (isEditingProfile && listApiConfigMeta && listApiConfigMeta.length > 1) {
											const nextProfile = listApiConfigMeta.find((p) => p.name !== configName)
											if (nextProfile) {
												setEditingApiConfigName(nextProfile.name)
											}
										}
									}}
									onRenameConfig={(oldName: string, newName: string) => {
										vscode.postMessage({
											type: "renameApiConfiguration",
											values: { oldName, newName },
											apiConfiguration,
										})
										if (oldName === editingApiConfigName) {
											setEditingApiConfigName(newName)
										}
										// Update prevApiConfigName if renaming the active profile
										if (oldName === currentApiConfigName) {
											prevApiConfigName.current = newName
										}
									}}
									// kilocode_change start - autocomplete profile type system
									onUpsertConfig={(configName: string, profileType?: ProfileType) => {
										vscode.postMessage({
											type: "upsertApiConfiguration",
											text: configName,
											apiConfiguration: {
												...apiConfiguration,
												profileType: profileType || "chat",
											},
										})
										setEditingApiConfigName(configName)
									}}
								/>
								{/* kilocode_change end changes to allow for editting a non-active profile */}

								<ApiOptions
									uriScheme={uriScheme}
									apiConfiguration={apiConfiguration}
									setApiConfigurationField={setApiConfigurationField}
									errorMessage={errorMessage}
									setErrorMessage={setErrorMessage}
									currentApiConfigName={currentApiConfigName}
								/>
							</Section>
						</div>
					)}

					{/* Auto-Approve Section */}
					{activeTab === "autoApprove" && (
						<AutoApproveSettings
							showAutoApproveMenu={showAutoApproveMenu} // kilocode_change
							yoloMode={yoloMode} // kilocode_change
							yoloGatekeeperApiConfigId={yoloGatekeeperApiConfigId} // kilocode_change: AI gatekeeper for YOLO mode
							alwaysAllowReadOnly={alwaysAllowReadOnly}
							alwaysAllowReadOnlyOutsideWorkspace={alwaysAllowReadOnlyOutsideWorkspace}
							alwaysAllowWrite={alwaysAllowWrite}
							alwaysAllowWriteOutsideWorkspace={alwaysAllowWriteOutsideWorkspace}
							alwaysAllowWriteProtected={alwaysAllowWriteProtected}
							alwaysAllowBrowser={alwaysAllowBrowser}
							alwaysApproveResubmit={alwaysApproveResubmit}
							requestDelaySeconds={requestDelaySeconds}
							alwaysAllowMcp={alwaysAllowMcp}
							alwaysAllowModeSwitch={alwaysAllowModeSwitch}
							alwaysAllowSubtasks={alwaysAllowSubtasks}
							alwaysAllowExecute={alwaysAllowExecute}
							alwaysAllowFollowupQuestions={alwaysAllowFollowupQuestions}
							alwaysAllowUpdateTodoList={alwaysAllowUpdateTodoList}
							followupAutoApproveTimeoutMs={followupAutoApproveTimeoutMs}
							allowedCommands={allowedCommands}
							allowedMaxRequests={allowedMaxRequests ?? undefined}
							allowedMaxCost={allowedMaxCost ?? undefined}
							deniedCommands={deniedCommands}
							setCachedStateField={setCachedStateField}
						/>
					)}

					{/* Slash Commands Section */}
					{activeTab === "slashCommands" && <SlashCommandsSettings />}

					{/* Browser Section */}
					{activeTab === "browser" && (
						<BrowserSettings
							browserToolEnabled={browserToolEnabled}
							browserViewportSize={browserViewportSize}
							screenshotQuality={screenshotQuality}
							remoteBrowserHost={remoteBrowserHost}
							remoteBrowserEnabled={remoteBrowserEnabled}
							setCachedStateField={setCachedStateField}
						/>
					)}

					{/* Checkpoints Section */}
					{activeTab === "checkpoints" && (
						<CheckpointSettings
							enableCheckpoints={enableCheckpoints}
							checkpointTimeout={checkpointTimeout}
							setCachedStateField={setCachedStateField}
							// kilocode_change start
							autoPurgeEnabled={autoPurgeEnabled}
							autoPurgeDefaultRetentionDays={autoPurgeDefaultRetentionDays}
							autoPurgeFavoritedTaskRetentionDays={autoPurgeFavoritedTaskRetentionDays}
							autoPurgeCompletedTaskRetentionDays={autoPurgeCompletedTaskRetentionDays}
							autoPurgeIncompleteTaskRetentionDays={autoPurgeIncompleteTaskRetentionDays}
							autoPurgeLastRunTimestamp={autoPurgeLastRunTimestamp}
							onManualPurge={() => {
								vscode.postMessage({ type: "manualPurge" })
							}}
							// kilocode_change end
						/>
					)}

					{/* kilocode_change start display section */}
					{activeTab === "display" && (
						<DisplaySettings
							reasoningBlockCollapsed={reasoningBlockCollapsed ?? true}
							showTaskTimeline={showTaskTimeline}
							sendMessageOnEnter={sendMessageOnEnter}
							showTimestamps={cachedState.showTimestamps} // kilocode_change
							hideCostBelowThreshold={hideCostBelowThreshold}
							setCachedStateField={setCachedStateField}
						/>
					)}
					{activeTab === "ghost" && (
						<GhostServiceSettingsView
							ghostServiceSettings={ghostServiceSettings}
							onGhostServiceSettingsChange={setGhostServiceSettingsField}
						/>
					)}
					{/* kilocode_change end display section */}

					{/* Notifications Section */}
					{activeTab === "notifications" && (
						<NotificationSettings
							ttsEnabled={ttsEnabled}
							ttsSpeed={ttsSpeed}
							soundEnabled={soundEnabled}
							soundVolume={soundVolume}
							systemNotificationsEnabled={systemNotificationsEnabled}
							areSettingsCommitted={!isChangeDetected}
							setCachedStateField={setCachedStateField}
						/>
					)}

					{/* Context Management Section */}
					{activeTab === "contextManagement" && (
						<ContextManagementSettings
							autoCondenseContext={autoCondenseContext}
							autoCondenseContextPercent={autoCondenseContextPercent}
							listApiConfigMeta={listApiConfigMeta ?? []}
							maxOpenTabsContext={maxOpenTabsContext}
							maxWorkspaceFiles={maxWorkspaceFiles ?? 200}
							showRooIgnoredFiles={showRooIgnoredFiles}
							maxReadFileLine={maxReadFileLine}
							maxImageFileSize={maxImageFileSize}
							maxTotalImageSize={maxTotalImageSize}
							maxConcurrentFileReads={maxConcurrentFileReads}
							allowVeryLargeReads={allowVeryLargeReads /* kilocode_change */}
							profileThresholds={profileThresholds}
							includeDiagnosticMessages={includeDiagnosticMessages}
							maxDiagnosticMessages={maxDiagnosticMessages}
							writeDelayMs={writeDelayMs}
							includeCurrentTime={includeCurrentTime}
							includeCurrentCost={includeCurrentCost}
							maxGitStatusFiles={maxGitStatusFiles}
							setCachedStateField={setCachedStateField}
						/>
					)}

					{/* Terminal Section */}
					{activeTab === "terminal" && (
						<TerminalSettings
							terminalOutputLineLimit={terminalOutputLineLimit}
							terminalOutputCharacterLimit={terminalOutputCharacterLimit}
							terminalShellIntegrationTimeout={terminalShellIntegrationTimeout}
							terminalShellIntegrationDisabled={terminalShellIntegrationDisabled}
							terminalCommandDelay={terminalCommandDelay}
							terminalPowershellCounter={terminalPowershellCounter}
							terminalZshClearEolMark={terminalZshClearEolMark}
							terminalZshOhMy={terminalZshOhMy}
							terminalZshP10k={terminalZshP10k}
							terminalZdotdir={terminalZdotdir}
							terminalCompressProgressBar={terminalCompressProgressBar}
							terminalCommandApiConfigId={terminalCommandApiConfigId} // kilocode_change
							setCachedStateField={setCachedStateField}
						/>
					)}

					{/* Modes Section */}
					{activeTab === "modes" && <ModesView />}

					{/* MCP Section */}
					{activeTab === "mcp" && <McpView />}

					{/* Prompts Section */}
					{activeTab === "prompts" && (
						<PromptsSettings
							customSupportPrompts={customSupportPrompts || {}}
							setCustomSupportPrompts={setCustomSupportPromptsField}
							includeTaskHistoryInEnhance={includeTaskHistoryInEnhance}
							setIncludeTaskHistoryInEnhance={(value) =>
								setCachedStateField("includeTaskHistoryInEnhance", value)
							}
						/>
					)}

					{/* UI Section */}
					{activeTab === "ui" && (
						<UISettings
							reasoningBlockCollapsed={reasoningBlockCollapsed ?? true}
							setCachedStateField={setCachedStateField}
						/>
					)}

					{/* Experimental Section */}
					{activeTab === "experimental" && (
						<ExperimentalSettings
							setExperimentEnabled={setExperimentEnabled}
							experiments={experiments}
							// kilocode_change start
							setCachedStateField={setCachedStateField}
							morphApiKey={morphApiKey}
							fastApplyModel={fastApplyModel}
							fastApplyApiProvider={fastApplyApiProvider}
							// kilocode_change end
							apiConfiguration={apiConfiguration}
							setApiConfigurationField={setApiConfigurationField}
							imageGenerationProvider={imageGenerationProvider}
							openRouterImageApiKey={openRouterImageApiKey as string | undefined}
							kiloCodeImageApiKey={kiloCodeImageApiKey}
							openRouterImageGenerationSelectedModel={
								openRouterImageGenerationSelectedModel as string | undefined
							}
							setImageGenerationProvider={setImageGenerationProvider}
							setOpenRouterImageApiKey={setOpenRouterImageApiKey}
							setKiloCodeImageApiKey={setKiloCodeImageApiKey}
							setImageGenerationSelectedModel={setImageGenerationSelectedModel}
							currentProfileKilocodeToken={apiConfiguration.kilocodeToken}
						/>
					)}

					{/* Language Section */}
					{activeTab === "language" && (
						<LanguageSettings language={language || "en"} setCachedStateField={setCachedStateField} />
					)}

					{/* kilocode_change */}
					{/* MCP Section */}
					{activeTab === "mcp" && <McpView />}

					{/* About Section */}
					{activeTab === "about" && (
						<About telemetrySetting={telemetrySetting} setTelemetrySetting={setTelemetrySetting} />
					)}
				</TabContent>
			</div>

			<AlertDialog open={isDiscardDialogShow} onOpenChange={setDiscardDialogShow}>
				<AlertDialogContent>
					<AlertDialogHeader>
						<AlertDialogTitle>
							<AlertTriangle className="w-5 h-5 text-yellow-500" />
							{t("settings:unsavedChangesDialog.title")}
						</AlertDialogTitle>
						<AlertDialogDescription>
							{t("settings:unsavedChangesDialog.description")}
						</AlertDialogDescription>
					</AlertDialogHeader>
					<AlertDialogFooter>
						<AlertDialogCancel onClick={() => onConfirmDialogResult(false)}>
							{t("settings:unsavedChangesDialog.cancelButton")}
						</AlertDialogCancel>
						<AlertDialogAction onClick={() => onConfirmDialogResult(true)}>
							{t("settings:unsavedChangesDialog.discardButton")}
						</AlertDialogAction>
					</AlertDialogFooter>
				</AlertDialogContent>
			</AlertDialog>
		</Tab>
	)
})

export default memo(SettingsView)<|MERGE_RESOLUTION|>--- conflicted
+++ resolved
@@ -21,21 +21,15 @@
 	AlertTriangle,
 	Globe,
 	Info,
-	Server, // kilocode_change
 	Bot, // kilocode_change
 	MessageSquare,
 	Monitor,
 	LucideIcon,
-<<<<<<< HEAD
 	// SquareSlash, // kilocode_change
 	// Glasses, // kilocode_change
-=======
-	SquareSlash,
-	Glasses,
 	Plug,
 	Server,
 	Users2,
->>>>>>> dcb04bb2
 } from "lucide-react"
 
 // kilocode_change
