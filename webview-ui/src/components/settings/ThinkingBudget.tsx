--- conflicted
+++ resolved
@@ -62,20 +62,6 @@
 	modelInfo?: ModelInfo
 }
 
-<<<<<<< HEAD
-// Helper function to determine if minimal option should be shown
-const shouldShowMinimalOption = (
-	provider: string | undefined,
-	modelId: string | undefined,
-	supportsEffort: boolean | undefined,
-): boolean => {
-	const isGpt5Model = provider === "openai-native" && modelId?.startsWith("gpt-5")
-	const isOpenRouterWithEffort = (provider === "openrouter" || provider === "kilocode") && supportsEffort === true
-	return !!(isGpt5Model || isOpenRouterWithEffort)
-}
-
-=======
->>>>>>> 06b775a8
 export const ThinkingBudget = ({ apiConfiguration, setApiConfigurationField, modelInfo }: ThinkingBudgetProps) => {
 	const { t } = useAppTranslation()
 	const { id: selectedModelId } = useSelectedModel(apiConfiguration)
