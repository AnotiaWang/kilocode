--- conflicted
+++ resolved
@@ -15,11 +15,8 @@
 	},
 	"startRouter": "Yönlendirici Üzerinden Hızlı Kurulum",
 	"startCustom": "Kendi API Anahtarını Kullan",
-<<<<<<< HEAD
-	"or": "veya"
-=======
 	"telemetry": {
-		"title": "Roo Code'u Geliştirmeye Yardım Et",
+		"title": "Kilo Code'u Geliştirmeye Yardım Et",
 		"anonymousTelemetry": "Hataları düzeltmemize ve eklentiyi geliştirmemize yardımcı olmak için anonim hata ve kullanım verileri gönder. Hiçbir zaman kod, metin veya kişisel bilgi gönderilmez.",
 		"changeSettings": "Bunu her zaman <settingsLink>ayarlar</settingsLink>ın altından değiştirebilirsin",
 		"settings": "ayarlar",
@@ -28,5 +25,4 @@
 	},
 	"or": "veya",
 	"importSettings": "Ayarları İçe Aktar"
->>>>>>> 936712b2
 }