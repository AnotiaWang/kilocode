{
	"common": {
		"save": "Kaydet",
		"done": "Tamamlandı",
		"cancel": "İptal",
		"reset": "Sıfırla",
		"select": "Seç",
		"add": "Başlık Ekle",
		"remove": "Kaldır"
	},
	"header": {
		"title": "Ayarlar",
		"saveButtonTooltip": "Değişiklikleri kaydet",
		"nothingChangedTooltip": "Hiçbir şey değişmedi",
		"doneButtonTooltip": "Kaydedilmemiş değişiklikleri at ve ayarlar panelini kapat"
	},
	"unsavedChangesDialog": {
		"title": "Kaydedilmemiş Değişiklikler",
		"description": "Değişiklikleri atmak ve devam etmek istiyor musunuz?",
		"cancelButton": "İptal",
		"discardButton": "Değişiklikleri At"
	},
	"sections": {
		"providers": "Sağlayıcılar",
		"autoApprove": "Oto-Onay",
		"browser": "Bilgisayar Erişimi",
		"checkpoints": "Kontrol Noktaları",
		"notifications": "Bildirimler",
		"contextManagement": "Bağlam",
		"terminal": "Terminal",
		"experimental": "Deneysel",
		"language": "Dil",
		"about": "Kilo Code Hakkında"
	},
	"autoApprove": {
		"description": "Kilo Code'nun onay gerektirmeden otomatik olarak işlemler gerçekleştirmesine izin verin. Bu ayarları yalnızca yapay zekaya tamamen güveniyorsanız ve ilgili güvenlik risklerini anlıyorsanız etkinleştirin.",
		"readOnly": {
			"label": "Okuma",
			"description": "Etkinleştirildiğinde, Kilo Code otomatik olarak dizin içeriğini görüntüleyecek ve Onayla düğmesine tıklamanıza gerek kalmadan dosyaları okuyacaktır.",
			"outsideWorkspace": {
				"label": "Çalışma alanı dışındaki dosyaları dahil et",
				"description": "Kilo Code'nun onay gerektirmeden mevcut çalışma alanı dışındaki dosyaları okumasına izin ver."
			}
		},
		"write": {
			"label": "Yazma",
			"description": "Onay gerektirmeden otomatik olarak dosya oluştur ve düzenle",
			"delayLabel": "Tanılamanın potansiyel sorunları tespit etmesine izin vermek için yazmalardan sonra gecikme",
			"outsideWorkspace": {
				"label": "Çalışma alanı dışındaki dosyaları dahil et",
				"description": "Kilo Code'nun onay gerektirmeden mevcut çalışma alanı dışında dosya oluşturmasına ve düzenlemesine izin ver."
			}
		},
		"browser": {
			"label": "Tarayıcı",
			"description": "Onay gerektirmeden otomatik olarak tarayıcı eylemleri gerçekleştir. Not: Yalnızca model bilgisayar kullanımını desteklediğinde geçerlidir"
		},
		"retry": {
			"label": "Yeniden Dene",
			"description": "Sunucu bir hata yanıtı döndürdüğünde başarısız API isteklerini otomatik olarak yeniden dene",
			"delayLabel": "İsteği yeniden denemeden önce gecikme"
		},
		"mcp": {
			"label": "MCP",
			"description": "MCP Sunucuları görünümünde bireysel MCP araçlarının otomatik onayını etkinleştir (hem bu ayar hem de aracın \"Her zaman izin ver\" onay kutusu gerekir)"
		},
		"modeSwitch": {
			"label": "Mod",
			"description": "Onay gerektirmeden otomatik olarak farklı modlar arasında geçiş yap"
		},
		"subtasks": {
			"label": "Alt Görevler",
			"description": "Onay gerektirmeden alt görevlerin oluşturulmasına ve tamamlanmasına izin ver"
		},
		"execute": {
			"label": "Yürüt",
			"description": "Onay gerektirmeden otomatik olarak izin verilen terminal komutlarını yürüt",
			"allowedCommands": "İzin Verilen Otomatik Yürütme Komutları",
			"allowedCommandsDescription": "\"Yürütme işlemlerini her zaman onayla\" etkinleştirildiğinde otomatik olarak yürütülebilen komut önekleri. Tüm komutlara izin vermek için * ekleyin (dikkatli kullanın).",
			"commandPlaceholder": "Komut öneki girin (örn. 'git ')",
			"addButton": "Ekle"
		},
		"showMenu": {
			"label": "Sohbet görünümünde otomatik onay menüsünü göster",
			"description": "Etkinleştirildiğinde, otomatik onay menüsü sohbet görünümünün alt kısmında gösterilecek, otomatik onay ayarlarına hızlı erişim sağlayacaktır"
		}
	},
	"providers": {
		"providerDocumentation": "{{provider}} Dokümantasyonu",
		"configProfile": "Yapılandırma Profili",
		"description": "Sağlayıcılar ve ayarlar arasında hızlıca geçiş yapmak için farklı API yapılandırmalarını kaydedin.",
		"apiProvider": "API Sağlayıcı",
		"model": "Model",
		"nameEmpty": "İsim boş olamaz",
		"nameExists": "Bu isme sahip bir profil zaten mevcut",
		"deleteProfile": "Profili sil",
		"invalidArnFormat": "Geçersiz ARN formatı. Yukarıdaki örnekleri kontrol edin.",
		"enterNewName": "Yeni ad girin",
		"addProfile": "Profil ekle",
		"renameProfile": "Profili yeniden adlandır",
		"newProfile": "Yeni yapılandırma profili",
		"enterProfileName": "Profil adını girin",
		"createProfile": "Profil oluştur",
		"cannotDeleteOnlyProfile": "Yalnızca tek profili silemezsiniz",
		"searchPlaceholder": "Profilleri ara",
		"noMatchFound": "Eşleşen profil bulunamadı",
		"vscodeLmDescription": "VS Code Dil Modeli API'si, diğer VS Code uzantıları tarafından sağlanan modelleri çalıştırmanıza olanak tanır (GitHub Copilot dahil ancak bunlarla sınırlı değildir). Başlamanın en kolay yolu, VS Code Marketplace'ten Copilot ve Copilot Chat uzantılarını yüklemektir.",
		"awsCustomArnUse": "Kullanmak istediğiniz model için geçerli bir Amazon Bedrock ARN'si girin. Format örnekleri:",
		"awsCustomArnDesc": "ARN içindeki bölgenin yukarıda seçilen AWS Bölgesiyle eşleştiğinden emin olun.",
		"openRouterApiKey": "OpenRouter API Anahtarı",
		"getOpenRouterApiKey": "OpenRouter API Anahtarı Al",
		"apiKeyStorageNotice": "API anahtarları VSCode'un Gizli Depolamasında güvenli bir şekilde saklanır",
		"glamaApiKey": "Glama API Anahtarı",
		"getGlamaApiKey": "Glama API Anahtarı Al",
		"useCustomBaseUrl": "Özel temel URL kullan",
		"useHostHeader": "Özel Host başlığı kullan",
		"useLegacyFormat": "Eski OpenAI API formatını kullan",
		"customHeaders": "Özel Başlıklar",
		"headerName": "Başlık adı",
		"headerValue": "Başlık değeri",
		"noCustomHeaders": "Tanımlanmış özel başlık yok. Eklemek için + düğmesine tıklayın.",
		"requestyApiKey": "Requesty API Anahtarı",
		"refreshModels": {
			"label": "Modelleri Yenile",
			"hint": "En son modelleri görmek için lütfen ayarları yeniden açın."
		},
		"getRequestyApiKey": "Requesty API Anahtarı Al",
		"openRouterTransformsText": "İstem ve mesaj zincirlerini bağlam boyutuna sıkıştır (<a>OpenRouter Dönüşümleri</a>)",
		"anthropicApiKey": "Anthropic API Anahtarı",
		"getAnthropicApiKey": "Anthropic API Anahtarı Al",
		"anthropicUseAuthToken": "Anthropic API Anahtarını X-Api-Key yerine Authorization başlığı olarak geçir",
		"chutesApiKey": "Chutes API Anahtarı",
		"getChutesApiKey": "Chutes API Anahtarı Al",
		"deepSeekApiKey": "DeepSeek API Anahtarı",
		"getDeepSeekApiKey": "DeepSeek API Anahtarı Al",
		"geminiApiKey": "Gemini API Anahtarı",
		"getGroqApiKey": "Groq API Anahtarı Al",
		"groqApiKey": "Groq API Anahtarı",
		"getGeminiApiKey": "Gemini API Anahtarı Al",
		"openAiApiKey": "OpenAI API Anahtarı",
		"openAiBaseUrl": "Temel URL",
		"getOpenAiApiKey": "OpenAI API Anahtarı Al",
		"mistralApiKey": "Mistral API Anahtarı",
		"getMistralApiKey": "Mistral / Codestral API Anahtarı Al",
		"codestralBaseUrl": "Codestral Temel URL (İsteğe bağlı)",
		"codestralBaseUrlDesc": "Codestral modeli için alternatif URL ayarlayın.",
		"xaiApiKey": "xAI API Anahtarı",
		"getXaiApiKey": "xAI API Anahtarı Al",
		"litellmApiKey": "LiteLLM API Anahtarı",
		"litellmBaseUrl": "LiteLLM Temel URL",
		"awsCredentials": "AWS Kimlik Bilgileri",
		"awsProfile": "AWS Profili",
		"awsProfileName": "AWS Profil Adı",
		"awsAccessKey": "AWS Erişim Anahtarı",
		"awsSecretKey": "AWS Gizli Anahtarı",
		"awsSessionToken": "AWS Oturum Belirteci",
		"awsRegion": "AWS Bölgesi",
		"awsCrossRegion": "Bölgeler arası çıkarım kullan",
		"enablePromptCaching": "İstem önbelleğini etkinleştir",
		"enablePromptCachingTitle": "Desteklenen modeller için performansı artırmak ve maliyetleri azaltmak için istem önbelleğini etkinleştir.",
		"cacheUsageNote": "Not: Önbellek kullanımını görmüyorsanız, farklı bir model seçip ardından istediğiniz modeli tekrar seçmeyi deneyin.",
		"vscodeLmModel": "Dil Modeli",
		"vscodeLmWarning": "Not: Bu çok deneysel bir entegrasyondur ve sağlayıcı desteği değişebilir. Bir modelin desteklenmediğine dair bir hata alırsanız, bu sağlayıcı tarafındaki bir sorundur.",
		"googleCloudSetup": {
			"title": "Google Cloud Vertex AI'yi kullanmak için şunları yapmanız gerekir:",
			"step1": "1. Google Cloud hesabı oluşturun, Vertex AI API'sini etkinleştirin ve istediğiniz Claude modellerini etkinleştirin.",
			"step2": "2. Google Cloud CLI'yi yükleyin ve uygulama varsayılan kimlik bilgilerini yapılandırın.",
			"step3": "3. Veya kimlik bilgileriyle bir hizmet hesabı oluşturun."
		},
		"googleCloudCredentials": "Google Cloud Kimlik Bilgileri",
		"googleCloudKeyFile": "Google Cloud Anahtar Dosyası Yolu",
		"googleCloudProjectId": "Google Cloud Proje Kimliği",
		"googleCloudRegion": "Google Cloud Bölgesi",
		"lmStudio": {
			"baseUrl": "Temel URL (İsteğe bağlı)",
			"modelId": "Model Kimliği",
			"speculativeDecoding": "Spekülatif Kod Çözmeyi Etkinleştir",
			"draftModelId": "Taslak Model Kimliği",
			"draftModelDesc": "Spekülatif kod çözmenin doğru çalışması için taslak model aynı model ailesinden olmalıdır.",
			"selectDraftModel": "Taslak Model Seç",
			"noModelsFound": "Taslak model bulunamadı. Lütfen LM Studio'nun Sunucu Modu etkinken çalıştığından emin olun.",
			"description": "LM Studio, modelleri bilgisayarınızda yerel olarak çalıştırmanıza olanak tanır. Başlamak için <a>hızlı başlangıç kılavuzlarına</a> bakın. Bu uzantıyla kullanmak için LM Studio'nun <b>yerel sunucu</b> özelliğini de başlatmanız gerekecektir. <span>Not:</span> Kilo Code karmaşık istemler kullanır ve Claude modelleriyle en iyi şekilde çalışır. Daha az yetenekli modeller beklendiği gibi çalışmayabilir."
		},
		"ollama": {
			"baseUrl": "Temel URL (İsteğe bağlı)",
			"modelId": "Model Kimliği",
			"description": "Ollama, modelleri bilgisayarınızda yerel olarak çalıştırmanıza olanak tanır. Başlamak için hızlı başlangıç kılavuzlarına bakın.",
			"warning": "Not: Kilo Code karmaşık istemler kullanır ve Claude modelleriyle en iyi şekilde çalışır. Daha az yetenekli modeller beklendiği gibi çalışmayabilir."
		},
		"unboundApiKey": "Unbound API Anahtarı",
		"getUnboundApiKey": "Unbound API Anahtarı Al",
		"humanRelay": {
			"description": "API anahtarı gerekmez, ancak kullanıcının bilgileri web sohbet yapay zekasına kopyalayıp yapıştırması gerekir.",
			"instructions": "Kullanım sırasında bir iletişim kutusu açılacak ve mevcut mesaj otomatik olarak panoya kopyalanacaktır. Bunları web yapay zekalarına (ChatGPT veya Claude gibi) yapıştırmanız, ardından yapay zekanın yanıtını iletişim kutusuna kopyalayıp onay düğmesine tıklamanız gerekir."
		},
		"openRouter": {
			"providerRouting": {
				"title": "OpenRouter Sağlayıcı Yönlendirmesi",
				"description": "OpenRouter, modeliniz için mevcut en iyi sağlayıcılara istekleri yönlendirir. Varsayılan olarak, istekler çalışma süresini en üst düzeye çıkarmak için en iyi sağlayıcılar arasında dengelenir. Ancak, bu model için kullanılacak belirli bir sağlayıcı seçebilirsiniz.",
				"learnMore": "Sağlayıcı yönlendirmesi hakkında daha fazla bilgi edinin"
			}
		},
		"customModel": {
			"capabilities": "Özel OpenAI uyumlu modelinizin yeteneklerini ve fiyatlandırmasını yapılandırın. Model yeteneklerini belirtirken dikkatli olun, çünkü bunlar Kilo Code'un performansını etkileyebilir.",
			"maxTokens": {
				"label": "Maksimum Çıktı Token'ları",
				"description": "Modelin bir yanıtta üretebileceği maksimum token sayısı. (Sunucunun maksimum token'ları ayarlamasına izin vermek için -1 belirtin.)"
			},
			"contextWindow": {
				"label": "Bağlam Penceresi Boyutu",
				"description": "Modelin işleyebileceği toplam token sayısı (giriş + çıkış)."
			},
			"imageSupport": {
				"label": "Görüntü Desteği",
				"description": "Bu model görüntüleri işleyip anlayabilir mi?"
			},
			"computerUse": {
				"label": "Bilgisayar Kullanımı",
				"description": "Bu model bir tarayıcıyla etkileşim kurabilir mi? (örn. Claude 3.7 Sonnet)"
			},
			"promptCache": {
				"label": "İstem Önbelleği",
				"description": "Bu model istemleri önbelleğe alabilir mi?"
			},
			"pricing": {
				"input": {
					"label": "Giriş Fiyatı",
					"description": "Giriş/istem başına milyon token maliyeti. Bu, modele bağlam ve talimatlar gönderme maliyetini etkiler."
				},
				"output": {
					"label": "Çıkış Fiyatı",
					"description": "Model yanıtı başına milyon token maliyeti. Bu, oluşturulan içerik ve tamamlamaların maliyetini etkiler."
				},
				"cacheReads": {
					"label": "Önbellek Okuma Fiyatı",
					"description": "Önbellekten okuma başına milyon token maliyeti. Bu, önbelleğe alınmış bir yanıt alındığında uygulanan fiyattır."
				},
				"cacheWrites": {
					"label": "Önbellek Yazma Fiyatı",
					"description": "Önbelleğe yazma başına milyon token maliyeti. Bu, bir istem ilk kez önbelleğe alındığında uygulanan fiyattır."
				}
			},
			"resetDefaults": "Varsayılanlara Sıfırla"
		},
		"rateLimitSeconds": {
			"label": "Hız sınırı",
			"description": "API istekleri arasındaki minimum süre."
		},
		"reasoningEffort": {
			"label": "Model Akıl Yürütme Çabası",
			"high": "Yüksek",
			"medium": "Orta",
			"low": "Düşük"
		},
		"setReasoningLevel": "Akıl Yürütme Çabasını Etkinleştir"
	},
	"browser": {
		"enable": {
			"label": "Tarayıcı aracını etkinleştir",
<<<<<<< HEAD
			"description": "Etkinleştirildiğinde, Kilo Code bilgisayar kullanımını destekleyen modeller kullanırken web siteleriyle etkileşim kurmak için bir tarayıcı kullanabilir."
=======
			"description": "Etkinleştirildiğinde, Roo bilgisayar kullanımını destekleyen modeller kullanırken web siteleriyle etkileşim kurmak için bir tarayıcı kullanabilir. <0>Daha fazla bilgi</0>"
>>>>>>> d2e15c16
		},
		"viewport": {
			"label": "Görünüm alanı boyutu",
			"description": "Tarayıcı etkileşimleri için görünüm alanı boyutunu seçin. Bu, web sitelerinin nasıl görüntülendiğini ve etkileşime girdiğini etkiler.",
			"options": {
				"largeDesktop": "Büyük Masaüstü (1280x800)",
				"smallDesktop": "Küçük Masaüstü (900x600)",
				"tablet": "Tablet (768x1024)",
				"mobile": "Mobil (360x640)"
			}
		},
		"screenshotQuality": {
			"label": "Ekran görüntüsü kalitesi",
			"description": "Tarayıcı ekran görüntülerinin WebP kalitesini ayarlayın. Daha yüksek değerler daha net ekran görüntüleri sağlar ancak token kullanımını artırır."
		},
		"remote": {
			"label": "Uzak tarayıcı bağlantısı kullan",
			"description": "Uzaktan hata ayıklama etkinleştirilmiş olarak çalışan bir Chrome tarayıcısına bağlanın (--remote-debugging-port=9222).",
			"urlPlaceholder": "Özel URL (örn. http://localhost:9222)",
			"testButton": "Bağlantıyı Test Et",
			"testingButton": "Test Ediliyor...",
			"instructions": "DevTools protokolü ana bilgisayar adresini girin veya yerel Chrome örneklerini otomatik olarak keşfetmek için boş bırakın. Bağlantıyı Test Et düğmesi, sağlanmışsa özel URL'yi deneyecek veya alan boşsa otomatik olarak keşfedecektir."
		}
	},
	"checkpoints": {
		"enable": {
			"label": "Otomatik kontrol noktalarını etkinleştir",
<<<<<<< HEAD
			"description": "Etkinleştirildiğinde, Kilo Code görev yürütme sırasında otomatik olarak kontrol noktaları oluşturarak değişiklikleri gözden geçirmeyi veya önceki durumlara dönmeyi kolaylaştırır."
=======
			"description": "Etkinleştirildiğinde, Roo görev yürütme sırasında otomatik olarak kontrol noktaları oluşturarak değişiklikleri gözden geçirmeyi veya önceki durumlara dönmeyi kolaylaştırır. <0>Daha fazla bilgi</0>"
>>>>>>> d2e15c16
		}
	},
	"notifications": {
		"sound": {
			"label": "Ses efektlerini etkinleştir",
			"description": "Etkinleştirildiğinde, Kilo Code bildirimler ve olaylar için ses efektleri çalacaktır.",
			"volumeLabel": "Ses Düzeyi"
		},
		"tts": {
			"label": "Metinden sese özelliğini etkinleştir",
			"description": "Etkinleştirildiğinde, Kilo Code yanıtlarını metinden sese teknolojisi kullanarak sesli okuyacaktır.",
			"speedLabel": "Hız"
		}
	},
	"contextManagement": {
		"description": "Yapay zekanın bağlam penceresine hangi bilgilerin dahil edileceğini kontrol edin, token kullanımını ve yanıt kalitesini etkiler",
		"openTabs": {
			"label": "Açık sekmeler bağlam sınırı",
			"description": "Bağlama dahil edilecek maksimum VSCode açık sekme sayısı. Daha yüksek değerler daha fazla bağlam sağlar ancak token kullanımını artırır."
		},
		"workspaceFiles": {
			"label": "Çalışma alanı dosyaları bağlam sınırı",
			"description": "Mevcut çalışma dizini ayrıntılarına dahil edilecek maksimum dosya sayısı. Daha yüksek değerler daha fazla bağlam sağlar ancak token kullanımını artırır."
		},
		"rooignore": {
			"label": "Listelerde ve aramalarda .kilocodeignore dosyalarını göster",
			"description": "Etkinleştirildiğinde, .kilocodeignore'daki desenlerle eşleşen dosyalar kilit sembolü ile listelerde gösterilecektir. Devre dışı bırakıldığında, bu dosyalar dosya listelerinden ve aramalardan tamamen gizlenecektir."
		},
		"maxReadFile": {
			"label": "Dosya okuma otomatik kısaltma eşiği",
			"description": "Model başlangıç/bitiş değerlerini belirtmediğinde Kilo Code bu sayıda satırı okur. Bu sayı dosyanın toplam satır sayısından azsa, Kilo Code kod tanımlamalarının satır numarası dizinini oluşturur. Özel durumlar: -1, Kilo Code'ya tüm dosyayı okumasını (dizinleme olmadan), 0 ise hiç satır okumamasını ve minimum bağlam için yalnızca satır dizinleri sağlamasını belirtir. Düşük değerler başlangıç bağlam kullanımını en aza indirir ve sonraki hassas satır aralığı okumalarına olanak tanır. Açık başlangıç/bitiş istekleri bu ayarla sınırlı değildir.",
			"lines": "satır",
			"always_full_read": "Her zaman tüm dosyayı oku"
		}
	},
	"terminal": {
		"basic": {
			"label": "Terminal Ayarları: Temel",
			"description": "Temel terminal ayarları"
		},
		"advanced": {
			"label": "Terminal Ayarları: Gelişmiş",
			"description": "Aşağıdaki seçeneklerin uygulanması için terminalin yeniden başlatılması gerekebilir."
		},
		"outputLineLimit": {
			"label": "Terminal çıktısı sınırı",
			"description": "Komutları yürütürken terminal çıktısına dahil edilecek maksimum satır sayısı. Aşıldığında, token tasarrufu sağlayarak satırlar ortadan kaldırılacaktır. <0>Daha fazla bilgi</0>"
		},
		"shellIntegrationTimeout": {
			"label": "Terminal kabuk entegrasyonu zaman aşımı",
			"description": "Komutları yürütmeden önce kabuk entegrasyonunun başlatılması için beklenecek maksimum süre. Kabuk başlatma süresi uzun olan kullanıcılar için, terminalde \"Shell Integration Unavailable\" hatalarını görürseniz bu değerin artırılması gerekebilir. <0>Daha fazla bilgi</0>"
		},
		"shellIntegrationDisabled": {
			"label": "Terminal kabuk entegrasyonunu devre dışı bırak",
			"description": "Terminal komutları düzgün çalışmıyorsa veya 'Shell Integration Unavailable' hataları görüyorsanız bunu etkinleştirin. Bu, bazı gelişmiş terminal özelliklerini atlayarak komutları çalıştırmak için daha basit bir yöntem kullanır. <0>Daha fazla bilgi</0>"
		},
		"commandDelay": {
			"label": "Terminal komut gecikmesi",
			"description": "Komut yürütmesinden sonra eklenecek gecikme süresi (milisaniye). 0 varsayılan ayarı gecikmeyi tamamen devre dışı bırakır. Bu, zamanlama sorunları olan terminallerde komut çıktısının tam olarak yakalanmasını sağlamaya yardımcı olabilir. Çoğu terminalde bu, `PROMPT_COMMAND='sleep N'` ayarlanarak uygulanır ve PowerShell her komutun sonuna `start-sleep` ekler. Başlangıçta VSCode hata#237208 için bir geçici çözümdü ve gerekli olmayabilir. <0>Daha fazla bilgi</0>"
		},
		"compressProgressBar": {
			"label": "İlerleme çubuğu çıktısını sıkıştır",
			"description": "Etkinleştirildiğinde, satır başı karakteri (\\r) içeren terminal çıktısını işleyerek gerçek bir terminalin içeriği nasıl göstereceğini simüle eder. Bu, ilerleme çubuğunun ara durumlarını kaldırır, yalnızca son durumu korur ve daha alakalı bilgiler için bağlam alanından tasarruf sağlar. <0>Daha fazla bilgi</0>"
		},
		"powershellCounter": {
			"label": "PowerShell sayaç geçici çözümünü etkinleştir",
			"description": "Etkinleştirildiğinde, komutların doğru şekilde yürütülmesini sağlamak için PowerShell komutlarına bir sayaç ekler. Bu, çıktı yakalama sorunları yaşayabilecek PowerShell terminallerinde yardımcı olur. <0>Daha fazla bilgi</0>"
		},
		"zshClearEolMark": {
			"label": "ZSH satır sonu işaretini temizle",
			"description": "Etkinleştirildiğinde, PROMPT_EOL_MARK='' ayarlanarak ZSH satır sonu işaretini temizler. Bu, '%' gibi özel karakterlerle biten komut çıktılarının yorumlanmasında sorun yaşanmasını önler. <0>Daha fazla bilgi</0>"
		},
		"zshOhMy": {
			"label": "Oh My Zsh entegrasyonunu etkinleştir",
			"description": "Etkinleştirildiğinde, Oh My Zsh kabuk entegrasyon özelliklerini etkinleştirmek için ITERM_SHELL_INTEGRATION_INSTALLED=Yes ayarlar. Bu ayarın uygulanması IDE'nin yeniden başlatılmasını gerektirebilir. <0>Daha fazla bilgi</0>"
		},
		"zshP10k": {
			"label": "Powerlevel10k entegrasyonunu etkinleştir",
			"description": "Etkinleştirildiğinde, Powerlevel10k kabuk entegrasyon özelliklerini etkinleştirmek için POWERLEVEL9K_TERM_SHELL_INTEGRATION=true ayarlar. <0>Daha fazla bilgi</0>"
		},
		"zdotdir": {
			"label": "ZDOTDIR işlemeyi etkinleştir",
			"description": "Etkinleştirildiğinde, zsh kabuğu entegrasyonunu düzgün şekilde işlemek için ZDOTDIR için geçici bir dizin oluşturur. Bu, zsh yapılandırmanızı korurken VSCode kabuk entegrasyonunun zsh ile düzgün çalışmasını sağlar. <0>Daha fazla bilgi</0>"
		},
		"inheritEnv": {
			"label": "Ortam değişkenlerini devral",
			"description": "Etkinleştirildiğinde, terminal VSCode üst işleminden ortam değişkenlerini devralır, örneğin kullanıcı profilinde tanımlanan kabuk entegrasyon ayarları gibi. Bu, VSCode'un global ayarı olan `terminal.integrated.inheritEnv` değerini doğrudan değiştirir. <0>Daha fazla bilgi</0>"
		}
	},
	"advanced": {
		"diff": {
			"label": "Diff'ler aracılığıyla düzenlemeyi etkinleştir",
			"description": "Etkinleştirildiğinde, Kilo Code dosyaları daha hızlı düzenleyebilecek ve kesik tam dosya yazımlarını otomatik olarak reddedecektir. En son Claude 3.7 Sonnet modeliyle en iyi şekilde çalışır.",
			"strategy": {
				"label": "Diff stratejisi",
				"options": {
					"standard": "Standart (Tek blok)",
					"multiBlock": "Deneysel: Çoklu blok diff",
					"unified": "Deneysel: Birleştirilmiş diff"
				},
				"descriptions": {
					"standard": "Standart diff stratejisi, bir seferde tek bir kod bloğuna değişiklikler uygular.",
					"unified": "Birleştirilmiş diff stratejisi, diff'leri uygulamak için birden çok yaklaşım benimser ve en iyi yaklaşımı seçer.",
					"multiBlock": "Çoklu blok diff stratejisi, tek bir istekte bir dosyadaki birden çok kod bloğunu güncellemenize olanak tanır."
				}
			},
			"matchPrecision": {
				"label": "Eşleşme hassasiyeti",
				"description": "Bu kaydırıcı, diff'ler uygulanırken kod bölümlerinin ne kadar hassas bir şekilde eşleşmesi gerektiğini kontrol eder. Daha düşük değerler daha esnek eşleşmeye izin verir ancak yanlış değiştirme riskini artırır. %100'ün altındaki değerleri son derece dikkatli kullanın."
			}
		}
	},
	"experimental": {
		"warning": "⚠️",
		"AUTO_CONDENSE_CONTEXT": {
			"name": "Bağlam penceresini akıllıca sıkıştır",
			"description": "Görevin bağlam penceresi neredeyse dolduğunda, eski mesajları atmak yerine önceki konuşmayı özetlemek için bir LLM çağrısı kullanır. Not: Özetleme maliyeti şu anda arayüzde gösterilen API maliyetlerine dahil değildir."
		},
		"DIFF_STRATEGY_UNIFIED": {
			"name": "Deneysel birleştirilmiş diff stratejisini kullan",
			"description": "Deneysel birleştirilmiş diff stratejisini etkinleştir. Bu strateji, model hatalarından kaynaklanan yeniden deneme sayısını azaltabilir, ancak beklenmeyen davranışlara veya hatalı düzenlemelere neden olabilir. Yalnızca riskleri anlıyorsanız ve tüm değişiklikleri dikkatlice incelemeye istekliyseniz etkinleştirin."
		},
		"SEARCH_AND_REPLACE": {
			"name": "Deneysel arama ve değiştirme aracını kullan",
			"description": "Deneysel arama ve değiştirme aracını etkinleştir, Kilo Code'nun tek bir istekte bir arama teriminin birden fazla örneğini değiştirmesine olanak tanır."
		},
		"INSERT_BLOCK": {
			"name": "Deneysel içerik ekleme aracını kullan",
			"description": "Deneysel içerik ekleme aracını etkinleştir, Kilo Code'nun bir diff oluşturma gereği duymadan belirli satır numaralarına içerik eklemesine olanak tanır."
		},
		"POWER_STEERING": {
			"name": "Deneysel \"güç direksiyon\" modunu kullan",
			"description": "Etkinleştirildiğinde, Kilo Code modele geçerli mod tanımının ayrıntılarını daha sık hatırlatacaktır. Bu, rol tanımlarına ve özel talimatlara daha güçlü uyum sağlayacak, ancak mesaj başına daha fazla token kullanacaktır."
		},
		"MULTI_SEARCH_AND_REPLACE": {
			"name": "Deneysel çoklu blok diff aracını kullan",
			"description": "Etkinleştirildiğinde, Kilo Code çoklu blok diff aracını kullanacaktır. Bu, tek bir istekte dosyadaki birden fazla kod bloğunu güncellemeye çalışacaktır."
		}
	},
	"promptCaching": {
		"label": "Prompt önbelleğini devre dışı bırak",
		"description": "İşaretlendiğinde, Kilo Code bu model için prompt önbelleğini kullanmayacaktır."
	},
	"temperature": {
		"useCustom": "Özel sıcaklık kullan",
		"description": "Model yanıtlarındaki rastgeleliği kontrol eder.",
		"rangeDescription": "Daha yüksek değerler çıktıyı daha rastgele yapar, daha düşük değerler daha deterministik hale getirir."
	},
	"modelInfo": {
		"supportsImages": "Görüntüleri destekler",
		"noImages": "Görüntüleri desteklemez",
		"supportsComputerUse": "Bilgisayar kullanımını destekler",
		"noComputerUse": "Bilgisayar kullanımını desteklemez",
		"supportsPromptCache": "İstem önbelleğini destekler",
		"noPromptCache": "İstem önbelleğini desteklemez",
		"maxOutput": "Maksimum çıktı",
		"inputPrice": "Giriş fiyatı",
		"outputPrice": "Çıkış fiyatı",
		"cacheReadsPrice": "Önbellek okuma fiyatı",
		"cacheWritesPrice": "Önbellek yazma fiyatı",
		"enableStreaming": "Akışı etkinleştir",
		"enableR1Format": "R1 model parametrelerini etkinleştir",
		"enableR1FormatTips": "QWQ gibi R1 modelleri kullanıldığında etkinleştirilmelidir, 400 hatası alınmaması için",
		"useAzure": "Azure kullan",
		"azureApiVersion": "Azure API sürümünü ayarla",
		"gemini": {
			"freeRequests": "* Dakikada {{count}} isteğe kadar ücretsiz. Bundan sonra, ücretlendirme istem boyutuna bağlıdır.",
			"pricingDetails": "Daha fazla bilgi için fiyatlandırma ayrıntılarına bakın.",
			"billingEstimate": "* Ücretlendirme bir tahmindir - kesin maliyet istem boyutuna bağlıdır."
		}
	},
	"modelPicker": {
		"automaticFetch": "Uzantı <serviceLink>{{serviceName}}</serviceLink> üzerinde bulunan mevcut modellerin en güncel listesini otomatik olarak alır. Hangi modeli seçeceğinizden emin değilseniz, Kilo Code <defaultModelLink>{{defaultModelId}}</defaultModelLink> ile en iyi şekilde çalışır. Şu anda mevcut olan ücretsiz seçenekleri bulmak için \"free\" araması da yapabilirsiniz.",
		"label": "Model",
		"searchPlaceholder": "Ara",
		"noMatchFound": "Eşleşme bulunamadı",
		"useCustomModel": "Özel kullan: {{modelId}}"
	},
	"footer": {
<<<<<<< HEAD
		"feedback": "Herhangi bir sorunuz veya geri bildiriminiz varsa, <githubLink>github.com/Kilo-Org/kilocode</githubLink> adresinde bir konu açmaktan veya <redditLink>reddit.com/r/kilocode</redditLink> ya da <discordLink>kilocode.ai/discord</discordLink>'a katılmaktan çekinmeyin",
		"version": "Kilo Code v{{version}}",
=======
		"feedback": "Herhangi bir sorunuz veya geri bildiriminiz varsa, <githubLink>github.com/RooVetGit/Roo-Code</githubLink> adresinde bir konu açmaktan veya <redditLink>reddit.com/r/RooCode</redditLink> ya da <discordLink>discord.gg/roocode</discordLink>'a katılmaktan çekinmeyin",
>>>>>>> d2e15c16
		"telemetry": {
			"label": "Anonim hata ve kullanım raporlamaya izin ver",
			"description": "Anonim kullanım verileri ve hata raporları göndererek Kilo Code'u geliştirmeye yardımcı olun. Hiçbir kod, istem veya kişisel bilgi asla gönderilmez. Daha fazla ayrıntı için gizlilik politikamıza bakın."
		},
		"settings": {
			"import": "İçe Aktar",
			"export": "Dışa Aktar",
			"reset": "Sıfırla"
		}
	},
	"thinkingBudget": {
		"maxTokens": "Maksimum token",
		"maxThinkingTokens": "Maksimum düşünme tokeni"
	},
	"validation": {
		"apiKey": "Geçerli bir API anahtarı sağlamalısınız.",
		"awsRegion": "Amazon Bedrock kullanmak için bir bölge seçmelisiniz.",
		"googleCloud": "Geçerli bir Google Cloud proje kimliği ve bölge sağlamalısınız.",
		"modelId": "Geçerli bir model kimliği sağlamalısınız.",
		"modelSelector": "Geçerli bir model seçici sağlamalısınız.",
		"openAi": "Geçerli bir temel URL, API anahtarı ve model kimliği sağlamalısınız.",
		"arn": {
			"invalidFormat": "Geçersiz ARN formatı. Lütfen format gereksinimlerini kontrol edin.",
			"regionMismatch": "Uyarı: ARN'nizdeki bölge ({{arnRegion}}) seçtiğiniz bölge ({{region}}) ile eşleşmiyor. Bu erişim sorunlarına neden olabilir. Sağlayıcı, ARN'deki bölgeyi kullanacak."
		},
		"modelAvailability": "Sağladığınız model kimliği ({{modelId}}) kullanılamıyor. Lütfen başka bir model seçin."
	},
	"placeholders": {
		"apiKey": "API anahtarını girin...",
		"profileName": "Profil adını girin",
		"accessKey": "Erişim anahtarını girin...",
		"secretKey": "Gizli anahtarı girin...",
		"sessionToken": "Oturum belirtecini girin...",
		"credentialsJson": "Kimlik bilgileri JSON'ını girin...",
		"keyFilePath": "Anahtar dosyası yolunu girin...",
		"projectId": "Proje ID'sini girin...",
		"customArn": "ARN girin (örn. arn:aws:bedrock:us-east-1:123456789012:foundation-model/my-model)",
		"baseUrl": "Temel URL'yi girin...",
		"modelId": {
			"lmStudio": "örn. meta-llama-3.1-8b-instruct",
			"lmStudioDraft": "örn. lmstudio-community/llama-3.2-1b-instruct",
			"ollama": "örn. llama3.1"
		},
		"numbers": {
			"maxTokens": "örn. 4096",
			"contextWindow": "örn. 128000",
			"inputPrice": "örn. 0.0001",
			"outputPrice": "örn. 0.0002",
			"cacheWritePrice": "örn. 0.00005"
		}
	},
	"defaults": {
		"ollamaUrl": "Varsayılan: http://localhost:11434",
		"lmStudioUrl": "Varsayılan: http://localhost:1234",
		"geminiUrl": "Varsayılan: https://generativelanguage.googleapis.com"
	},
	"labels": {
		"customArn": "Özel ARN",
		"useCustomArn": "Özel ARN kullan..."
	}
}<|MERGE_RESOLUTION|>--- conflicted
+++ resolved
@@ -257,11 +257,7 @@
 	"browser": {
 		"enable": {
 			"label": "Tarayıcı aracını etkinleştir",
-<<<<<<< HEAD
-			"description": "Etkinleştirildiğinde, Kilo Code bilgisayar kullanımını destekleyen modeller kullanırken web siteleriyle etkileşim kurmak için bir tarayıcı kullanabilir."
-=======
-			"description": "Etkinleştirildiğinde, Roo bilgisayar kullanımını destekleyen modeller kullanırken web siteleriyle etkileşim kurmak için bir tarayıcı kullanabilir. <0>Daha fazla bilgi</0>"
->>>>>>> d2e15c16
+			"description": "Etkinleştirildiğinde, Kilo Code bilgisayar kullanımını destekleyen modeller kullanırken web siteleriyle etkileşim kurmak için bir tarayıcı kullanabilir. <0>Daha fazla bilgi</0>"
 		},
 		"viewport": {
 			"label": "Görünüm alanı boyutu",
@@ -289,11 +285,7 @@
 	"checkpoints": {
 		"enable": {
 			"label": "Otomatik kontrol noktalarını etkinleştir",
-<<<<<<< HEAD
-			"description": "Etkinleştirildiğinde, Kilo Code görev yürütme sırasında otomatik olarak kontrol noktaları oluşturarak değişiklikleri gözden geçirmeyi veya önceki durumlara dönmeyi kolaylaştırır."
-=======
-			"description": "Etkinleştirildiğinde, Roo görev yürütme sırasında otomatik olarak kontrol noktaları oluşturarak değişiklikleri gözden geçirmeyi veya önceki durumlara dönmeyi kolaylaştırır. <0>Daha fazla bilgi</0>"
->>>>>>> d2e15c16
+			"description": "Etkinleştirildiğinde, Kilo Code görev yürütme sırasında otomatik olarak kontrol noktaları oluşturarak değişiklikleri gözden geçirmeyi veya önceki durumlara dönmeyi kolaylaştırır. <0>Daha fazla bilgi</0>"
 		}
 	},
 	"notifications": {
@@ -473,12 +465,7 @@
 		"useCustomModel": "Özel kullan: {{modelId}}"
 	},
 	"footer": {
-<<<<<<< HEAD
-		"feedback": "Herhangi bir sorunuz veya geri bildiriminiz varsa, <githubLink>github.com/Kilo-Org/kilocode</githubLink> adresinde bir konu açmaktan veya <redditLink>reddit.com/r/kilocode</redditLink> ya da <discordLink>kilocode.ai/discord</discordLink>'a katılmaktan çekinmeyin",
-		"version": "Kilo Code v{{version}}",
-=======
-		"feedback": "Herhangi bir sorunuz veya geri bildiriminiz varsa, <githubLink>github.com/RooVetGit/Roo-Code</githubLink> adresinde bir konu açmaktan veya <redditLink>reddit.com/r/RooCode</redditLink> ya da <discordLink>discord.gg/roocode</discordLink>'a katılmaktan çekinmeyin",
->>>>>>> d2e15c16
+		"feedback": "Herhangi bir sorunuz veya geri bildiriminiz varsa, <githubLink>github.com/Kilo-Org/kilocode</githubLink> adresinde bir konu açmaktan veya <redditLink>reddit.com/r/kilocode</redditLink> ya da <discordLink>discord.gg/kilocode</discordLink>'a katılmaktan çekinmeyin",
 		"telemetry": {
 			"label": "Anonim hata ve kullanım raporlamaya izin ver",
 			"description": "Anonim kullanım verileri ve hata raporları göndererek Kilo Code'u geliştirmeye yardımcı olun. Hiçbir kod, istem veya kişisel bilgi asla gönderilmez. Daha fazla ayrıntı için gizlilik politikamıza bakın."
