{
	"common": {
		"save": "Kaydet",
		"done": "Tamamlandı",
		"cancel": "İptal",
		"reset": "Sıfırla",
		"select": "Seç",
		"add": "Başlık Ekle",
		"remove": "Kaldır"
	},
	"header": {
		"title": "Ayarlar",
		"saveButtonTooltip": "Değişiklikleri kaydet",
		"nothingChangedTooltip": "Hiçbir şey değişmedi",
		"doneButtonTooltip": "Kaydedilmemiş değişiklikleri at ve ayarlar panelini kapat"
	},
	"unsavedChangesDialog": {
		"title": "Kaydedilmemiş Değişiklikler",
		"description": "Değişiklikleri atmak ve devam etmek istiyor musunuz?",
		"cancelButton": "İptal",
		"discardButton": "Değişiklikleri At"
	},
	"sections": {
		"providers": "Sağlayıcılar",
		"autoApprove": "Oto-Onay",
		"browser": "Bilgisayar Erişimi",
		"checkpoints": "Kontrol Noktaları",
		"notifications": "Bildirimler",
		"contextManagement": "Bağlam",
		"terminal": "Terminal",
		"slashCommands": "Eğik Çizgi Komutları",
		"prompts": "Promptlar",
		"ui": "UI",
		"experimental": "Deneysel",
		"language": "Dil",
		"about": "Kilo Code Hakkında",
		"display": "Göster",
		"ghost": "Ghost"
	},
	"slashCommands": {
		"description": "Özel iş akışlarını ve eylemleri hızlı bir şekilde yürütmek için eğik çizgi komutlarınızı yönetin. <DocsLink>Daha fazla bilgi edinin</DocsLink>"
	},
	"prompts": {
		"description": "Prompt geliştirme, kod açıklama ve sorun çözme gibi hızlı eylemler için kullanılan destek promptlarını yapılandırın. Bu promptlar, Kilo Code'nun yaygın geliştirme görevleri için daha iyi destek sağlamasına yardımcı olur."
	},
	"codeIndex": {
		"title": "Kod Tabanı İndeksleme",
		"enableLabel": "Kod Tabanı İndekslemeyi Etkinleştir",
		"enableDescription": "Geliştirilmiş arama ve bağlam anlayışı için kod indekslemeyi etkinleştirin",
		"profileLabel": "Gömme Sağlayıcısı",
		"selectProfilePlaceholder": "Sağlayıcı seç",
		"openaiProvider": "OpenAI",
		"ollamaProvider": "Ollama",
		"geminiProvider": "Gemini",
		"geminiApiKeyLabel": "API Anahtarı:",
		"geminiApiKeyPlaceholder": "Gemini API anahtarınızı girin",
		"mistralProvider": "Mistral",
		"mistralApiKeyLabel": "API Anahtarı:",
		"mistralApiKeyPlaceholder": "Mistral API anahtarınızı girin",
		"vercelAiGatewayProvider": "Vercel AI Gateway",
		"vercelAiGatewayApiKeyLabel": "API Anahtarı",
		"vercelAiGatewayApiKeyPlaceholder": "Vercel AI Gateway API anahtarınızı girin",
		"openaiCompatibleProvider": "OpenAI Uyumlu",
		"openAiKeyLabel": "OpenAI API Anahtarı",
		"openAiKeyPlaceholder": "OpenAI API anahtarınızı girin",
		"openAiCompatibleBaseUrlLabel": "Temel URL",
		"openAiCompatibleApiKeyLabel": "API Anahtarı",
		"openAiCompatibleApiKeyPlaceholder": "API anahtarınızı girin",
		"openAiCompatibleModelDimensionLabel": "Gömme Boyutu:",
		"modelDimensionLabel": "Model Boyutu",
		"openAiCompatibleModelDimensionPlaceholder": "örn., 1536",
		"openAiCompatibleModelDimensionDescription": "Modeliniz için gömme boyutu (çıktı boyutu). Bu değer için sağlayıcınızın belgelerine bakın. Yaygın değerler: 384, 768, 1536, 3072.",
		"modelLabel": "Model",
		"selectModelPlaceholder": "Model seç",
		"ollamaUrlLabel": "Ollama URL:",
		"qdrantUrlLabel": "Qdrant URL",
		"qdrantKeyLabel": "Qdrant Anahtarı:",
		"startIndexingButton": "Başlat",
		"clearIndexDataButton": "İndeks Temizle",
		"unsavedSettingsMessage": "İndeksleme işlemini başlatmadan önce lütfen ayarlarını kaydet.",
		"clearDataDialog": {
			"title": "Emin misiniz?",
			"description": "Bu işlem geri alınamaz. Bu, kod tabanı indeks verilerinizi kalıcı olarak silecektir.",
			"cancelButton": "İptal",
			"confirmButton": "Verileri Temizle"
		},
		"description": "Projenizin anlamsal aramasını etkinleştirmek için kod tabanı indeksleme ayarlarını yapılandırın. <0>Daha fazla bilgi</0>",
		"statusTitle": "Durum",
		"settingsTitle": "İndeksleme Ayarları",
		"disabledMessage": "Kod tabanı indeksleme şu anda devre dışı. İndeksleme seçeneklerini yapılandırmak için genel ayarlarda etkinleştirin.",
		"embedderProviderLabel": "Gömücü Sağlayıcı",
		"modelPlaceholder": "Model adını girin",
		"selectModel": "Bir model seçin",
		"ollamaBaseUrlLabel": "Ollama Temel URL",
		"qdrantApiKeyLabel": "Qdrant API Anahtarı",
		"qdrantApiKeyPlaceholder": "Qdrant API anahtarınızı girin (isteğe bağlı)",
		"setupConfigLabel": "Kurulum",
		"ollamaUrlPlaceholder": "http://localhost:11434",
		"openAiCompatibleBaseUrlPlaceholder": "https://api.example.com",
		"modelDimensionPlaceholder": "1536",
		"qdrantUrlPlaceholder": "http://localhost:6333",
		"saveError": "Ayarlar kaydedilemedi",
		"modelDimensions": "({{dimension}} boyut)",
		"saveSuccess": "Ayarlar başarıyla kaydedildi",
		"saving": "Kaydediliyor...",
		"saveSettings": "Kaydet",
		"indexingStatuses": {
			"standby": "Bekleme",
			"indexing": "İndeksleniyor",
			"indexed": "İndekslendi",
			"error": "Hata"
		},
		"close": "Kapat",
		"validation": {
			"invalidQdrantUrl": "Geçersiz Qdrant URL'si",
			"invalidOllamaUrl": "Geçersiz Ollama URL'si",
			"invalidBaseUrl": "Geçersiz temel URL'si",
			"qdrantUrlRequired": "Qdrant URL'si gereklidir",
			"openaiApiKeyRequired": "OpenAI API anahtarı gereklidir",
			"modelSelectionRequired": "Model seçimi gereklidir",
			"apiKeyRequired": "API anahtarı gereklidir",
			"modelIdRequired": "Model kimliği gereklidir",
			"modelDimensionRequired": "Model boyutu gereklidir",
			"geminiApiKeyRequired": "Gemini API anahtarı gereklidir",
			"mistralApiKeyRequired": "Mistral API anahtarı gereklidir",
			"vercelAiGatewayApiKeyRequired": "Vercel AI Gateway API anahtarı gereklidir",
			"ollamaBaseUrlRequired": "Ollama temel URL'si gereklidir",
			"baseUrlRequired": "Temel URL'si gereklidir",
			"modelDimensionMinValue": "Model boyutu 0'dan büyük olmalıdır"
		},
		"advancedConfigLabel": "Gelişmiş Yapılandırma",
		"searchMinScoreLabel": "Arama Skoru Eşiği",
		"searchMinScoreDescription": "Arama sonuçları için gereken minimum benzerlik puanı (0.0-1.0). Düşük değerler daha fazla sonuç döndürür ancak daha az alakalı olabilir. Yüksek değerler daha az ancak daha alakalı sonuçlar döndürür.",
		"searchMinScoreResetTooltip": "Varsayılan değere sıfırla (0.4)",
		"searchMaxResultsLabel": "Maksimum Arama Sonuçları",
		"searchMaxResultsDescription": "Kod tabanı dizinini sorgularken döndürülecek maksimum arama sonucu sayısı. Daha yüksek değerler daha fazla bağlam sağlar ancak daha az alakalı sonuçlar içerebilir.",
		"resetToDefault": "Varsayılana sıfırla",
		"cancelling": "İptal ediliyor...",
		"cancelIndexingButton": "İndekslemeyi iptal et"
	},
	"autoApprove": {
		"toggleShortcut": "<SettingsLink>IDE tercihlerinizde</SettingsLink> bu ayar için genel bir kısayol yapılandırabilirsiniz.",
		"description": "Kilo Code'nun onay gerektirmeden otomatik olarak işlemler gerçekleştirmesine izin verin. Bu ayarları yalnızca yapay zekaya tamamen güveniyorsanız ve ilgili güvenlik risklerini anlıyorsanız etkinleştirin.",
		"enabled": "Oto-onay etkinleştirildi",
		"toggleAriaLabel": "Otomatik onayı değiştir",
		"disabledAriaLabel": "Otomatik onay devre dışı - önce seçenekleri belirleyin",
		"readOnly": {
			"label": "Okuma",
			"description": "Etkinleştirildiğinde, Kilo Code otomatik olarak dizin içeriğini görüntüleyecek ve Onayla düğmesine tıklamanıza gerek kalmadan dosyaları okuyacaktır.",
			"outsideWorkspace": {
				"label": "Çalışma alanı dışındaki dosyaları dahil et",
				"description": "Kilo Code'nun onay gerektirmeden mevcut çalışma alanı dışındaki dosyaları okumasına izin ver."
			}
		},
		"write": {
			"label": "Yazma",
			"description": "Onay gerektirmeden otomatik olarak dosya oluştur ve düzenle",
			"delayLabel": "Tanılamanın potansiyel sorunları tespit etmesine izin vermek için yazmalardan sonra gecikme",
			"outsideWorkspace": {
				"label": "Çalışma alanı dışındaki dosyaları dahil et",
				"description": "Kilo Code'nun onay gerektirmeden mevcut çalışma alanı dışında dosya oluşturmasına ve düzenlemesine izin ver."
			},
			"protected": {
				"label": "Korumalı dosyaları dahil et",
				"description": "Kilo Code'nun korumalı dosyaları (.kilocodeignore ve .kilocode/ yapılandırma dosyaları gibi) onay gerektirmeden oluşturmasına ve düzenlemesine izin ver."
			}
		},
		"browser": {
			"label": "Tarayıcı",
			"description": "Onay gerektirmeden otomatik olarak tarayıcı eylemleri gerçekleştir. Not: Yalnızca model bilgisayar kullanımını desteklediğinde geçerlidir"
		},
		"retry": {
			"label": "Yeniden Dene",
			"description": "Sunucu bir hata yanıtı döndürdüğünde başarısız API isteklerini otomatik olarak yeniden dene",
			"delayLabel": "İsteği yeniden denemeden önce gecikme"
		},
		"mcp": {
			"label": "MCP",
			"description": "MCP Sunucuları görünümünde bireysel MCP araçlarının otomatik onayını etkinleştir (hem bu ayar hem de aracın \"Her zaman izin ver\" onay kutusu gerekir)"
		},
		"modeSwitch": {
			"label": "Mod",
			"description": "Onay gerektirmeden otomatik olarak farklı modlar arasında geçiş yap"
		},
		"subtasks": {
			"label": "Alt Görevler",
			"description": "Onay gerektirmeden alt görevlerin oluşturulmasına ve tamamlanmasına izin ver"
		},
		"followupQuestions": {
			"label": "Soru",
			"description": "Yapılandırılan zaman aşımından sonra takip sorularına ilişkin ilk önerilen yanıtı otomatik olarak seç",
			"timeoutLabel": "İlk yanıtı otomatik olarak seçmeden önce beklenecek süre"
		},
		"execute": {
			"label": "Yürüt",
			"description": "Onay gerektirmeden otomatik olarak izin verilen terminal komutlarını yürüt",
			"allowedCommands": "İzin Verilen Otomatik Yürütme Komutları",
			"allowedCommandsDescription": "\"Yürütme işlemlerini her zaman onayla\" etkinleştirildiğinde otomatik olarak yürütülebilen komut önekleri. Tüm komutlara izin vermek için * ekleyin (dikkatli kullanın).",
			"deniedCommands": "Reddedilen komutlar",
			"deniedCommandsDescription": "Onay istenmeden otomatik olarak reddedilecek komut önekleri. İzin verilen komutlarla çakışma durumunda, en uzun önek eşleşmesi öncelik alır. Tüm komutları reddetmek için * ekleyin.",
			"commandPlaceholder": "Komut öneki girin (örn. 'git ')",
			"deniedCommandPlaceholder": "Reddetmek için komut öneki girin (örn. 'rm -rf')",
			"addButton": "Ekle",
			"autoDenied": "`{{prefix}}` önekli komutlar kullanıcı tarafından yasaklandı. Başka bir komut çalıştırarak bu kısıtlamayı aşma."
		},
		"showMenu": {
			"label": "Sohbet görünümünde otomatik onay menüsünü göster",
			"description": "Etkinleştirildiğinde, otomatik onay menüsü sohbet görünümünün alt kısmında gösterilecek, otomatik onay ayarlarına hızlı erişim sağlayacaktır"
		},
		"updateTodoList": {
			"label": "Todo",
			"description": "Yapılacaklar listesi onay gerektirmeden otomatik olarak güncellenir"
		},
		"apiRequestLimit": {
			"title": "Maksimum İstek",
			"description": "Göreve devam etmek için onay istemeden önce bu sayıda API isteği otomatik olarak yap.",
			"unlimited": "Sınırsız"
		},
		"selectOptionsFirst": "Otomatik onayı etkinleştirmek için aşağıdan en az bir seçenek seçin",
		"apiCostLimit": {
			"unlimited": "Sınırsız",
			"title": "Maksimum Maliyet"
		},
		"maxLimits": {
			"description": "Bu sınırlara ulaşana kadar otomatik olarak istekleri yap, sonrasında devam etmek için onay iste."
		}
	},
	"providers": {
		"providerDocumentation": "{{provider}} Dokümantasyonu",
		"configProfile": "Yapılandırma Profili",
		"description": "Sağlayıcılar ve ayarlar arasında hızlıca geçiş yapmak için farklı API yapılandırmalarını kaydedin.",
		"apiProvider": "API Sağlayıcı",
		"model": "Model",
		"nameEmpty": "İsim boş olamaz",
		"nameExists": "Bu isme sahip bir profil zaten mevcut",
		"deleteProfile": "Profili sil",
		"invalidArnFormat": "Geçersiz ARN formatı. Yukarıdaki örnekleri kontrol edin.",
		"enterNewName": "Yeni ad girin",
		"addProfile": "Profil ekle",
		"renameProfile": "Profili yeniden adlandır",
		"newProfile": "Yeni yapılandırma profili",
		"enterProfileName": "Profil adını girin",
		"createProfile": "Profil oluştur",
		"cannotDeleteOnlyProfile": "Yalnızca tek profili silemezsiniz",
		"searchPlaceholder": "Profilleri ara",
		"searchProviderPlaceholder": "Sağlayıcıları ara",
		"noProviderMatchFound": "Eşleşen sağlayıcı bulunamadı",
		"noMatchFound": "Eşleşen profil bulunamadı",
		"vscodeLmDescription": "VS Code Dil Modeli API'si, diğer VS Code uzantıları tarafından sağlanan modelleri çalıştırmanıza olanak tanır (GitHub Copilot dahil ancak bunlarla sınırlı değildir). Başlamanın en kolay yolu, VS Code Marketplace'ten Copilot ve Copilot Chat uzantılarını yüklemektir.",
		"awsCustomArnUse": "Kullanmak istediğiniz model için geçerli bir Amazon Bedrock ARN'si girin. Format örnekleri:",
		"awsCustomArnDesc": "ARN içindeki bölgenin yukarıda seçilen AWS Bölgesiyle eşleştiğinden emin olun.",
		"openRouterApiKey": "OpenRouter API Anahtarı",
		"getOpenRouterApiKey": "OpenRouter API Anahtarı Al",
		"vercelAiGatewayApiKey": "Vercel AI Gateway API Anahtarı",
		"getVercelAiGatewayApiKey": "Vercel AI Gateway API Anahtarı Al",
		"apiKeyStorageNotice": "API anahtarları VSCode'un Gizli Depolamasında güvenli bir şekilde saklanır",
		"glamaApiKey": "Glama API Anahtarı",
		"getGlamaApiKey": "Glama API Anahtarı Al",
		"useCustomBaseUrl": "Özel temel URL kullan",
		"useReasoning": "Akıl yürütmeyi etkinleştir",
		"useHostHeader": "Özel Host başlığı kullan",
		"useLegacyFormat": "Eski OpenAI API formatını kullan",
		"customHeaders": "Özel Başlıklar",
		"headerName": "Başlık adı",
		"headerValue": "Başlık değeri",
		"noCustomHeaders": "Tanımlanmış özel başlık yok. Eklemek için + düğmesine tıklayın.",
		"requestyApiKey": "Requesty API Anahtarı",
		"refreshModels": {
			"label": "Modelleri Yenile",
			"hint": "En son modelleri görmek için lütfen ayarları yeniden açın.",
			"loading": "Model listesi yenileniyor...",
			"success": "Model listesi başarıyla yenilendi!",
			"error": "Model listesi yenilenemedi. Lütfen tekrar deneyin."
		},
		"getRequestyApiKey": "Requesty API Anahtarı Al",
		"getRequestyBaseUrl": "Temel URL",
		"requestyUseCustomBaseUrl": "Özel temel URL kullan",
		"openRouterTransformsText": "İstem ve mesaj zincirlerini bağlam boyutuna sıkıştır (<a>OpenRouter Dönüşümleri</a>)",
		"anthropicApiKey": "Anthropic API Anahtarı",
		"getAnthropicApiKey": "Anthropic API Anahtarı Al",
		"anthropicUseAuthToken": "Anthropic API Anahtarını X-Api-Key yerine Authorization başlığı olarak geçir",
		"anthropic1MContextBetaLabel": "1M bağlam penceresini etkinleştir (Beta)",
		"anthropic1MContextBetaDescription": "Claude Sonnet 4 için bağlam penceresini 1 milyon token'a genişletir",
		"awsBedrock1MContextBetaLabel": "1M bağlam penceresini etkinleştir (Beta)",
		"awsBedrock1MContextBetaDescription": "Claude Sonnet 4 için bağlam penceresini 1 milyon token'a genişletir",
		"cerebrasApiKey": "Cerebras API Anahtarı",
		"getCerebrasApiKey": "Cerebras API Anahtarını Al",
		"chutesApiKey": "Chutes API Anahtarı",
		"getChutesApiKey": "Chutes API Anahtarı Al",
		"fireworksApiKey": "Fireworks API Anahtarı",
		"getFireworksApiKey": "Fireworks API Anahtarı Al",
		"syntheticApiKey": "Synthetic API Anahtarı",
		"getSyntheticApiKey": "Synthetic API Anahtarı Al",
		"featherlessApiKey": "Featherless API Anahtarı",
		"getFeatherlessApiKey": "Featherless API Anahtarı Al",
		"ioIntelligenceApiKey": "IO Intelligence API Anahtarı",
		"ioIntelligenceApiKeyPlaceholder": "IO Intelligence API anahtarınızı girin",
		"getIoIntelligenceApiKey": "IO Intelligence API Anahtarı Al",
		"deepSeekApiKey": "DeepSeek API Anahtarı",
		"getDeepSeekApiKey": "DeepSeek API Anahtarı Al",
		"doubaoApiKey": "Doubao API Anahtarı",
		"getDoubaoApiKey": "Doubao API Anahtarı Al",
		"moonshotApiKey": "Moonshot API Anahtarı",
		"getMoonshotApiKey": "Moonshot API Anahtarı Al",
		"moonshotBaseUrl": "Moonshot Giriş Noktası",
		"zaiApiKey": "Z AI API Anahtarı",
		"getZaiApiKey": "Z AI API Anahtarı Al",
		"zaiEntrypoint": "Z AI Giriş Noktası",
		"zaiEntrypointDescription": "Konumunuza göre uygun API giriş noktasını seçin. Çin'de iseniz open.bigmodel.cn'yi seçin. Aksi takdirde api.z.ai'yi seçin.",
		"geminiApiKey": "Gemini API Anahtarı",
		"getGroqApiKey": "Groq API Anahtarı Al",
		"groqApiKey": "Groq API Anahtarı",
		"getSambaNovaApiKey": "SambaNova API Anahtarı Al",
		"sambaNovaApiKey": "SambaNova API Anahtarı",
		"getHuggingFaceApiKey": "Hugging Face API Anahtarı Al",
		"huggingFaceApiKey": "Hugging Face API Anahtarı",
		"getOvhCloudAiEndpointsApiKey": "OVHcloud AI Endpoints API Anahtarı Al",
		"ovhCloudAiEndpointsApiKey": "OVHcloud AI Endpoints API Anahtarı",
		"ovhCloudAiEndpointsBaseUrl": "Temel URL",
		"getOvhCloudAiEndpointsBaseUrl": "Özel temel URL kullan",
		"huggingFaceModelId": "Model ID",
		"huggingFaceLoading": "Yükleniyor...",
		"huggingFaceModelsCount": "({{count}} model)",
		"huggingFaceSelectModel": "Bir model seç...",
		"huggingFaceSearchModels": "Modelleri ara...",
		"huggingFaceNoModelsFound": "Model bulunamadı",
		"huggingFaceProvider": "Sağlayıcı",
		"huggingFaceProviderAuto": "Otomatik",
		"huggingFaceSelectProvider": "Bir sağlayıcı seç...",
		"huggingFaceSearchProviders": "Sağlayıcıları ara...",
		"huggingFaceNoProvidersFound": "Sağlayıcı bulunamadı",
		"getGeminiApiKey": "Gemini API Anahtarı Al",
		"openAiApiKey": "OpenAI API Anahtarı",
		"apiKey": "API Anahtarı",
		"openAiBaseUrl": "Temel URL",
		"getOpenAiApiKey": "OpenAI API Anahtarı Al",
		"mistralApiKey": "Mistral API Anahtarı",
		"getMistralApiKey": "Mistral / Codestral API Anahtarı Al",
		"codestralBaseUrl": "Codestral Temel URL (İsteğe bağlı)",
		"codestralBaseUrlDesc": "Codestral modeli için alternatif URL ayarlayın.",
		"xaiApiKey": "xAI API Anahtarı",
		"getXaiApiKey": "xAI API Anahtarı Al",
		"litellmApiKey": "LiteLLM API Anahtarı",
		"litellmBaseUrl": "LiteLLM Temel URL",
		"awsCredentials": "AWS Kimlik Bilgileri",
		"awsProfile": "AWS Profili",
		"awsApiKey": "Amazon Bedrock API Anahtarı",
		"awsProfileName": "AWS Profil Adı",
		"awsAccessKey": "AWS Erişim Anahtarı",
		"awsSecretKey": "AWS Gizli Anahtarı",
		"awsSessionToken": "AWS Oturum Belirteci",
		"awsRegion": "AWS Bölgesi",
		"awsCrossRegion": "Bölgeler arası çıkarım kullan",
		"awsBedrockVpc": {
			"useCustomVpcEndpoint": "Özel VPC uç noktası kullan",
			"vpcEndpointUrlPlaceholder": "VPC uç noktası URL'sini girin (isteğe bağlı)",
			"examples": "Örnekler:"
		},
		"enablePromptCaching": "İstem önbelleğini etkinleştir",
		"enablePromptCachingTitle": "Desteklenen modeller için performansı artırmak ve maliyetleri azaltmak için istem önbelleğini etkinleştir.",
		"cacheUsageNote": "Not: Önbellek kullanımını görmüyorsanız, farklı bir model seçip ardından istediğiniz modeli tekrar seçmeyi deneyin.",
		"vscodeLmModel": "Dil Modeli",
		"vscodeLmWarning": "Not: Bu çok deneysel bir entegrasyondur ve sağlayıcı desteği değişebilir. Bir modelin desteklenmediğine dair bir hata alırsanız, bu sağlayıcı tarafındaki bir sorundur.",
		"geminiParameters": {
			"urlContext": {
				"title": "URL bağlamını etkinleştir",
				"description": "Yanıtlar oluşturulurken ek bağlam için Gemini'nin URL'lere erişmesine ve işlemesine izin verir. Web içeriği analizi gerektiren görevler için faydalıdır."
			},
			"groundingSearch": {
				"title": "Google Aramasıyla Grounding Etkinleştir",
				"description": "Gemini'nin güncel bilgileri almak için Google'da arama yapmasına ve yanıtları gerçek zamanlı verilere dayandırmasına izin verir. Güncel bilgi gerektiren sorgular için kullanışlıdır."
			}
		},
		"googleCloudSetup": {
			"title": "Google Cloud Vertex AI'yi kullanmak için şunları yapmanız gerekir:",
			"step1": "1. Google Cloud hesabı oluşturun, Vertex AI API'sini etkinleştirin ve istediğiniz Claude modellerini etkinleştirin.",
			"step2": "2. Google Cloud CLI'yi yükleyin ve uygulama varsayılan kimlik bilgilerini yapılandırın.",
			"step3": "3. Veya kimlik bilgileriyle bir hizmet hesabı oluşturun."
		},
		"googleCloudCredentials": "Google Cloud Kimlik Bilgileri",
		"googleCloudKeyFile": "Google Cloud Anahtar Dosyası Yolu",
		"googleCloudProjectId": "Google Cloud Proje Kimliği",
		"googleCloudRegion": "Google Cloud Bölgesi",
		"lmStudio": {
			"baseUrl": "Temel URL (İsteğe bağlı)",
			"modelId": "Model Kimliği",
			"speculativeDecoding": "Spekülatif Kod Çözmeyi Etkinleştir",
			"draftModelId": "Taslak Model Kimliği",
			"draftModelDesc": "Spekülatif kod çözmenin doğru çalışması için taslak model aynı model ailesinden olmalıdır.",
			"selectDraftModel": "Taslak Model Seç",
			"noModelsFound": "Taslak model bulunamadı. Lütfen LM Studio'nun Sunucu Modu etkinken çalıştığından emin olun.",
			"description": "LM Studio, modelleri bilgisayarınızda yerel olarak çalıştırmanıza olanak tanır. Başlamak için <a>hızlı başlangıç kılavuzlarına</a> bakın. Bu uzantıyla kullanmak için LM Studio'nun <b>yerel sunucu</b> özelliğini de başlatmanız gerekecektir. <span>Not:</span> Kilo Code karmaşık istemler kullanır ve Claude modelleriyle en iyi şekilde çalışır. Daha az yetenekli modeller beklendiği gibi çalışmayabilir."
		},
		"ollama": {
			"baseUrl": "Temel URL (İsteğe bağlı)",
			"modelId": "Model Kimliği",
			"apiKey": "Ollama API Anahtarı",
			"apiKeyPlaceholder": "API anahtarınızı girin",
			"apiKeyHelp": "Kimlik doğrulamalı Ollama örnekleri veya bulut hizmetleri için isteğe bağlı API anahtarı. Yerel kurulumlar için boş bırakın.",
			"numCtx": "Bağlam Penceresi Boyutu (num_ctx)",
			"numCtxHelp": "Modelin varsayılan bağlam penceresi boyutunu geçersiz kılar. Modelin Modelfile yapılandırmasını kullanmak için boş bırakın. Minimum değer 128'dir.",
			"description": "Ollama, modelleri bilgisayarınızda yerel olarak çalıştırmanıza olanak tanır. Başlamak için hızlı başlangıç kılavuzlarına bakın.",
			"warning": "Not: Kilo Code karmaşık istemler kullanır ve Claude modelleriyle en iyi şekilde çalışır. Daha az yetenekli modeller beklendiği gibi çalışmayabilir."
		},
		"unboundApiKey": "Unbound API Anahtarı",
		"getUnboundApiKey": "Unbound API Anahtarı Al",
		"unboundRefreshModelsSuccess": "Model listesi güncellendi! Artık en son modeller arasından seçim yapabilirsiniz.",
		"unboundInvalidApiKey": "Geçersiz API anahtarı. Lütfen API anahtarınızı kontrol edin ve tekrar deneyin.",
		"humanRelay": {
			"description": "API anahtarı gerekmez, ancak kullanıcının bilgileri web sohbet yapay zekasına kopyalayıp yapıştırması gerekir.",
			"instructions": "Kullanım sırasında bir iletişim kutusu açılacak ve mevcut mesaj otomatik olarak panoya kopyalanacaktır. Bunları web yapay zekalarına (ChatGPT veya Claude gibi) yapıştırmanız, ardından yapay zekanın yanıtını iletişim kutusuna kopyalayıp onay düğmesine tıklamanız gerekir."
		},
		"roo": {
			"authenticatedMessage": "Roo Code Cloud hesabın üzerinden güvenli bir şekilde kimlik doğrulandı.",
			"connectButton": "Roo Code Cloud'a Bağlan"
		},
		"openRouter": {
			"providerRouting": {
				"title": "OpenRouter Sağlayıcı Yönlendirmesi",
				"description": "OpenRouter, modeliniz için mevcut en iyi sağlayıcılara istekleri yönlendirir. Varsayılan olarak, istekler çalışma süresini en üst düzeye çıkarmak için en iyi sağlayıcılar arasında dengelenir. Ancak, bu model için kullanılacak belirli bir sağlayıcı seçebilirsiniz.",
				"learnMore": "Sağlayıcı yönlendirmesi hakkında daha fazla bilgi edinin"
			}
		},
		"customModel": {
			"capabilities": "Özel OpenAI uyumlu modelinizin yeteneklerini ve fiyatlandırmasını yapılandırın. Model yeteneklerini belirtirken dikkatli olun, çünkü bunlar Kilo Code'un performansını etkileyebilir.",
			"maxTokens": {
				"label": "Maksimum Çıktı Token'ları",
				"description": "Modelin bir yanıtta üretebileceği maksimum token sayısı. (Sunucunun maksimum token'ları ayarlamasına izin vermek için -1 belirtin.)"
			},
			"contextWindow": {
				"label": "Bağlam Penceresi Boyutu",
				"description": "Modelin işleyebileceği toplam token sayısı (giriş + çıkış)."
			},
			"imageSupport": {
				"label": "Görüntü Desteği",
				"description": "Bu model görüntüleri işleyip anlayabilir mi?"
			},
			"computerUse": {
				"label": "Bilgisayar Kullanımı",
				"description": "Bu model bir tarayıcıyla etkileşim kurabilir mi? (örn. Claude 3.7 Sonnet)"
			},
			"promptCache": {
				"label": "İstem Önbelleği",
				"description": "Bu model istemleri önbelleğe alabilir mi?"
			},
			"pricing": {
				"input": {
					"label": "Giriş Fiyatı",
					"description": "Giriş/istem başına milyon token maliyeti. Bu, modele bağlam ve talimatlar gönderme maliyetini etkiler."
				},
				"output": {
					"label": "Çıkış Fiyatı",
					"description": "Model yanıtı başına milyon token maliyeti. Bu, oluşturulan içerik ve tamamlamaların maliyetini etkiler."
				},
				"cacheReads": {
					"label": "Önbellek Okuma Fiyatı",
					"description": "Önbellekten okuma başına milyon token maliyeti. Bu, önbelleğe alınmış bir yanıt alındığında uygulanan fiyattır."
				},
				"cacheWrites": {
					"label": "Önbellek Yazma Fiyatı",
					"description": "Önbelleğe yazma başına milyon token maliyeti. Bu, bir istem ilk kez önbelleğe alındığında uygulanan fiyattır."
				}
			},
			"resetDefaults": "Varsayılanlara Sıfırla"
		},
		"rateLimitSeconds": {
			"label": "Hız sınırı",
			"description": "API istekleri arasındaki minimum süre."
		},
		"consecutiveMistakeLimit": {
			"label": "Hata ve Tekrar Limiti",
			"description": "'Kilo Code sorun yaşıyor' iletişim kutusunu göstermeden önceki ardışık hata veya tekrarlanan eylem sayısı",
			"unlimitedDescription": "Sınırsız yeniden deneme etkin (otomatik devam et). Diyalog asla görünmeyecek.",
			"warning": "⚠️ 0'a ayarlamak, önemli API kullanımına neden olabilecek sınırsız yeniden denemeye izin verir"
		},
		"reasoningEffort": {
			"label": "Model Akıl Yürütme Çabası",
			"minimal": "Minimal (en hızlı)",
			"high": "Yüksek",
			"medium": "Orta",
			"low": "Düşük"
		},
		"verbosity": {
			"label": "Çıktı Ayrıntı Düzeyi",
			"high": "Yüksek",
			"medium": "Orta",
			"low": "Düşük",
			"description": "Modelin yanıtlarının ne kadar ayrıntılı olduğunu kontrol eder. Düşük ayrıntı düzeyi kısa yanıtlar üretirken, yüksek ayrıntı düzeyi kapsamlı açıklamalar sunar."
		},
		"setReasoningLevel": "Akıl Yürütme Çabasını Etkinleştir",
		"claudeCode": {
			"pathLabel": "Claude Code Yolu",
			"description": "Claude Code CLI'nize isteğe bağlı yol. Ayarlanmazsa varsayılan olarak 'claude' kullanılır.",
			"placeholder": "Varsayılan: claude",
			"maxTokensLabel": "Maksimum Çıktı Token sayısı",
			"maxTokensDescription": "Claude Code yanıtları için maksimum çıktı token sayısı. Varsayılan 8000'dir."
		},
		"geminiCli": {
			"description": "Bu sağlayıcı Gemini CLI aracından OAuth kimlik doğrulaması kullanır ve API anahtarları gerektirmez.",
			"oauthPath": "OAuth Kimlik Bilgileri Yolu (isteğe bağlı)",
			"oauthPathDescription": "OAuth kimlik bilgileri dosyasının yolu. Varsayılan konumu kullanmak için boş bırakın (~/.gemini/oauth_creds.json).",
			"instructions": "Henüz kimlik doğrulaması yapmadıysanız, önce",
			"instructionsContinued": "komutunu terminalinizde çalıştırın.",
			"setupLink": "Gemini CLI Kurulum Talimatları",
			"requirementsTitle": "Önemli Gereksinimler",
			"requirement1": "Önce Gemini CLI aracını yüklemeniz gerekir",
			"requirement2": "Sonra terminalinizde gemini çalıştırın ve Google ile giriş yaptığınızdan emin olun",
			"requirement3": "Sadece kişisel Google hesaplarıyla çalışır (Google Workspace hesapları değil)",
			"requirement4": "API anahtarları kullanmaz - kimlik doğrulama OAuth ile yapılır",
			"requirement5": "Gemini CLI aracının önce yüklenmesi ve kimlik doğrulaması yapılması gerekir",
			"freeAccess": "OAuth kimlik doğrulaması ile ücretsiz erişim"
		},
		"qwenCode": {
			"oauthPath": "OAuth Kimlik Bilgileri Yolu (isteğe bağlı)",
			"oauthPathDescription": "OAuth kimlik bilgileri dosyasının yolu. Varsayılan konumu kullanmak için boş bırakın (~/.qwen/oauth_creds.json).",
			"description": "Bu sağlayıcı Qwen hizmetinden OAuth kimlik doğrulaması kullanır ve API anahtarları gerektirmez.",
			"instructions": "Yetkilendirme dosyasını almak ve belirtilen yola yerleştirmek için lütfen resmi belgeleri takip edin.",
			"setupLink": "Qwen Resmi Belgeleri"
		}
	},
	"browser": {
		"enable": {
			"label": "Tarayıcı aracını etkinleştir",
			"description": "Etkinleştirildiğinde, Kilo Code bilgisayar kullanımını destekleyen modeller kullanırken web siteleriyle etkileşim kurmak için bir tarayıcı kullanabilir. <0>Daha fazla bilgi</0>"
		},
		"viewport": {
			"label": "Görünüm alanı boyutu",
			"description": "Tarayıcı etkileşimleri için görünüm alanı boyutunu seçin. Bu, web sitelerinin nasıl görüntülendiğini ve etkileşime girdiğini etkiler.",
			"options": {
				"largeDesktop": "Büyük Masaüstü (1280x800)",
				"smallDesktop": "Küçük Masaüstü (900x600)",
				"tablet": "Tablet (768x1024)",
				"mobile": "Mobil (360x640)"
			}
		},
		"screenshotQuality": {
			"label": "Ekran görüntüsü kalitesi",
			"description": "Tarayıcı ekran görüntülerinin WebP kalitesini ayarlayın. Daha yüksek değerler daha net ekran görüntüleri sağlar ancak token kullanımını artırır."
		},
		"remote": {
			"label": "Uzak tarayıcı bağlantısı kullan",
			"description": "Uzaktan hata ayıklama etkinleştirilmiş olarak çalışan bir Chrome tarayıcısına bağlanın (--remote-debugging-port=9222).",
			"urlPlaceholder": "Özel URL (örn. http://localhost:9222)",
			"testButton": "Bağlantıyı Test Et",
			"testingButton": "Test Ediliyor...",
			"instructions": "DevTools protokolü ana bilgisayar adresini girin veya yerel Chrome örneklerini otomatik olarak keşfetmek için boş bırakın. Bağlantıyı Test Et düğmesi, sağlanmışsa özel URL'yi deneyecek veya alan boşsa otomatik olarak keşfedecektir."
		}
	},
	"checkpoints": {
		"enable": {
			"label": "Otomatik kontrol noktalarını etkinleştir",
			"description": "Etkinleştirildiğinde, Kilo Code görev yürütme sırasında otomatik olarak kontrol noktaları oluşturarak değişiklikleri gözden geçirmeyi veya önceki durumlara dönmeyi kolaylaştırır. <0>Daha fazla bilgi</0>"
		}
	},
	"notifications": {
		"sound": {
			"label": "Ses efektlerini etkinleştir",
			"description": "Etkinleştirildiğinde, Kilo Code bildirimler ve olaylar için ses efektleri çalacaktır.",
			"volumeLabel": "Ses Düzeyi"
		},
		"tts": {
			"label": "Metinden sese özelliğini etkinleştir",
			"description": "Etkinleştirildiğinde, Kilo Code yanıtlarını metinden sese teknolojisi kullanarak sesli okuyacaktır.",
			"speedLabel": "Hız"
		}
	},
	"contextManagement": {
		"description": "Yapay zekanın bağlam penceresine hangi bilgilerin dahil edileceğini kontrol edin, token kullanımını ve yanıt kalitesini etkiler",
		"autoCondenseContextPercent": {
			"label": "Akıllı bağlam sıkıştırmayı tetikleyecek eşik",
			"description": "Bağlam penceresi bu eşiğe ulaştığında, Kilo Code otomatik olarak sıkıştıracaktır."
		},
		"condensingApiConfiguration": {
			"label": "Bağlam Yoğunlaştırma için API Yapılandırması",
			"description": "Bağlam yoğunlaştırma işlemleri için hangi API yapılandırmasının kullanılacağını seçin. Mevcut aktif yapılandırmayı kullanmak için seçimsiz bırakın.",
			"useCurrentConfig": "Varsayılan"
		},
		"customCondensingPrompt": {
			"label": "Özel Bağlam Yoğunlaştırma İstemcisi",
			"description": "Bağlam yoğunlaştırma için özel sistem istemcisi. Varsayılan istemciyi kullanmak için boş bırakın.",
			"placeholder": "Özel yoğunlaştırma promptunuzu buraya girin...\n\nVarsayılan prompt ile aynı yapıyı kullanabilirsiniz:\n- Önceki Konuşma\n- Mevcut Çalışma\n- Temel Teknik Kavramlar\n- İlgili Dosyalar ve Kod\n- Problem Çözme\n- Bekleyen Görevler ve Sonraki Adımlar",
			"reset": "Varsayılana Sıfırla",
			"hint": "Boş = varsayılan promptu kullan"
		},
		"autoCondenseContext": {
			"name": "Akıllı bağlam sıkıştırmayı otomatik olarak tetikle",
			"description": "Etkinleştirildiğinde, Kilo Code eşiğe ulaşıldığında bağlamı otomatik olarak sıkıştırır. Devre dışı bırakıldığında, bağlam sıkıştırmayı hala manuel olarak tetikleyebilirsiniz."
		},
		"openTabs": {
			"label": "Açık sekmeler bağlam sınırı",
			"description": "Bağlama dahil edilecek maksimum VSCode açık sekme sayısı. Daha yüksek değerler daha fazla bağlam sağlar ancak token kullanımını artırır."
		},
		"workspaceFiles": {
			"label": "Çalışma alanı dosyaları bağlam sınırı",
			"description": "Mevcut çalışma dizini ayrıntılarına dahil edilecek maksimum dosya sayısı. Daha yüksek değerler daha fazla bağlam sağlar ancak token kullanımını artırır."
		},
		"rooignore": {
			"label": "Listelerde ve aramalarda .kilocodeignore dosyalarını göster",
			"description": "Etkinleştirildiğinde, .kilocodeignore'daki desenlerle eşleşen dosyalar kilit sembolü ile listelerde gösterilecektir. Devre dışı bırakıldığında, bu dosyalar dosya listelerinden ve aramalardan tamamen gizlenecektir."
		},
		"maxReadFile": {
			"label": "Dosya okuma otomatik kısaltma eşiği",
			"description": "Model başlangıç/bitiş değerlerini belirtmediğinde Kilo Code bu sayıda satırı okur. Bu sayı dosyanın toplam satır sayısından azsa, Kilo Code kod tanımlamalarının satır numarası dizinini oluşturur. Özel durumlar: -1, Kilo Code'ya tüm dosyayı okumasını (dizinleme olmadan), 0 ise hiç satır okumamasını ve minimum bağlam için yalnızca satır dizinleri sağlamasını belirtir. Düşük değerler başlangıç bağlam kullanımını en aza indirir ve sonraki hassas satır aralığı okumalarına olanak tanır. Açık başlangıç/bitiş istekleri bu ayarla sınırlı değildir.",
			"lines": "satır",
			"always_full_read": "Her zaman tüm dosyayı oku"
		},
		"maxConcurrentFileReads": {
			"label": "Eşzamanlı dosya okuma sınırı",
			"description": "'read_file' aracının aynı anda işleyebileceği maksimum dosya sayısı. Daha yüksek değerler birden çok küçük dosyanın okunmasını hızlandırabilir ancak bellek kullanımını artırır."
		},
		"diagnostics": {
			"includeMessages": {
				"label": "Tanı mesajlarını otomatik olarak bağlama dahil et",
				"description": "Etkinleştirildiğinde, düzenlenen dosyalardan tanı mesajları (hatalar) otomatik olarak bağlama dahil edilecektir. @problems kullanarak tüm çalışma alanı tanı mesajlarını her zaman manuel olarak dahil edebilirsiniz."
			},
			"maxMessages": {
				"label": "Maksimum tanı mesajı",
				"description": "Dosya başına dahil edilecek maksimum tanı mesajı sayısı. Bu sınır hem otomatik dahil etme (onay kutusu etkinleştirildiğinde) hem de manuel @problems bahisleri için geçerlidir. Daha yüksek değerler daha fazla bağlam sağlar ancak jeton kullanımını artırır.",
				"resetTooltip": "Varsayılan değere sıfırla (50)",
				"unlimited": "Sınırsız tanı mesajları",
				"unlimitedLabel": "Sınırsız"
			},
			"delayAfterWrite": {
				"label": "Potansiyel sorunları tespit etmek için tanılamaya izin vermek üzere yazmalardan sonra gecikme",
				"description": "Devam etmeden önce dosya yazımlarından sonra beklenecek süre, tanılama araçlarının değişiklikleri işlemesine ve sorunları tespit etmesine olanak tanır."
			}
		},
		"condensingThreshold": {
			"label": "Sıkıştırma Tetikleme Eşiği",
			"selectProfile": "Profil için eşik yapılandır",
			"defaultProfile": "Küresel Varsayılan (tüm profiller)",
			"defaultDescription": "Bağlam bu yüzdeye ulaştığında, özel ayarları olmadıkça tüm profiller için otomatik olarak sıkıştırılacak",
			"profileDescription": "Sadece bu profil için özel eşik (küresel varsayılanı geçersiz kılar)",
			"inheritDescription": "Bu profil küresel varsayılan eşiği miras alır ({{threshold}}%)",
			"usesGlobal": "(küresel {{threshold}}% kullanır)"
		},
		"maxImageFileSize": {
			"label": "Maksimum görüntü dosyası boyutu",
			"mb": "MB",
			"description": "Dosya okuma aracı tarafından işlenebilecek görüntü dosyaları için maksimum boyut (MB cinsinden)."
		},
		"maxTotalImageSize": {
			"label": "Maksimum toplam görüntü boyutu",
			"mb": "MB",
			"description": "Tek bir read_file işleminde işlenen tüm görüntüler için maksimum kümülatif boyut sınırı (MB cinsinden). Birden çok görüntü okurken, her görüntünün boyutu toplama eklenir. Başka bir görüntü eklemek bu sınırı aşacaksa, atlanacaktır."
		}
	},
	"terminal": {
		"basic": {
			"label": "Terminal Ayarları: Temel",
			"description": "Temel terminal ayarları"
		},
		"advanced": {
			"label": "Terminal Ayarları: Gelişmiş",
			"description": "Aşağıdaki seçeneklerin uygulanması için terminalin yeniden başlatılması gerekebilir."
		},
		"outputLineLimit": {
			"label": "Terminal çıktısı sınırı",
			"description": "Komutları yürütürken terminal çıktısına dahil edilecek maksimum satır sayısı. Aşıldığında, token tasarrufu sağlayarak satırlar ortadan kaldırılacaktır. <0>Daha fazla bilgi</0>"
		},
		"outputCharacterLimit": {
			"label": "Terminal karakter sınırı",
			"description": "Komutları yürütürken terminal çıktısına dahil edilecek maksimum karakter sayısı. Bu sınır, aşırı uzun satırlardan kaynaklanan bellek sorunlarını önlemek için satır sınırına göre önceliklidir. Aşıldığında, çıktı kesilir. <0>Daha fazla bilgi edinin</0>"
		},
		"shellIntegrationTimeout": {
			"label": "Terminal kabuk entegrasyonu zaman aşımı",
			"description": "Komutları yürütmeden önce kabuk entegrasyonunun başlatılması için beklenecek maksimum süre. Kabuk başlatma süresi uzun olan kullanıcılar için, terminalde \"Shell Integration Unavailable\" hatalarını görürseniz bu değerin artırılması gerekebilir. <0>Daha fazla bilgi</0>"
		},
		"shellIntegrationDisabled": {
			"label": "Terminal kabuk entegrasyonunu devre dışı bırak",
			"description": "Terminal komutları düzgün çalışmıyorsa veya 'Shell Integration Unavailable' hataları görüyorsanız bunu etkinleştirin. Bu, bazı gelişmiş terminal özelliklerini atlayarak komutları çalıştırmak için daha basit bir yöntem kullanır. <0>Daha fazla bilgi</0>"
		},
		"commandDelay": {
			"label": "Terminal komut gecikmesi",
			"description": "Komut yürütmesinden sonra eklenecek gecikme süresi (milisaniye). 0 varsayılan ayarı gecikmeyi tamamen devre dışı bırakır. Bu, zamanlama sorunları olan terminallerde komut çıktısının tam olarak yakalanmasını sağlamaya yardımcı olabilir. Çoğu terminalde bu, `PROMPT_COMMAND='sleep N'` ayarlanarak uygulanır ve PowerShell her komutun sonuna `start-sleep` ekler. Başlangıçta VSCode hata#237208 için bir geçici çözümdü ve gerekli olmayabilir. <0>Daha fazla bilgi</0>"
		},
		"compressProgressBar": {
			"label": "İlerleme çubuğu çıktısını sıkıştır",
			"description": "Etkinleştirildiğinde, satır başı karakteri (\\r) içeren terminal çıktısını işleyerek gerçek bir terminalin içeriği nasıl göstereceğini simüle eder. Bu, ilerleme çubuğunun ara durumlarını kaldırır, yalnızca son durumu korur ve daha alakalı bilgiler için bağlam alanından tasarruf sağlar. <0>Daha fazla bilgi</0>"
		},
		"powershellCounter": {
			"label": "PowerShell sayaç geçici çözümünü etkinleştir",
			"description": "Etkinleştirildiğinde, komutların doğru şekilde yürütülmesini sağlamak için PowerShell komutlarına bir sayaç ekler. Bu, çıktı yakalama sorunları yaşayabilecek PowerShell terminallerinde yardımcı olur. <0>Daha fazla bilgi</0>"
		},
		"zshClearEolMark": {
			"label": "ZSH satır sonu işaretini temizle",
			"description": "Etkinleştirildiğinde, PROMPT_EOL_MARK='' ayarlanarak ZSH satır sonu işaretini temizler. Bu, '%' gibi özel karakterlerle biten komut çıktılarının yorumlanmasında sorun yaşanmasını önler. <0>Daha fazla bilgi</0>"
		},
		"zshOhMy": {
			"label": "Oh My Zsh entegrasyonunu etkinleştir",
			"description": "Etkinleştirildiğinde, Oh My Zsh kabuk entegrasyon özelliklerini etkinleştirmek için ITERM_SHELL_INTEGRATION_INSTALLED=Yes ayarlar. Bu ayarın uygulanması IDE'nin yeniden başlatılmasını gerektirebilir. <0>Daha fazla bilgi</0>"
		},
		"zshP10k": {
			"label": "Powerlevel10k entegrasyonunu etkinleştir",
			"description": "Etkinleştirildiğinde, Powerlevel10k kabuk entegrasyon özelliklerini etkinleştirmek için POWERLEVEL9K_TERM_SHELL_INTEGRATION=true ayarlar. <0>Daha fazla bilgi</0>"
		},
		"zdotdir": {
			"label": "ZDOTDIR işlemeyi etkinleştir",
			"description": "Etkinleştirildiğinde, zsh kabuğu entegrasyonunu düzgün şekilde işlemek için ZDOTDIR için geçici bir dizin oluşturur. Bu, zsh yapılandırmanızı korurken VSCode kabuk entegrasyonunun zsh ile düzgün çalışmasını sağlar. <0>Daha fazla bilgi</0>"
		},
		"inheritEnv": {
			"label": "Ortam değişkenlerini devral",
			"description": "Etkinleştirildiğinde, terminal VSCode üst işleminden ortam değişkenlerini devralır, örneğin kullanıcı profilinde tanımlanan kabuk entegrasyon ayarları gibi. Bu, VSCode'un global ayarı olan `terminal.integrated.inheritEnv` değerini doğrudan değiştirir. <0>Daha fazla bilgi</0>"
		}
	},
	"advancedSettings": {
		"title": "Gelişmiş ayarlar"
	},
	"advanced": {
		"diff": {
			"label": "Diff'ler aracılığıyla düzenlemeyi etkinleştir",
			"description": "Etkinleştirildiğinde, Kilo Code dosyaları daha hızlı düzenleyebilecek ve kesik tam dosya yazımlarını otomatik olarak reddedecektir. En son Claude 4 Sonnet modeliyle en iyi şekilde çalışır.",
			"strategy": {
				"label": "Diff stratejisi",
				"options": {
					"standard": "Standart (Tek blok)",
					"multiBlock": "Deneysel: Çoklu blok diff",
					"unified": "Deneysel: Birleştirilmiş diff"
				},
				"descriptions": {
					"standard": "Standart diff stratejisi, bir seferde tek bir kod bloğuna değişiklikler uygular.",
					"unified": "Birleştirilmiş diff stratejisi, diff'leri uygulamak için birden çok yaklaşım benimser ve en iyi yaklaşımı seçer.",
					"multiBlock": "Çoklu blok diff stratejisi, tek bir istekte bir dosyadaki birden çok kod bloğunu güncellemenize olanak tanır."
				}
			},
			"matchPrecision": {
				"label": "Eşleşme hassasiyeti",
				"description": "Bu kaydırıcı, diff'ler uygulanırken kod bölümlerinin ne kadar hassas bir şekilde eşleşmesi gerektiğini kontrol eder. Daha düşük değerler daha esnek eşleşmeye izin verir ancak yanlış değiştirme riskini artırır. %100'ün altındaki değerleri son derece dikkatli kullanın."
			}
		},
		"todoList": {
			"label": "Yapılacaklar listesi aracını etkinleştir",
			"description": "Etkinleştirildiğinde, Kilo Code görev ilerlemesini takip etmek için yapılacaklar listeleri oluşturabilir ve yönetebilir. Bu, karmaşık görevleri yönetilebilir adımlara organize etmeye yardımcı olur."
		}
	},
	"experimental": {
		"DIFF_STRATEGY_UNIFIED": {
			"name": "Deneysel birleştirilmiş diff stratejisini kullan",
			"description": "Deneysel birleştirilmiş diff stratejisini etkinleştir. Bu strateji, model hatalarından kaynaklanan yeniden deneme sayısını azaltabilir, ancak beklenmeyen davranışlara veya hatalı düzenlemelere neden olabilir. Yalnızca riskleri anlıyorsanız ve tüm değişiklikleri dikkatlice incelemeye istekliyseniz etkinleştirin."
		},
		"SEARCH_AND_REPLACE": {
			"name": "Deneysel arama ve değiştirme aracını kullan",
			"description": "Deneysel arama ve değiştirme aracını etkinleştir, Kilo Code'nun tek bir istekte bir arama teriminin birden fazla örneğini değiştirmesine olanak tanır."
		},
		"INSERT_BLOCK": {
			"name": "Deneysel içerik ekleme aracını kullan",
			"description": "Deneysel içerik ekleme aracını etkinleştir, Kilo Code'nun bir diff oluşturma gereği duymadan belirli satır numaralarına içerik eklemesine olanak tanır."
		},
		"POWER_STEERING": {
			"name": "Deneysel \"güç direksiyon\" modunu kullan",
			"description": "Etkinleştirildiğinde, Kilo Code modele geçerli mod tanımının ayrıntılarını daha sık hatırlatacaktır. Bu, rol tanımlarına ve özel talimatlara daha güçlü uyum sağlayacak, ancak mesaj başına daha fazla token kullanacaktır."
		},
		"MULTI_SEARCH_AND_REPLACE": {
			"name": "Deneysel çoklu blok diff aracını kullan",
			"description": "Etkinleştirildiğinde, Kilo Code çoklu blok diff aracını kullanacaktır. Bu, tek bir istekte dosyadaki birden fazla kod bloğunu güncellemeye çalışacaktır."
		},
		"CONCURRENT_FILE_READS": {
			"name": "Eşzamanlı dosya okumayı etkinleştir",
			"description": "Etkinleştirildiğinde, Kilo Code tek bir istekte birden fazla dosya okuyabilir. Devre dışı bırakıldığında, Kilo Code dosyaları birer birer okumalıdır. Daha az yetenekli modellerle çalışırken veya dosya erişimi üzerinde daha fazla kontrol istediğinizde devre dışı bırakmak yardımcı olabilir."
		},
		"MARKETPLACE": {
			"name": "Marketplace'i Etkinleştir",
			"description": "Etkinleştirildiğinde, Marketplace'ten MCP'leri ve özel modları yükleyebilirsiniz."
		},
		"MULTI_FILE_APPLY_DIFF": {
			"name": "Eşzamanlı dosya düzenlemelerini etkinleştir",
			"description": "Etkinleştirildiğinde, Kilo Code tek bir istekte birden fazla dosyayı düzenleyebilir. Devre dışı bırakıldığında, Kilo Code dosyaları tek tek düzenlemek zorundadır. Bunu devre dışı bırakmak, daha az yetenekli modellerle çalışırken veya dosya değişiklikleri üzerinde daha fazla kontrol istediğinde yardımcı olabilir。"
		},
		"MORPH_FAST_APPLY": {
<<<<<<< HEAD
			"name": "Hızlı Uygulama'yı etkinleştir",
			"description": "Etkinleştirildiğinde, Kilo Code dosyaları kod değişiklikleri için optimize edilmiş özel modellerle Hızlı Uygulama kullanarak düzenleyebilir. Kilo Code API Sağlayıcısı, OpenRouter veya bir Morph API anahtarı gerektirir.",
			"apiKey": "Morph API anahtarı",
			"placeholder": "Morph API anahtarınızı girin",
=======
			"name": "Fast Apply'ı etkinleştir",
			"description": "Etkinleştirildiğinde, Kilo Code dosyaları kod değişiklikleri için optimize edilmiş özel modellerle Fast Apply kullanarak düzenleyebilir. Kilo Gateway Provider, OpenRouter veya bir Morph API anahtarı gerektirir.",
			"apiKey": "Morph API anahtarı (isteğe bağlı)",
			"placeholder": "Morph API anahtarınızı girin (isteğe bağlı)",
>>>>>>> b857bc06
			"modelLabel": "Model Seçimi",
			"modelDescription": "Dosya düzenlemeleri için hangi Hızlı Uygulama modelinin kullanılacağını seçin",
			"models": {
				"auto": "Otomatik (Varsayılan - en uygun olanı seçer)",
				"morphFast": "Morph v3 Fast (Daha hızlı, düşük maliyet)",
				"morphLarge": "Morph v3 Large (Daha yetenekli)",
				"relace": "Relace Apply v3"
			}
		},
		"PREVENT_FOCUS_DISRUPTION": {
			"name": "Arka plan düzenleme",
			"description": "Etkinleştirildiğinde editör odak kesintisini önler. Dosya düzenlemeleri diff görünümlerini açmadan veya odağı çalmadan arka planda gerçekleşir. Kilo Code değişiklikler yaparken kesintisiz çalışmaya devam edebilirsiniz. Dosyalar tanılamayı yakalamak için odaksız açılabilir veya tamamen kapalı kalabilir."
		},
		"ASSISTANT_MESSAGE_PARSER": {
			"name": "Yeni mesaj ayrıştırıcıyı kullan",
			"description": "Uzun yanıtları daha verimli işleyerek hızlandıran deneysel akış mesaj ayrıştırıcısını etkinleştir."
		},
		"NEW_TASK_REQUIRE_TODOS": {
			"name": "Yeni görevler için 'todos' listesi gerektir",
			"description": "Etkinleştirildiğinde, new_task aracı bir todos parametresi sağlanmasını gerektirir. Bu, tüm yeni görevlerin net bir hedef listesiyle başlamasını sağlar. Devre dışı bırakıldığında (varsayılan), todos parametresi geriye dönük uyumluluk için isteğe bağlı kalır."
		},
		"IMAGE_GENERATION": {
			"name": "AI görüntü üretimini etkinleştir",
			"description": "Etkinleştirildiğinde, Kilo Code metin istemlerinden görüntüler üretebilir. Yapılandırılmış bir Kilo Code veya OpenRouter API anahtarı gerektirir.",
			"apiProvider": "API Sağlayıcı",
			"openRouterApiKeyLabel": "OpenRouter API Anahtarı",
			"openRouterApiKeyPlaceholder": "OpenRouter API anahtarınızı girin",
			"kiloCodeApiKeyLabel": "Kilo Code API Anahtarı",
			"kiloCodeApiKeyPlaceholder": "Kilo Code API anahtarınızı girin",
			"kiloCodeApiKeyPaste": "Mevcut Kilo Code API anahtarını yapıştır",
			"getApiKeyText": "API anahtarınızı alın",
			"modelSelectionLabel": "Görüntü Üretim Modeli",
			"modelSelectionDescription": "Görüntü üretimi için kullanılacak modeli seçin",
			"warningMissingKey": "⚠️ Görüntü üretimi için bir API anahtarı gereklidir, lütfen yukarıda yapılandırın.",
			"successConfigured": "✓ Görüntü üretimi yapılandırılmış ve kullanıma hazır"
		},
		"INLINE_ASSIST": {
			"name": "Autocomplete",
			"description": "Editörünüzde doğrudan hızlı kod önerileri ve iyileştirmeler için Autocomplete özelliklerini etkinleştirin. Hedeflenen değişiklikler için Hızlı Görev (Cmd+I) ve bağlamsal iyileştirmeler için Autocomplete içerir."
		},
		"RUN_SLASH_COMMAND": {
			"name": "Model tarafından başlatılan slash komutlarını etkinleştir",
			"description": "Etkinleştirildiğinde, Kilo Code iş akışlarını yürütmek için slash komutlarınızı çalıştırabilir."
		}
	},
	"promptCaching": {
		"label": "Prompt önbelleğini devre dışı bırak",
		"description": "İşaretlendiğinde, Kilo Code bu model için prompt önbelleğini kullanmayacaktır."
	},
	"temperature": {
		"useCustom": "Özel sıcaklık kullan",
		"description": "Model yanıtlarındaki rastgeleliği kontrol eder.",
		"rangeDescription": "Daha yüksek değerler çıktıyı daha rastgele yapar, daha düşük değerler daha deterministik hale getirir."
	},
	"modelInfo": {
		"supportsImages": "Görüntüleri destekler",
		"noImages": "Görüntüleri desteklemez",
		"supportsComputerUse": "Bilgisayar kullanımını destekler",
		"noComputerUse": "Bilgisayar kullanımını desteklemez",
		"supportsPromptCache": "İstem önbelleğini destekler",
		"noPromptCache": "İstem önbelleğini desteklemez",
		"contextWindow": "Bağlam Penceresi:",
		"maxOutput": "Maksimum çıktı",
		"inputPrice": "Giriş fiyatı",
		"outputPrice": "Çıkış fiyatı",
		"cacheReadsPrice": "Önbellek okuma fiyatı",
		"cacheWritesPrice": "Önbellek yazma fiyatı",
		"enableStreaming": "Akışı etkinleştir",
		"enableR1Format": "R1 model parametrelerini etkinleştir",
		"enableR1FormatTips": "QWQ gibi R1 modelleri kullanıldığında etkinleştirilmelidir, 400 hatası alınmaması için",
		"useAzure": "Azure kullan",
		"azureApiVersion": "Azure API sürümünü ayarla",
		"gemini": {
			"freeRequests": "* Dakikada {{count}} isteğe kadar ücretsiz. Bundan sonra, ücretlendirme istem boyutuna bağlıdır.",
			"pricingDetails": "Daha fazla bilgi için fiyatlandırma ayrıntılarına bakın.",
			"billingEstimate": "* Ücretlendirme bir tahmindir - kesin maliyet istem boyutuna bağlıdır."
		}
	},
	"modelPicker": {
		"automaticFetch": "Uzantı <serviceLink>{{serviceName}}</serviceLink> üzerinde bulunan mevcut modellerin en güncel listesini otomatik olarak alır. Hangi modeli seçeceğinizden emin değilseniz, Kilo Code <defaultModelLink>{{defaultModelId}}</defaultModelLink> ile en iyi şekilde çalışır.",
		"label": "Model",
		"searchPlaceholder": "Ara",
		"noMatchFound": "Eşleşme bulunamadı",
		"useCustomModel": "Özel kullan: {{modelId}}"
	},
	"footer": {
		"feedback": "Herhangi bir sorunuz veya geri bildiriminiz varsa, <githubLink>github.com/Kilo-Org/kilocode</githubLink> adresinde bir konu açmaktan veya <redditLink>reddit.com/r/kilocode</redditLink> ya da <discordLink>kilocode.ai/discord</discordLink>'a katılmaktan çekinmeyin",
		"support": "Mali konular için lütfen <supportLink>https://kilocode.ai/support</supportLink> adresinden Müşteri Desteği ile iletişime geçin",
		"telemetry": {
			"label": "Hata ve kullanım raporlamaya izin ver",
			"description": "Kullanım verileri ve hata raporları göndererek Kilo Code'u geliştirmeye yardımcı olun. Hiçbir kod, istem veya kişisel bilgi asla gönderilmez. Daha fazla ayrıntı için gizlilik politikamıza bakın."
		},
		"settings": {
			"import": "İçe Aktar",
			"export": "Dışa Aktar",
			"reset": "Sıfırla"
		}
	},
	"thinkingBudget": {
		"maxTokens": "Maksimum token",
		"maxThinkingTokens": "Maksimum düşünme tokeni"
	},
	"validation": {
		"apiKey": "Geçerli bir API anahtarı sağlamalısınız.",
		"awsRegion": "Amazon Bedrock kullanmak için bir bölge seçmelisiniz.",
		"googleCloud": "Geçerli bir Google Cloud proje kimliği ve bölge sağlamalısınız.",
		"modelId": "Geçerli bir model kimliği sağlamalısınız.",
		"modelSelector": "Geçerli bir model seçici sağlamalısınız.",
		"openAi": "Geçerli bir temel URL, API anahtarı ve model kimliği sağlamalısınız.",
		"arn": {
			"invalidFormat": "Geçersiz ARN formatı. Lütfen format gereksinimlerini kontrol edin.",
			"regionMismatch": "Uyarı: ARN'nizdeki bölge ({{arnRegion}}) seçtiğiniz bölge ({{region}}) ile eşleşmiyor. Bu erişim sorunlarına neden olabilir. Sağlayıcı, ARN'deki bölgeyi kullanacak."
		},
		"modelAvailability": "Sağladığınız model kimliği ({{modelId}}) kullanılamıyor. Lütfen başka bir model seçin.",
		"modelDeprecated": "Bu model artık kullanılamıyor. Lütfen farklı bir model seçin.",
		"providerNotAllowed": "Sağlayıcı '{{provider}}' kuruluşunuz tarafından izin verilmiyor",
		"modelNotAllowed": "Model '{{model}}' sağlayıcı '{{provider}}' için kuruluşunuz tarafından izin verilmiyor",
		"profileInvalid": "Bu profil, kuruluşunuz tarafından izin verilmeyen bir sağlayıcı veya model içeriyor",
		"qwenCodeOauthPath": "Geçerli bir OAuth kimlik bilgileri yolu sağlamalısın"
	},
	"placeholders": {
		"apiKey": "API anahtarını girin...",
		"profileName": "Profil adını girin",
		"accessKey": "Erişim anahtarını girin...",
		"secretKey": "Gizli anahtarı girin...",
		"sessionToken": "Oturum belirtecini girin...",
		"credentialsJson": "Kimlik bilgileri JSON'ını girin...",
		"keyFilePath": "Anahtar dosyası yolunu girin...",
		"projectId": "Proje ID'sini girin...",
		"customArn": "ARN girin (örn. arn:aws:bedrock:us-east-1:123456789012:foundation-model/my-model)",
		"baseUrl": "Temel URL'yi girin...",
		"modelId": {
			"lmStudio": "örn. meta-llama-3.1-8b-instruct",
			"lmStudioDraft": "örn. lmstudio-community/llama-3.2-1b-instruct",
			"ollama": "örn. llama3.1"
		},
		"numbers": {
			"maxTokens": "örn. 4096",
			"contextWindow": "örn. 128000",
			"inputPrice": "örn. 0.0001",
			"outputPrice": "örn. 0.0002",
			"cacheWritePrice": "örn. 0.00005"
		}
	},
	"defaults": {
		"ollamaUrl": "Varsayılan: http://localhost:11434",
		"lmStudioUrl": "Varsayılan: http://localhost:1234",
		"geminiUrl": "Varsayılan: https://generativelanguage.googleapis.com"
	},
	"labels": {
		"customArn": "Özel ARN",
		"useCustomArn": "Özel ARN kullan..."
	},
	"display": {
		"taskTimeline": {
			"description": "Görev mesajlarını türe göre renklendirilmiş görsel bir zaman çizelgesi olarak görüntüleyin, böylece görevin ilerlemesini hızlıca görebilir ve görevin geçmişindeki belirli noktalara geri dönmek için kaydırabilirsiniz.",
			"label": "Görev zaman çizelgesini göster"
		},
		"sendMessageOnEnter": {
			"label": "Enter ile mesaj gönder",
			"description": "Etkinleştirildiğinde, Enter'a basarak mesaj gönderin ve yeni satır için Shift+Enter kullanın. Kapatmak için Shift+Enter ile göndermek yerine Enter ile göndermeyi kullanın."
		},
		"costThreshold": {
			"label": "Eşik değerin altındaki maliyeti gizle",
			"description": "Sadece bu miktarın üzerindeki istek maliyetlerini göster. Ayrıntılar paneli açıkken maliyetler her zaman görünür.",
			"currentValue": "Mevcut eşik: ${{value}}"
		},
		"showTimestamps": {
			"label": "Zaman damgalarını göster",
			"description": "Sohbet görünümündeki her mesaj için zaman damgası göster"
		}
	},
	"ghost": {
		"showGutterAnimation": {
			"label": "Otomatik tamamlama sırasında kenar çubuğu animasyonunu göster",
			"description": "Otomatik tamamlama çalışırken editörün kenar çubuğunda animasyonlu gösterge görüntüle",
			"preview": "Animasyon önizlemesi"
		}
	},
	"includeMaxOutputTokens": "Maksimum çıktı tokenlerini dahil et",
	"includeMaxOutputTokensDescription": "API isteklerinde maksimum çıktı token parametresini gönder. Bazı sağlayıcılar bunu desteklemeyebilir.",
	"limitMaxTokensDescription": "Yanıttaki maksimum token sayısını sınırla",
	"maxOutputTokensLabel": "Maksimum çıktı tokenları",
	"maxTokensGenerateDescription": "Yanıtta oluşturulacak maksimum token sayısı",
	"serviceTier": {
		"label": "Hizmet seviyesi",
		"tooltip": "Daha hızlı API isteği işleme için öncelikli işleme hizmeti seviyesini deneyin. Daha düşük gecikme süresiyle daha düşük fiyatlar için esnek işleme seviyesini deneyin.",
		"standard": "Standart",
		"flex": "Esnek",
		"priority": "Öncelik",
		"pricingTableTitle": "Hizmet seviyesine göre fiyatlandırma (1 milyon token başına fiyat)",
		"columns": {
			"tier": "Seviye",
			"input": "Giriş",
			"output": "Çıkış",
			"cacheReads": "Önbellek okumaları"
		}
	},
	"ui": {
		"collapseThinking": {
			"label": "Düşünme mesajlarını varsayılan olarak daralt",
			"description": "Etkinleştirildiğinde, düşünme blokları siz onlarla etkileşime girene kadar varsayılan olarak daraltılır"
		}
	}
}<|MERGE_RESOLUTION|>--- conflicted
+++ resolved
@@ -767,17 +767,10 @@
 			"description": "Etkinleştirildiğinde, Kilo Code tek bir istekte birden fazla dosyayı düzenleyebilir. Devre dışı bırakıldığında, Kilo Code dosyaları tek tek düzenlemek zorundadır. Bunu devre dışı bırakmak, daha az yetenekli modellerle çalışırken veya dosya değişiklikleri üzerinde daha fazla kontrol istediğinde yardımcı olabilir。"
 		},
 		"MORPH_FAST_APPLY": {
-<<<<<<< HEAD
-			"name": "Hızlı Uygulama'yı etkinleştir",
-			"description": "Etkinleştirildiğinde, Kilo Code dosyaları kod değişiklikleri için optimize edilmiş özel modellerle Hızlı Uygulama kullanarak düzenleyebilir. Kilo Code API Sağlayıcısı, OpenRouter veya bir Morph API anahtarı gerektirir.",
-			"apiKey": "Morph API anahtarı",
-			"placeholder": "Morph API anahtarınızı girin",
-=======
 			"name": "Fast Apply'ı etkinleştir",
 			"description": "Etkinleştirildiğinde, Kilo Code dosyaları kod değişiklikleri için optimize edilmiş özel modellerle Fast Apply kullanarak düzenleyebilir. Kilo Gateway Provider, OpenRouter veya bir Morph API anahtarı gerektirir.",
 			"apiKey": "Morph API anahtarı (isteğe bağlı)",
 			"placeholder": "Morph API anahtarınızı girin (isteğe bağlı)",
->>>>>>> b857bc06
 			"modelLabel": "Model Seçimi",
 			"modelDescription": "Dosya düzenlemeleri için hangi Hızlı Uygulama modelinin kullanılacağını seçin",
 			"models": {
