--- conflicted
+++ resolved
@@ -10,12 +10,8 @@
 	"cloudBenefitHistory": "Riwayat tugas online",
 	"cloudBenefitSharing": "Fitur berbagi dan kolaborasi",
 	"cloudBenefitMetrics": "Metrik penggunaan berdasarkan tugas, token, dan biaya",
-<<<<<<< HEAD
+	"cloudBenefitWalkaway": "Ikuti dan kontrol tugas dari mana saja dengan Kilo remote Control",
+	"remoteControl": "Kilo remote Control",
+	"remoteControlDescription": "Memungkinkan mengikuti dan berinteraksi dengan tugas di workspace ini dengan Kilo Code Cloud",
 	"visitCloudWebsite": "Kunjungi Kilo Code Cloud"
-=======
-	"cloudBenefitWalkaway": "Ikuti dan kontrol tugas dari mana saja dengan Roomote Control",
-	"remoteControl": "Roomote Control",
-	"remoteControlDescription": "Memungkinkan mengikuti dan berinteraksi dengan tugas di workspace ini dengan Roo Code Cloud",
-	"visitCloudWebsite": "Kunjungi Roo Code Cloud"
->>>>>>> a819b353
 }