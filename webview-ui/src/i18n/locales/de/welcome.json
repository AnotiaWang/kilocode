--- conflicted
+++ resolved
@@ -16,11 +16,7 @@
 			"incentive": "Probier Roo kostenlos aus"
 		}
 	},
-<<<<<<< HEAD
 	"chooseProvider": "Um seine Magie zu entfalten, benötigt Kilo Code einen API-Schlüssel.",
-=======
-	"chooseProvider": "Roo braucht einen LLM-Anbieter. Wähle deinen:",
->>>>>>> dcb04bb2
 	"providerSignup": {
 		"rooCloudProvider": "Roo Code Cloud Provider",
 		"rooCloudDescription": "Der einfachste Weg, Roo zu nutzen. Eine kuratierte Mischung aus kostenlosen und bezahlten Modellen zu niedrigen Kosten",
