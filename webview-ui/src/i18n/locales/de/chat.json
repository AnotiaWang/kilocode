{
	"greeting": "Was kann Kilo Code für dich tun?",
	"task": {
		"title": "Aufgabe",
		"expand": "Aufgabe erweitern",
		"collapse": "Aufgabe einklappen",
		"seeMore": "Mehr anzeigen",
		"seeLess": "Weniger anzeigen",
		"tokens": "Tokens",
		"cache": "Cache",
		"apiCost": "API-Kosten",
		"size": "Größe",
		"contextWindow": "Kontextfenster",
		"closeAndStart": "Aufgabe schließen und neue starten",
		"export": "Aufgabenverlauf exportieren",
		"delete": "Aufgabe löschen (Shift + Klick zum Überspringen der Bestätigung)",
		"share": "Aufgabe teilen",
		"condenseContext": "Kontext intelligent komprimieren",
		"shareWithOrganization": "Mit Organisation teilen",
		"shareWithOrganizationDescription": "Nur Mitglieder deiner Organisation können zugreifen",
		"sharePublicly": "Öffentlich teilen",
		"sharePubliclyDescription": "Jeder mit dem Link kann zugreifen",
		"connectToCloud": "Mit Cloud verbinden",
		"connectToCloudDescription": "Melde dich bei Kilo Code Cloud an, um Aufgaben zu teilen",
		"sharingDisabledByOrganization": "Freigabe von der Organisation deaktiviert",
		"shareSuccessOrganization": "Organisationslink in die Zwischenablage kopiert",
		"shareSuccessPublic": "Öffentlicher Link in die Zwischenablage kopiert",
		"openInCloud": "Aufgabe in Roo Code Cloud öffnen",
		"openInCloudIntro": "Überwache oder interagiere mit Roo von überall aus. Scanne, klicke oder kopiere zum Öffnen."
	},
	"history": {
		"title": "Verlauf"
	},
	"unpin": "Lösen von oben",
	"pin": "Anheften",
	"tokenProgress": {
		"availableSpace": "Verfügbarer Speicher: {{amount}} Tokens",
		"tokensUsed": "Verwendete Tokens: {{used}} von {{total}}",
		"reservedForResponse": "Reserviert für Modellantwort: {{amount}} Tokens"
	},
	"retry": {
		"title": "Wiederholen",
		"tooltip": "Versuch erneut starten"
	},
	"startNewTask": {
		"title": "Neue Aufgabe starten",
		"tooltip": "Beginne eine neue Aufgabe"
	},
	"reportBug": {
		"title": "Fehler melden"
	},
	"proceedAnyways": {
		"title": "Trotzdem fortfahren",
		"tooltip": "Während der Befehlsausführung fortfahren"
	},
	"save": {
		"title": "Speichern",
		"tooltip": "Nachrichtenänderungen speichern"
	},
	"reject": {
		"title": "Ablehnen",
		"tooltip": "Diese Aktion ablehnen"
	},
	"completeSubtaskAndReturn": "Teilaufgabe abschließen und zurückkehren",
	"approve": {
		"title": "Genehmigen",
		"tooltip": "Diese Aktion genehmigen"
	},
	"runCommand": {
		"title": "Befehl",
		"tooltip": "Diesen Befehl ausführen"
	},
	"proceedWhileRunning": {
		"title": "Während Ausführung fortfahren",
		"tooltip": "Trotz Warnungen fortfahren"
	},
	"killCommand": {
		"title": "Befehl abbrechen",
		"tooltip": "Aktuellen Befehl abbrechen"
	},
	"resumeTask": {
		"title": "Aufgabe fortsetzen",
		"tooltip": "Aktuelle Aufgabe fortsetzen"
	},
	"terminate": {
		"title": "Beenden",
		"tooltip": "Aktuelle Aufgabe beenden"
	},
	"cancel": {
		"title": "Abbrechen",
		"tooltip": "Aktuelle Operation abbrechen"
	},
	"scrollToBottom": "Zum Chat-Ende scrollen",
	"about": "Generiere, überarbeite und debugge Code mit KI-Unterstützung. Weitere Informationen findest du in unserer <DocsLink>Dokumentation</DocsLink>.",
	"onboarding": "<strong>Deine Aufgabenliste in diesem Arbeitsbereich ist leer.</strong> Beginne mit der Eingabe einer Aufgabe unten. Du bist dir nicht sicher, wie du anfangen sollst? Lies mehr darüber, was Kilo Code für dich tun kann, in <DocsLink>den Dokumenten</DocsLink>.",
	"rooTips": {
		"boomerangTasks": {
			"title": "Aufgaben-Orchestrierung",
			"description": "Teile Aufgaben in kleinere, überschaubare Teile auf."
		},
		"stickyModels": {
			"title": "Sticky Modi",
			"description": "Jeder Modus merkt sich dein zuletzt verwendetes Modell"
		},
		"tools": {
			"title": "Tools",
			"description": "Erlaube der KI, Probleme durch Surfen im Web, Ausführen von Befehlen und mehr zu lösen."
		},
		"customizableModes": {
			"title": "Anpassbare Modi",
			"description": "Spezialisierte Personas mit eigenem Verhalten und zugewiesenen Modellen"
		}
	},
	"selectMode": "Interaktionsmodus auswählen",
	"selectApiConfig": "API-Konfiguration auswählen",
	"selectModelConfig": "Modell auswählen",
	"enhancePrompt": "Prompt mit zusätzlichem Kontext verbessern",
	"addImages": "Bilder zur Nachricht hinzufügen",
	"sendMessage": "Nachricht senden",
	"stopTts": "Text-in-Sprache beenden",
	"typeMessage": "Nachricht eingeben...",
	"typeTask": "Gib deine Aufgabe hier ein...",
	"addContext": "@ für Kontext, / für Befehle",
	"dragFiles": "Shift halten, um Dateien einzufügen",
	"dragFilesImages": "Shift halten, um Dateien/Bilder einzufügen",
	"enhancePromptDescription": "Die Schaltfläche 'Prompt verbessern' hilft, deine Anfrage durch zusätzlichen Kontext, Klarstellungen oder Umformulierungen zu verbessern. Versuche, hier eine Anfrage einzugeben und klicke erneut auf die Schaltfläche, um zu sehen, wie es funktioniert.",
	"modeSelector": {
		"title": "Modi",
		"marketplace": "Modus-Marketplace",
		"settings": "Modus-Einstellungen",
		"description": "Spezialisierte Personas, die Kilo Codes Verhalten anpassen.",
		"searchPlaceholder": "Modi suchen...",
		"noResults": "Keine Ergebnisse gefunden"
	},
	"errorReadingFile": "Fehler beim Lesen der Datei",
	"noValidImages": "Keine gültigen Bilder wurden verarbeitet",
	"separator": "Trennlinie",
	"edit": "Bearbeiten...",
	"forNextMode": "für nächsten Modus",
	"forPreviousMode": "für vorherigen Modus",
	"error": "Fehler",
	"diffError": {
		"title": "Bearbeitung fehlgeschlagen"
	},
	"troubleMessage": "Kilo Code hat Probleme...",
	"apiRequest": {
		"title": "API-Anfrage",
		"failed": "API-Anfrage fehlgeschlagen",
		"streaming": "API-Anfrage...",
		"cancelled": "API-Anfrage abgebrochen",
		"streamingFailed": "API-Streaming fehlgeschlagen"
	},
	"checkpoint": {
		"regular": "Checkpoint",
		"initializingWarning": "Checkpoint wird noch initialisiert... Falls dies zu lange dauert, kannst du Checkpoints in den <settingsLink>Einstellungen</settingsLink> deaktivieren und deine Aufgabe neu starten.",
		"menu": {
			"viewDiff": "Unterschiede anzeigen",
			"restore": "Checkpoint wiederherstellen",
			"restoreFiles": "Dateien wiederherstellen",
			"restoreFilesDescription": "Stellt die Dateien deines Projekts auf einen Snapshot zurück, der an diesem Punkt erstellt wurde.",
			"restoreFilesAndTask": "Dateien & Aufgabe wiederherstellen",
			"confirm": "Bestätigen",
			"cancel": "Abbrechen",
			"cannotUndo": "Diese Aktion kann nicht rückgängig gemacht werden.",
			"restoreFilesAndTaskDescription": "Stellt die Dateien deines Projekts auf einen Snapshot zurück, der an diesem Punkt erstellt wurde, und löscht alle Nachrichten nach diesem Punkt."
		},
		"current": "Aktuell"
	},
	"instructions": {
		"wantsToFetch": "Kilo Code möchte detaillierte Anweisungen abrufen, um bei der aktuellen Aufgabe zu helfen"
	},
	"fileOperations": {
<<<<<<< HEAD
		"wantsToRead": "Kilo Code möchte diese Datei lesen:",
		"wantsToReadAndXMore": "Kilo Code möchte diese Datei und {{count}} weitere lesen:",
		"wantsToReadOutsideWorkspace": "Kilo Code möchte diese Datei außerhalb des Arbeitsbereichs lesen:",
		"didRead": "Kilo Code hat diese Datei gelesen:",
		"wantsToEdit": "Kilo Code möchte diese Datei bearbeiten:",
		"wantsToEditOutsideWorkspace": "Kilo Code möchte diese Datei außerhalb des Arbeitsbereichs bearbeiten:",
		"wantsToEditProtected": "Kilo Code möchte eine geschützte Konfigurationsdatei bearbeiten:",
		"wantsToCreate": "Kilo Code möchte eine neue Datei erstellen:",
		"wantsToSearchReplace": "Kilo Code möchte in dieser Datei suchen und ersetzen:",
		"didSearchReplace": "Kilo Code hat Suchen und Ersetzen in dieser Datei durchgeführt:",
		"wantsToInsert": "Kilo Code möchte Inhalte in diese Datei einfügen:",
		"wantsToInsertWithLineNumber": "Kilo Code möchte Inhalte in diese Datei in Zeile {{lineNumber}} einfügen:",
		"wantsToInsertAtEnd": "Kilo Code möchte Inhalte am Ende dieser Datei anhängen:",
		"wantsToReadMultiple": "Kilo Code möchte mehrere Dateien lesen:",
		"wantsToApplyBatchChanges": "Kilo Code möchte Änderungen an mehreren Dateien vornehmen:",
		"wantsToGenerateImage": "Kilo Code möchte ein Bild generieren:",
		"wantsToGenerateImageOutsideWorkspace": "Kilo Code möchte ein Bild außerhalb des Arbeitsbereichs generieren:",
		"wantsToGenerateImageProtected": "Kilo Code möchte ein Bild an einem geschützten Ort generieren:",
		"didGenerateImage": "Kilo Code hat ein Bild generiert:"
	},
	"directoryOperations": {
		"wantsToViewTopLevel": "Kilo Code möchte die Dateien auf oberster Ebene in diesem Verzeichnis anzeigen:",
		"didViewTopLevel": "Kilo Code hat die Dateien auf oberster Ebene in diesem Verzeichnis angezeigt:",
		"wantsToViewRecursive": "Kilo Code möchte rekursiv alle Dateien in diesem Verzeichnis anzeigen:",
		"didViewRecursive": "Kilo Code hat rekursiv alle Dateien in diesem Verzeichnis angezeigt:",
		"wantsToViewDefinitions": "Kilo Code möchte Quellcode-Definitionsnamen in diesem Verzeichnis anzeigen:",
		"didViewDefinitions": "Kilo Code hat Quellcode-Definitionsnamen in diesem Verzeichnis angezeigt:",
		"wantsToSearch": "Kilo Code möchte dieses Verzeichnis nach <code>{{regex}}</code> durchsuchen:",
		"didSearch": "Kilo Code hat dieses Verzeichnis nach <code>{{regex}}</code> durchsucht:",
		"wantsToSearchOutsideWorkspace": "Kilo Code möchte dieses Verzeichnis (außerhalb des Arbeitsbereichs) nach <code>{{regex}}</code> durchsuchen:",
		"didSearchOutsideWorkspace": "Kilo Code hat dieses Verzeichnis (außerhalb des Arbeitsbereichs) nach <code>{{regex}}</code> durchsucht:",
		"wantsToViewTopLevelOutsideWorkspace": "Kilo Code möchte die Dateien auf oberster Ebene in diesem Verzeichnis (außerhalb des Arbeitsbereichs) anzeigen:",
		"didViewTopLevelOutsideWorkspace": "Kilo Code hat die Dateien auf oberster Ebene in diesem Verzeichnis (außerhalb des Arbeitsbereichs) angezeigt:",
		"wantsToViewRecursiveOutsideWorkspace": "Kilo Code möchte rekursiv alle Dateien in diesem Verzeichnis (außerhalb des Arbeitsbereichs) anzeigen:",
		"didViewRecursiveOutsideWorkspace": "Kilo Code hat rekursiv alle Dateien in diesem Verzeichnis (außerhalb des Arbeitsbereichs) angezeigt:",
		"wantsToViewDefinitionsOutsideWorkspace": "Kilo Code möchte Quellcode-Definitionsnamen in diesem Verzeichnis (außerhalb des Arbeitsbereichs) anzeigen:",
		"didViewDefinitionsOutsideWorkspace": "Kilo Code hat Quellcode-Definitionsnamen in diesem Verzeichnis (außerhalb des Arbeitsbereichs) angezeigt:"
=======
		"wantsToRead": "Roo möchte diese Datei lesen",
		"wantsToReadAndXMore": "Roo möchte diese Datei und {{count}} weitere lesen",
		"wantsToReadOutsideWorkspace": "Roo möchte diese Datei außerhalb des Arbeitsbereichs lesen",
		"didRead": "Roo hat diese Datei gelesen",
		"wantsToEdit": "Roo möchte diese Datei bearbeiten",
		"wantsToEditOutsideWorkspace": "Roo möchte diese Datei außerhalb des Arbeitsbereichs bearbeiten",
		"wantsToEditProtected": "Roo möchte eine geschützte Konfigurationsdatei bearbeiten",
		"wantsToCreate": "Roo möchte eine neue Datei erstellen",
		"wantsToSearchReplace": "Roo möchte in dieser Datei suchen und ersetzen",
		"didSearchReplace": "Roo hat Suchen und Ersetzen in dieser Datei durchgeführt",
		"wantsToInsert": "Roo möchte Inhalte in diese Datei einfügen",
		"wantsToInsertWithLineNumber": "Roo möchte Inhalte in diese Datei in Zeile {{lineNumber}} einfügen",
		"wantsToInsertAtEnd": "Roo möchte Inhalte am Ende dieser Datei anhängen",
		"wantsToReadMultiple": "Roo möchte mehrere Dateien lesen",
		"wantsToApplyBatchChanges": "Roo möchte Änderungen an mehreren Dateien vornehmen",
		"wantsToGenerateImage": "Roo möchte ein Bild generieren",
		"wantsToGenerateImageOutsideWorkspace": "Roo möchte ein Bild außerhalb des Arbeitsbereichs generieren",
		"wantsToGenerateImageProtected": "Roo möchte ein Bild an einem geschützten Ort generieren",
		"didGenerateImage": "Roo hat ein Bild generiert"
	},
	"directoryOperations": {
		"wantsToViewTopLevel": "Roo möchte die Dateien auf oberster Ebene in diesem Verzeichnis anzeigen",
		"didViewTopLevel": "Roo hat die Dateien auf oberster Ebene in diesem Verzeichnis angezeigt",
		"wantsToViewRecursive": "Roo möchte rekursiv alle Dateien in diesem Verzeichnis anzeigen",
		"didViewRecursive": "Roo hat rekursiv alle Dateien in diesem Verzeichnis angezeigt",
		"wantsToViewDefinitions": "Roo möchte Quellcode-Definitionsnamen in diesem Verzeichnis anzeigen",
		"didViewDefinitions": "Roo hat Quellcode-Definitionsnamen in diesem Verzeichnis angezeigt",
		"wantsToSearch": "Roo möchte dieses Verzeichnis nach <code>{{regex}}</code> durchsuchen",
		"didSearch": "Roo hat dieses Verzeichnis nach <code>{{regex}}</code> durchsucht",
		"wantsToSearchOutsideWorkspace": "Roo möchte dieses Verzeichnis (außerhalb des Arbeitsbereichs) nach <code>{{regex}}</code> durchsuchen",
		"didSearchOutsideWorkspace": "Roo hat dieses Verzeichnis (außerhalb des Arbeitsbereichs) nach <code>{{regex}}</code> durchsucht",
		"wantsToViewTopLevelOutsideWorkspace": "Roo möchte die Dateien auf oberster Ebene in diesem Verzeichnis (außerhalb des Arbeitsbereichs) anzeigen",
		"didViewTopLevelOutsideWorkspace": "Roo hat die Dateien auf oberster Ebene in diesem Verzeichnis (außerhalb des Arbeitsbereichs) angezeigt",
		"wantsToViewRecursiveOutsideWorkspace": "Roo möchte rekursiv alle Dateien in diesem Verzeichnis (außerhalb des Arbeitsbereichs) anzeigen",
		"didViewRecursiveOutsideWorkspace": "Roo hat rekursiv alle Dateien in diesem Verzeichnis (außerhalb des Arbeitsbereichs) angezeigt",
		"wantsToViewDefinitionsOutsideWorkspace": "Roo möchte Quellcode-Definitionsnamen in diesem Verzeichnis (außerhalb des Arbeitsbereichs) anzeigen",
		"didViewDefinitionsOutsideWorkspace": "Roo hat Quellcode-Definitionsnamen in diesem Verzeichnis (außerhalb des Arbeitsbereichs) angezeigt"
>>>>>>> 17ae7e2d
	},
	"commandOutput": "Befehlsausgabe",
	"commandExecution": {
		"abort": "Abbrechen",
		"running": "Wird ausgeführt",
		"pid": "PID: {{pid}}",
		"exitStatus": "Beendet mit Status {{exitCode}}",
		"manageCommands": "Automatisch genehmigte Befehle",
		"addToAllowed": "Zur erlaubten Liste hinzufügen",
		"removeFromAllowed": "Von der erlaubten Liste entfernen",
		"addToDenied": "Zur verweigerten Liste hinzufügen",
		"removeFromDenied": "Von der verweigerten Liste entfernen",
		"abortCommand": "Befehlsausführung abbrechen",
		"expandOutput": "Ausgabe erweitern",
		"collapseOutput": "Ausgabe reduzieren",
		"expandManagement": "Befehlsverwaltungsbereich erweitern",
		"collapseManagement": "Befehlsverwaltungsbereich reduzieren"
	},
	"response": "Antwort",
	"arguments": "Argumente",
	"text": {
		"rooSaid": "Roo hat gesagt"
	},
	"feedback": {
		"youSaid": "Du hast gesagt"
	},
	"mcp": {
<<<<<<< HEAD
		"wantsToUseTool": "Kilo Code möchte ein Tool auf dem {{serverName}} MCP-Server verwenden:",
		"wantsToAccessResource": "Kilo Code möchte auf eine Ressource auf dem {{serverName}} MCP-Server zugreifen:"
=======
		"wantsToUseTool": "Roo möchte ein Tool auf dem {{serverName}} MCP-Server verwenden",
		"wantsToAccessResource": "Roo möchte auf eine Ressource auf dem {{serverName}} MCP-Server zugreifen"
>>>>>>> 17ae7e2d
	},
	"modes": {
		"wantsToSwitch": "Kilo Code möchte zum <code>{{mode}}</code>-Modus wechseln",
		"wantsToSwitchWithReason": "Kilo Code möchte zum <code>{{mode}}</code>-Modus wechseln, weil: {{reason}}",
		"didSwitch": "Kilo Code hat zum <code>{{mode}}</code>-Modus gewechselt",
		"didSwitchWithReason": "Kilo Code hat zum <code>{{mode}}</code>-Modus gewechselt, weil: {{reason}}"
	},
	"subtasks": {
<<<<<<< HEAD
		"wantsToCreate": "Kilo Code möchte eine neue Teilaufgabe im <code>{{mode}}</code>-Modus erstellen:",
		"wantsToFinish": "Kilo Code möchte diese Teilaufgabe abschließen",
=======
		"wantsToCreate": "Roo möchte eine neue Teilaufgabe im <code>{{mode}}</code>-Modus erstellen",
		"wantsToFinish": "Roo möchte diese Teilaufgabe abschließen",
>>>>>>> 17ae7e2d
		"newTaskContent": "Teilaufgabenanweisungen",
		"completionContent": "Teilaufgabe abgeschlossen",
		"resultContent": "Teilaufgabenergebnisse",
		"defaultResult": "Bitte fahre mit der nächsten Aufgabe fort.",
		"completionInstructions": "Teilaufgabe abgeschlossen! Du kannst die Ergebnisse überprüfen und Korrekturen oder nächste Schritte vorschlagen. Wenn alles gut aussieht, bestätige, um das Ergebnis an die übergeordnete Aufgabe zurückzugeben."
	},
	"questions": {
<<<<<<< HEAD
		"hasQuestion": "Kilo Code hat eine Frage:"
=======
		"hasQuestion": "Roo hat eine Frage"
>>>>>>> 17ae7e2d
	},
	"taskCompleted": "Aufgabe abgeschlossen",
	"powershell": {
		"issues": "Es scheint, dass du Probleme mit Windows PowerShell hast, bitte sieh dir dies an"
	},
	"autoApprove": {
		"tooltipManage": "Einstellungen für die automatische Genehmigung verwalten",
		"tooltipStatus": "Automatische Genehmigung aktiviert für: {{toggles}}",
		"title": "Automatische Genehmigung",
		"toggle": "Automatische Genehmigung umschalten",
		"all": "Alle",
		"none": "Keine",
		"description": "Führe diese Aktionen aus, ohne um Erlaubnis zu fragen. Aktiviere dies nur für Aktionen, denen du voll vertraust.",
		"selectOptionsFirst": "Wähle mindestens eine Option unten aus, um die automatische Genehmigung zu aktivieren",
		"toggleAriaLabel": "Automatische Genehmigung umschalten",
		"disabledAriaLabel": "Automatische Genehmigung deaktiviert - wähle zuerst Optionen aus",
		"triggerLabelOff": "Automatische Genehmigung aus",
		"triggerLabel_zero": "0 automatisch genehmigt",
		"triggerLabel_one": "1 automatisch genehmigt",
		"triggerLabel_other": "{{count}} automatisch genehmigt",
		"triggerLabelAll": "YOLO"
	},
	"reasoning": {
		"thinking": "Denke nach",
		"seconds": "{{count}}s"
	},
	"contextCondense": {
		"title": "Kontext komprimiert",
		"condensing": "Kontext wird komprimiert...",
		"errorHeader": "Kontext konnte nicht komprimiert werden",
		"tokens": "Tokens"
	},
	"followUpSuggest": {
		"copyToInput": "In Eingabefeld kopieren (oder Shift + Klick)",
		"autoSelectCountdown": "Automatische Auswahl in {{count}}s",
		"countdownDisplay": "{{count}}s"
	},
	"announcement": {
		"title": "🎉 Roo Code {{version}} veröffentlicht",
		"stealthModel": {
			"feature": "<bold>Zeitlich begrenztes KOSTENLOSES Stealth-Modell</bold> - Code Supernova: Ein vielseitiges agentisches Coding-Modell, das Bildeingaben unterstützt und über Roo Code Cloud zugänglich ist.",
			"note": "(Hinweis: Prompts und Vervollständigungen werden vom Modellersteller protokolliert und zur Verbesserung des Modells verwendet)",
			"connectButton": "Mit Roo Code Cloud verbinden",
			"selectModel": "Wähle <code>roo/code-supernova</code> vom Roo Code Cloud-Provider in den Einstellungen aus, um zu beginnen.",
			"goToSettingsButton": "Zu den Einstellungen"
		},
		"socialLinks": "Folge uns auf <xLink>X</xLink>, <discordLink>Discord</discordLink> oder <redditLink>r/RooCode</redditLink> 🚀"
	},
	"browser": {
<<<<<<< HEAD
		"rooWantsToUse": "Kilo Code möchte den Browser verwenden:",
=======
		"rooWantsToUse": "Roo möchte den Browser verwenden",
>>>>>>> 17ae7e2d
		"consoleLogs": "Konsolenprotokolle",
		"noNewLogs": "(Keine neuen Protokolle)",
		"screenshot": "Browser-Screenshot",
		"cursor": "Cursor",
		"navigation": {
			"step": "Schritt {{current}} von {{total}}",
			"previous": "Zurück",
			"next": "Weiter"
		},
		"sessionStarted": "Browser-Sitzung gestartet",
		"actions": {
			"title": "Browser-Aktion: ",
			"launch": "Browser starten auf {{url}}",
			"click": "Klicken ({{coordinate}})",
			"type": "Eingeben \"{{text}}\"",
			"scrollDown": "Nach unten scrollen",
			"scrollUp": "Nach oben scrollen",
			"close": "Browser schließen"
		}
	},
	"codeblock": {
		"tooltips": {
			"expand": "Code-Block erweitern",
			"collapse": "Code-Block reduzieren",
			"copy_code": "Code kopieren"
		}
	},
	"systemPromptWarning": "WARNUNG: Benutzerdefinierte Systemaufforderung aktiv. Dies kann die Funktionalität erheblich beeinträchtigen und zu unvorhersehbarem Verhalten führen.",
	"profileViolationWarning": "Das aktuelle Profil ist nicht kompatibel mit den Einstellungen deiner Organisation",
	"shellIntegration": {
		"title": "Befehlsausführungswarnung",
		"description": "Dein Befehl wird ohne VSCode Terminal-Shell-Integration ausgeführt. Um diese Warnung zu unterdrücken, kannst du die Shell-Integration im Abschnitt <strong>Terminal</strong> der <settingsLink>Kilo Code Einstellungen</settingsLink> deaktivieren oder die VSCode Terminal-Integration mit dem Link unten beheben.",
		"troubleshooting": "Klicke hier für die Shell-Integrationsdokumentation."
	},
	"ask": {
		"autoApprovedRequestLimitReached": {
			"title": "Limit für automatisch genehmigte Anfragen erreicht",
			"description": "Kilo Code hat das automatisch genehmigte Limit von {{count}} API-Anfrage(n) erreicht. Möchtest du den Zähler zurücksetzen und mit der Aufgabe fortfahren?",
			"button": "Zurücksetzen und fortfahren"
		},
		"autoApprovedCostLimitReached": {
			"description": "Kilo Code hat das automatisch genehmigte Kostenlimit von ${{count}} erreicht. Möchtest du die Kosten zurücksetzen und mit der Aufgabe fortfahren?",
			"title": "Kostengrenze für automatische Genehmigung erreicht",
			"button": "Zurücksetzen und Fortfahren"
		}
	},
	"codebaseSearch": {
<<<<<<< HEAD
		"wantsToSearch": "Kilo Code möchte den Codebase nach <code>{{query}}</code> durchsuchen:",
		"wantsToSearchWithPath": "Kilo Code möchte den Codebase nach <code>{{query}}</code> in <code>{{path}}</code> durchsuchen:",
=======
		"wantsToSearch": "Roo möchte den Codebase nach <code>{{query}}</code> durchsuchen",
		"wantsToSearchWithPath": "Roo möchte den Codebase nach <code>{{query}}</code> in <code>{{path}}</code> durchsuchen",
>>>>>>> 17ae7e2d
		"didSearch_one": "1 Ergebnis gefunden",
		"didSearch_other": "{{count}} Ergebnisse gefunden",
		"resultTooltip": "Ähnlichkeitswert: {{score}} (klicken zum Öffnen der Datei)"
	},
	"read-batch": {
		"approve": {
			"title": "Alle genehmigen"
		},
		"deny": {
			"title": "Alle ablehnen"
		}
	},
	"indexingStatus": {
		"ready": "Index bereit",
		"indexing": "Indizierung {{percentage}}%",
		"indexed": "Indiziert",
		"error": "Index-Fehler",
		"status": "Index-Status"
	},
	"versionIndicator": {
		"ariaLabel": "Version {{version}} - Klicke, um die Versionshinweise anzuzeigen"
	},
	"rooCloudCTA": {
		"title": "Roo Code Cloud entwickelt sich weiter!",
		"description": "Führe Remote-Agenten in der Cloud aus, greife von überall auf deine Aufgaben zu, arbeite mit anderen zusammen und vieles mehr.",
		"joinWaitlist": "Melde dich an, um die neuesten Updates zu erhalten."
	},
	"command": {
		"triggerDescription": "Starte den {{name}} Befehl"
	},
	"editMessage": {
		"placeholder": "Bearbeite deine Nachricht..."
	},
	"slashCommands": {
		"tooltip": "Slash-Befehle verwalten",
		"title": "Slash-Befehle",
		"description": "Verwende eingebaute Slash-Befehle oder erstelle benutzerdefinierte für schnellen Zugriff auf häufig verwendete Prompts und Workflows. <DocsLink>Dokumentation</DocsLink>",
		"manageCommands": "Slash-Befehle in den Einstellungen verwalten",
		"builtInCommands": "Eingebaute Befehle",
		"globalCommands": "Globale Befehle",
		"workspaceCommands": "Arbeitsbereich-Befehle",
		"globalCommand": "Globaler Befehl",
		"editCommand": "Befehl bearbeiten",
		"deleteCommand": "Befehl löschen",
		"newGlobalCommandPlaceholder": "Neuer globaler Befehl...",
		"newWorkspaceCommandPlaceholder": "Neuer Arbeitsbereich-Befehl...",
		"deleteDialog": {
			"title": "Befehl löschen",
			"description": "Bist du sicher, dass du den Befehl \"{{name}}\" löschen möchtest? Diese Aktion kann nicht rückgängig gemacht werden.",
			"cancel": "Abbrechen",
			"confirm": "Löschen"
		}
	},
	"contextMenu": {
		"noResults": "Keine Ergebnisse",
		"problems": "Probleme",
		"terminal": "Terminal",
		"url": "URL einfügen, um Inhalte abzurufen"
	},
	"queuedMessages": {
		"title": "Warteschlange Nachrichten",
		"clickToEdit": "Klicken zum Bearbeiten der Nachricht"
	},
	"slashCommand": {
		"wantsToRun": "Roo möchte einen Slash-Befehl ausführen",
		"didRun": "Roo hat einen Slash-Befehl ausgeführt"
	}
}<|MERGE_RESOLUTION|>--- conflicted
+++ resolved
@@ -170,83 +170,43 @@
 		"wantsToFetch": "Kilo Code möchte detaillierte Anweisungen abrufen, um bei der aktuellen Aufgabe zu helfen"
 	},
 	"fileOperations": {
-<<<<<<< HEAD
-		"wantsToRead": "Kilo Code möchte diese Datei lesen:",
-		"wantsToReadAndXMore": "Kilo Code möchte diese Datei und {{count}} weitere lesen:",
-		"wantsToReadOutsideWorkspace": "Kilo Code möchte diese Datei außerhalb des Arbeitsbereichs lesen:",
-		"didRead": "Kilo Code hat diese Datei gelesen:",
-		"wantsToEdit": "Kilo Code möchte diese Datei bearbeiten:",
-		"wantsToEditOutsideWorkspace": "Kilo Code möchte diese Datei außerhalb des Arbeitsbereichs bearbeiten:",
-		"wantsToEditProtected": "Kilo Code möchte eine geschützte Konfigurationsdatei bearbeiten:",
-		"wantsToCreate": "Kilo Code möchte eine neue Datei erstellen:",
-		"wantsToSearchReplace": "Kilo Code möchte in dieser Datei suchen und ersetzen:",
-		"didSearchReplace": "Kilo Code hat Suchen und Ersetzen in dieser Datei durchgeführt:",
-		"wantsToInsert": "Kilo Code möchte Inhalte in diese Datei einfügen:",
-		"wantsToInsertWithLineNumber": "Kilo Code möchte Inhalte in diese Datei in Zeile {{lineNumber}} einfügen:",
-		"wantsToInsertAtEnd": "Kilo Code möchte Inhalte am Ende dieser Datei anhängen:",
-		"wantsToReadMultiple": "Kilo Code möchte mehrere Dateien lesen:",
-		"wantsToApplyBatchChanges": "Kilo Code möchte Änderungen an mehreren Dateien vornehmen:",
-		"wantsToGenerateImage": "Kilo Code möchte ein Bild generieren:",
-		"wantsToGenerateImageOutsideWorkspace": "Kilo Code möchte ein Bild außerhalb des Arbeitsbereichs generieren:",
-		"wantsToGenerateImageProtected": "Kilo Code möchte ein Bild an einem geschützten Ort generieren:",
-		"didGenerateImage": "Kilo Code hat ein Bild generiert:"
+		"wantsToRead": "Kilo Code möchte diese Datei lesen",
+		"wantsToReadAndXMore": "Kilo Code möchte diese Datei und {{count}} weitere lesen",
+		"wantsToReadOutsideWorkspace": "Kilo Code möchte diese Datei außerhalb des Arbeitsbereichs lesen",
+		"didRead": "Kilo Code hat diese Datei gelesen",
+		"wantsToEdit": "Kilo Code möchte diese Datei bearbeiten",
+		"wantsToEditOutsideWorkspace": "Kilo Code möchte diese Datei außerhalb des Arbeitsbereichs bearbeiten",
+		"wantsToEditProtected": "Kilo Code möchte eine geschützte Konfigurationsdatei bearbeiten",
+		"wantsToCreate": "Kilo Code möchte eine neue Datei erstellen",
+		"wantsToSearchReplace": "Kilo Code möchte in dieser Datei suchen und ersetzen",
+		"didSearchReplace": "Kilo Code hat Suchen und Ersetzen in dieser Datei durchgeführt",
+		"wantsToInsert": "Kilo Code möchte Inhalte in diese Datei einfügen",
+		"wantsToInsertWithLineNumber": "Kilo Code möchte Inhalte in diese Datei in Zeile {{lineNumber}} einfügen",
+		"wantsToInsertAtEnd": "Kilo Code möchte Inhalte am Ende dieser Datei anhängen",
+		"wantsToReadMultiple": "Kilo Code möchte mehrere Dateien lesen",
+		"wantsToApplyBatchChanges": "Kilo Code möchte Änderungen an mehreren Dateien vornehmen",
+		"wantsToGenerateImage": "Kilo Code möchte ein Bild generieren",
+		"wantsToGenerateImageOutsideWorkspace": "Kilo Code möchte ein Bild außerhalb des Arbeitsbereichs generieren",
+		"wantsToGenerateImageProtected": "Kilo Code möchte ein Bild an einem geschützten Ort generieren",
+		"didGenerateImage": "Kilo Code hat ein Bild generiert"
 	},
 	"directoryOperations": {
-		"wantsToViewTopLevel": "Kilo Code möchte die Dateien auf oberster Ebene in diesem Verzeichnis anzeigen:",
-		"didViewTopLevel": "Kilo Code hat die Dateien auf oberster Ebene in diesem Verzeichnis angezeigt:",
-		"wantsToViewRecursive": "Kilo Code möchte rekursiv alle Dateien in diesem Verzeichnis anzeigen:",
-		"didViewRecursive": "Kilo Code hat rekursiv alle Dateien in diesem Verzeichnis angezeigt:",
-		"wantsToViewDefinitions": "Kilo Code möchte Quellcode-Definitionsnamen in diesem Verzeichnis anzeigen:",
-		"didViewDefinitions": "Kilo Code hat Quellcode-Definitionsnamen in diesem Verzeichnis angezeigt:",
-		"wantsToSearch": "Kilo Code möchte dieses Verzeichnis nach <code>{{regex}}</code> durchsuchen:",
-		"didSearch": "Kilo Code hat dieses Verzeichnis nach <code>{{regex}}</code> durchsucht:",
-		"wantsToSearchOutsideWorkspace": "Kilo Code möchte dieses Verzeichnis (außerhalb des Arbeitsbereichs) nach <code>{{regex}}</code> durchsuchen:",
-		"didSearchOutsideWorkspace": "Kilo Code hat dieses Verzeichnis (außerhalb des Arbeitsbereichs) nach <code>{{regex}}</code> durchsucht:",
-		"wantsToViewTopLevelOutsideWorkspace": "Kilo Code möchte die Dateien auf oberster Ebene in diesem Verzeichnis (außerhalb des Arbeitsbereichs) anzeigen:",
-		"didViewTopLevelOutsideWorkspace": "Kilo Code hat die Dateien auf oberster Ebene in diesem Verzeichnis (außerhalb des Arbeitsbereichs) angezeigt:",
-		"wantsToViewRecursiveOutsideWorkspace": "Kilo Code möchte rekursiv alle Dateien in diesem Verzeichnis (außerhalb des Arbeitsbereichs) anzeigen:",
-		"didViewRecursiveOutsideWorkspace": "Kilo Code hat rekursiv alle Dateien in diesem Verzeichnis (außerhalb des Arbeitsbereichs) angezeigt:",
-		"wantsToViewDefinitionsOutsideWorkspace": "Kilo Code möchte Quellcode-Definitionsnamen in diesem Verzeichnis (außerhalb des Arbeitsbereichs) anzeigen:",
-		"didViewDefinitionsOutsideWorkspace": "Kilo Code hat Quellcode-Definitionsnamen in diesem Verzeichnis (außerhalb des Arbeitsbereichs) angezeigt:"
-=======
-		"wantsToRead": "Roo möchte diese Datei lesen",
-		"wantsToReadAndXMore": "Roo möchte diese Datei und {{count}} weitere lesen",
-		"wantsToReadOutsideWorkspace": "Roo möchte diese Datei außerhalb des Arbeitsbereichs lesen",
-		"didRead": "Roo hat diese Datei gelesen",
-		"wantsToEdit": "Roo möchte diese Datei bearbeiten",
-		"wantsToEditOutsideWorkspace": "Roo möchte diese Datei außerhalb des Arbeitsbereichs bearbeiten",
-		"wantsToEditProtected": "Roo möchte eine geschützte Konfigurationsdatei bearbeiten",
-		"wantsToCreate": "Roo möchte eine neue Datei erstellen",
-		"wantsToSearchReplace": "Roo möchte in dieser Datei suchen und ersetzen",
-		"didSearchReplace": "Roo hat Suchen und Ersetzen in dieser Datei durchgeführt",
-		"wantsToInsert": "Roo möchte Inhalte in diese Datei einfügen",
-		"wantsToInsertWithLineNumber": "Roo möchte Inhalte in diese Datei in Zeile {{lineNumber}} einfügen",
-		"wantsToInsertAtEnd": "Roo möchte Inhalte am Ende dieser Datei anhängen",
-		"wantsToReadMultiple": "Roo möchte mehrere Dateien lesen",
-		"wantsToApplyBatchChanges": "Roo möchte Änderungen an mehreren Dateien vornehmen",
-		"wantsToGenerateImage": "Roo möchte ein Bild generieren",
-		"wantsToGenerateImageOutsideWorkspace": "Roo möchte ein Bild außerhalb des Arbeitsbereichs generieren",
-		"wantsToGenerateImageProtected": "Roo möchte ein Bild an einem geschützten Ort generieren",
-		"didGenerateImage": "Roo hat ein Bild generiert"
-	},
-	"directoryOperations": {
-		"wantsToViewTopLevel": "Roo möchte die Dateien auf oberster Ebene in diesem Verzeichnis anzeigen",
-		"didViewTopLevel": "Roo hat die Dateien auf oberster Ebene in diesem Verzeichnis angezeigt",
-		"wantsToViewRecursive": "Roo möchte rekursiv alle Dateien in diesem Verzeichnis anzeigen",
-		"didViewRecursive": "Roo hat rekursiv alle Dateien in diesem Verzeichnis angezeigt",
-		"wantsToViewDefinitions": "Roo möchte Quellcode-Definitionsnamen in diesem Verzeichnis anzeigen",
-		"didViewDefinitions": "Roo hat Quellcode-Definitionsnamen in diesem Verzeichnis angezeigt",
-		"wantsToSearch": "Roo möchte dieses Verzeichnis nach <code>{{regex}}</code> durchsuchen",
-		"didSearch": "Roo hat dieses Verzeichnis nach <code>{{regex}}</code> durchsucht",
-		"wantsToSearchOutsideWorkspace": "Roo möchte dieses Verzeichnis (außerhalb des Arbeitsbereichs) nach <code>{{regex}}</code> durchsuchen",
-		"didSearchOutsideWorkspace": "Roo hat dieses Verzeichnis (außerhalb des Arbeitsbereichs) nach <code>{{regex}}</code> durchsucht",
-		"wantsToViewTopLevelOutsideWorkspace": "Roo möchte die Dateien auf oberster Ebene in diesem Verzeichnis (außerhalb des Arbeitsbereichs) anzeigen",
-		"didViewTopLevelOutsideWorkspace": "Roo hat die Dateien auf oberster Ebene in diesem Verzeichnis (außerhalb des Arbeitsbereichs) angezeigt",
-		"wantsToViewRecursiveOutsideWorkspace": "Roo möchte rekursiv alle Dateien in diesem Verzeichnis (außerhalb des Arbeitsbereichs) anzeigen",
-		"didViewRecursiveOutsideWorkspace": "Roo hat rekursiv alle Dateien in diesem Verzeichnis (außerhalb des Arbeitsbereichs) angezeigt",
-		"wantsToViewDefinitionsOutsideWorkspace": "Roo möchte Quellcode-Definitionsnamen in diesem Verzeichnis (außerhalb des Arbeitsbereichs) anzeigen",
-		"didViewDefinitionsOutsideWorkspace": "Roo hat Quellcode-Definitionsnamen in diesem Verzeichnis (außerhalb des Arbeitsbereichs) angezeigt"
->>>>>>> 17ae7e2d
+		"wantsToViewTopLevel": "Kilo Code möchte die Dateien auf oberster Ebene in diesem Verzeichnis anzeigen",
+		"didViewTopLevel": "Kilo Code hat die Dateien auf oberster Ebene in diesem Verzeichnis angezeigt",
+		"wantsToViewRecursive": "Kilo Code möchte rekursiv alle Dateien in diesem Verzeichnis anzeigen",
+		"didViewRecursive": "Kilo Code hat rekursiv alle Dateien in diesem Verzeichnis angezeigt",
+		"wantsToViewDefinitions": "Kilo Code möchte Quellcode-Definitionsnamen in diesem Verzeichnis anzeigen",
+		"didViewDefinitions": "Kilo Code hat Quellcode-Definitionsnamen in diesem Verzeichnis angezeigt",
+		"wantsToSearch": "Kilo Code möchte dieses Verzeichnis nach <code>{{regex}}</code> durchsuchen",
+		"didSearch": "Kilo Code hat dieses Verzeichnis nach <code>{{regex}}</code> durchsucht",
+		"wantsToSearchOutsideWorkspace": "Kilo Code möchte dieses Verzeichnis (außerhalb des Arbeitsbereichs) nach <code>{{regex}}</code> durchsuchen",
+		"didSearchOutsideWorkspace": "Kilo Code hat dieses Verzeichnis (außerhalb des Arbeitsbereichs) nach <code>{{regex}}</code> durchsucht",
+		"wantsToViewTopLevelOutsideWorkspace": "Kilo Code möchte die Dateien auf oberster Ebene in diesem Verzeichnis (außerhalb des Arbeitsbereichs) anzeigen",
+		"didViewTopLevelOutsideWorkspace": "Kilo Code hat die Dateien auf oberster Ebene in diesem Verzeichnis (außerhalb des Arbeitsbereichs) angezeigt",
+		"wantsToViewRecursiveOutsideWorkspace": "Kilo Code möchte rekursiv alle Dateien in diesem Verzeichnis (außerhalb des Arbeitsbereichs) anzeigen",
+		"didViewRecursiveOutsideWorkspace": "Kilo Code hat rekursiv alle Dateien in diesem Verzeichnis (außerhalb des Arbeitsbereichs) angezeigt",
+		"wantsToViewDefinitionsOutsideWorkspace": "Kilo Code möchte Quellcode-Definitionsnamen in diesem Verzeichnis (außerhalb des Arbeitsbereichs) anzeigen",
+		"didViewDefinitionsOutsideWorkspace": "Kilo Code hat Quellcode-Definitionsnamen in diesem Verzeichnis (außerhalb des Arbeitsbereichs) angezeigt"
 	},
 	"commandOutput": "Befehlsausgabe",
 	"commandExecution": {
@@ -268,19 +228,14 @@
 	"response": "Antwort",
 	"arguments": "Argumente",
 	"text": {
-		"rooSaid": "Roo hat gesagt"
+		"rooSaid": "Kilo hat gesagt"
 	},
 	"feedback": {
 		"youSaid": "Du hast gesagt"
 	},
 	"mcp": {
-<<<<<<< HEAD
-		"wantsToUseTool": "Kilo Code möchte ein Tool auf dem {{serverName}} MCP-Server verwenden:",
-		"wantsToAccessResource": "Kilo Code möchte auf eine Ressource auf dem {{serverName}} MCP-Server zugreifen:"
-=======
-		"wantsToUseTool": "Roo möchte ein Tool auf dem {{serverName}} MCP-Server verwenden",
-		"wantsToAccessResource": "Roo möchte auf eine Ressource auf dem {{serverName}} MCP-Server zugreifen"
->>>>>>> 17ae7e2d
+		"wantsToUseTool": "Kilo Code möchte ein Tool auf dem {{serverName}} MCP-Server verwenden",
+		"wantsToAccessResource": "Kilo Code möchte auf eine Ressource auf dem {{serverName}} MCP-Server zugreifen"
 	},
 	"modes": {
 		"wantsToSwitch": "Kilo Code möchte zum <code>{{mode}}</code>-Modus wechseln",
@@ -289,13 +244,8 @@
 		"didSwitchWithReason": "Kilo Code hat zum <code>{{mode}}</code>-Modus gewechselt, weil: {{reason}}"
 	},
 	"subtasks": {
-<<<<<<< HEAD
-		"wantsToCreate": "Kilo Code möchte eine neue Teilaufgabe im <code>{{mode}}</code>-Modus erstellen:",
+		"wantsToCreate": "Kilo Code möchte eine neue Teilaufgabe im <code>{{mode}}</code>-Modus erstellen",
 		"wantsToFinish": "Kilo Code möchte diese Teilaufgabe abschließen",
-=======
-		"wantsToCreate": "Roo möchte eine neue Teilaufgabe im <code>{{mode}}</code>-Modus erstellen",
-		"wantsToFinish": "Roo möchte diese Teilaufgabe abschließen",
->>>>>>> 17ae7e2d
 		"newTaskContent": "Teilaufgabenanweisungen",
 		"completionContent": "Teilaufgabe abgeschlossen",
 		"resultContent": "Teilaufgabenergebnisse",
@@ -303,11 +253,7 @@
 		"completionInstructions": "Teilaufgabe abgeschlossen! Du kannst die Ergebnisse überprüfen und Korrekturen oder nächste Schritte vorschlagen. Wenn alles gut aussieht, bestätige, um das Ergebnis an die übergeordnete Aufgabe zurückzugeben."
 	},
 	"questions": {
-<<<<<<< HEAD
-		"hasQuestion": "Kilo Code hat eine Frage:"
-=======
-		"hasQuestion": "Roo hat eine Frage"
->>>>>>> 17ae7e2d
+		"hasQuestion": "Kilo Code hat eine Frage"
 	},
 	"taskCompleted": "Aufgabe abgeschlossen",
 	"powershell": {
@@ -357,11 +303,7 @@
 		"socialLinks": "Folge uns auf <xLink>X</xLink>, <discordLink>Discord</discordLink> oder <redditLink>r/RooCode</redditLink> 🚀"
 	},
 	"browser": {
-<<<<<<< HEAD
-		"rooWantsToUse": "Kilo Code möchte den Browser verwenden:",
-=======
-		"rooWantsToUse": "Roo möchte den Browser verwenden",
->>>>>>> 17ae7e2d
+		"rooWantsToUse": "Kilo Code möchte den Browser verwenden",
 		"consoleLogs": "Konsolenprotokolle",
 		"noNewLogs": "(Keine neuen Protokolle)",
 		"screenshot": "Browser-Screenshot",
@@ -409,13 +351,8 @@
 		}
 	},
 	"codebaseSearch": {
-<<<<<<< HEAD
-		"wantsToSearch": "Kilo Code möchte den Codebase nach <code>{{query}}</code> durchsuchen:",
-		"wantsToSearchWithPath": "Kilo Code möchte den Codebase nach <code>{{query}}</code> in <code>{{path}}</code> durchsuchen:",
-=======
-		"wantsToSearch": "Roo möchte den Codebase nach <code>{{query}}</code> durchsuchen",
-		"wantsToSearchWithPath": "Roo möchte den Codebase nach <code>{{query}}</code> in <code>{{path}}</code> durchsuchen",
->>>>>>> 17ae7e2d
+		"wantsToSearch": "Kilo Code möchte den Codebase nach <code>{{query}}</code> durchsuchen",
+		"wantsToSearchWithPath": "Kilo Code möchte den Codebase nach <code>{{query}}</code> in <code>{{path}}</code> durchsuchen",
 		"didSearch_one": "1 Ergebnis gefunden",
 		"didSearch_other": "{{count}} Ergebnisse gefunden",
 		"resultTooltip": "Ähnlichkeitswert: {{score}} (klicken zum Öffnen der Datei)"
@@ -480,7 +417,7 @@
 		"clickToEdit": "Klicken zum Bearbeiten der Nachricht"
 	},
 	"slashCommand": {
-		"wantsToRun": "Roo möchte einen Slash-Befehl ausführen",
-		"didRun": "Roo hat einen Slash-Befehl ausgeführt"
+		"wantsToRun": "Kilo Code möchte einen Slash-Befehl ausführen",
+		"didRun": "Kilo Code hat einen Slash-Befehl ausgeführt"
 	}
 }