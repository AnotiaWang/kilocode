--- conflicted
+++ resolved
@@ -799,15 +799,9 @@
 		},
 		"MORPH_FAST_APPLY": {
 			"name": "Fast Applyを有効化",
-<<<<<<< HEAD
-			"description": "有効にすると、Kilo Codeはコード変更に最適化された専用モデルを使用してFast Applyでファイルを編集できます。Kilo Code APIプロバイダー、OpenRouter、またはMorph APIキーが必要です。",
-			"apiKey": "Morph APIキー",
-			"placeholder": "Morph APIキーを入力してください",
-=======
 			"description": "有効にすると、Kilo Codeはコード変更に最適化された専用モデルを使用してFast Applyでファイルを編集できます。Kilo Gateway Provider、OpenRouter、またはMorph APIキーが必要です。",
 			"apiKey": "Morph APIキー（オプション）",
 			"placeholder": "Morph APIキーを入力してください（オプション）",
->>>>>>> b857bc06
 			"modelLabel": "モデル選択",
 			"modelDescription": "ファイル編集に使用するFast Applyモデルを選択",
 			"models": {
