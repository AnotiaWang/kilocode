{
	"common": {
		"save": "保存",
		"done": "完了",
		"cancel": "キャンセル",
		"reset": "リセット",
		"select": "選択",
		"add": "ヘッダーを追加",
		"remove": "削除"
	},
	"header": {
		"title": "設定",
		"saveButtonTooltip": "変更を保存",
		"nothingChangedTooltip": "変更なし",
		"doneButtonTooltip": "未保存の変更を破棄して設定パネルを閉じる"
	},
	"unsavedChangesDialog": {
		"title": "未保存の変更",
		"description": "変更を破棄して続行しますか？",
		"cancelButton": "キャンセル",
		"discardButton": "変更を破棄"
	},
	"sections": {
		"providers": "プロバイダー",
		"autoApprove": "自動承認",
		"browser": "コンピューターアクセス",
		"checkpoints": "チェックポイント",
		"notifications": "通知",
		"contextManagement": "コンテキスト",
		"terminal": "ターミナル",
		"prompts": "プロンプト",
		"experimental": "実験的",
		"language": "言語",
		"about": "Kilo Codeについて",
		"display": "表示"
	},
	"prompts": {
		"description": "プロンプトの強化、コードの説明、問題の修正などの迅速なアクションに使用されるサポートプロンプトを設定します。これらのプロンプトは、Kilo Codeが一般的な開発タスクでより良いサポートを提供するのに役立ちます。"
	},
	"codeIndex": {
		"title": "コードベースのインデックス作成",
		"enableLabel": "コードベースのインデックス作成を有効化",
		"enableDescription": "コードのインデックス作成を有効にして、検索とコンテキストの理解を向上させます",
		"profileLabel": "埋め込みプロバイダー",
		"selectProfilePlaceholder": "プロバイダーを選択",
		"openaiProvider": "OpenAI",
		"ollamaProvider": "Ollama",
		"geminiProvider": "Gemini",
		"geminiApiKeyLabel": "APIキー：",
		"geminiApiKeyPlaceholder": "Gemini APIキーを入力してください",
		"vercelAiGatewayProvider": "Vercel AI Gateway",
		"vercelAiGatewayApiKeyLabel": "APIキー",
		"vercelAiGatewayApiKeyPlaceholder": "Vercel AI GatewayのAPIキーを入力してください",
		"mistralProvider": "Mistral",
		"mistralApiKeyLabel": "APIキー:",
		"mistralApiKeyPlaceholder": "Mistral APIキーを入力してください",
		"openaiCompatibleProvider": "OpenAI互換",
		"openAiKeyLabel": "OpenAI APIキー",
		"openAiKeyPlaceholder": "OpenAI APIキーを入力してください",
		"openAiCompatibleBaseUrlLabel": "ベースURL",
		"openAiCompatibleApiKeyLabel": "APIキー",
		"openAiCompatibleApiKeyPlaceholder": "APIキーを入力してください",
		"openAiCompatibleModelDimensionLabel": "埋め込みディメンション：",
		"modelDimensionLabel": "モデルディメンション",
		"openAiCompatibleModelDimensionPlaceholder": "例：1536",
		"openAiCompatibleModelDimensionDescription": "モデルの埋め込みディメンション（出力サイズ）。この値についてはプロバイダーのドキュメントを確認してください。一般的な値：384、768、1536、3072。",
		"modelLabel": "モデル",
		"selectModelPlaceholder": "モデルを選択",
		"ollamaUrlLabel": "Ollama URL：",
		"qdrantUrlLabel": "Qdrant URL",
		"qdrantKeyLabel": "Qdrantキー：",
		"startIndexingButton": "開始",
		"clearIndexDataButton": "インデックスクリア",
		"unsavedSettingsMessage": "インデックス作成プロセスを開始する前に設定を保存してください。",
		"clearDataDialog": {
			"title": "本当によろしいですか？",
			"description": "この操作は元に戻せません。コードベースのインデックスデータが完全に削除されます。",
			"cancelButton": "キャンセル",
			"confirmButton": "データをクリア"
		},
		"description": "プロジェクトのセマンティック検索を有効にするためのコードベースインデックス設定を構成します。<0>詳細はこちら</0>",
		"statusTitle": "ステータス",
		"settingsTitle": "インデックス設定",
		"disabledMessage": "コードベースインデックスは現在無効になっています。グローバル設定で有効にしてインデックスオプションを構成してください。",
		"embedderProviderLabel": "エンベッダープロバイダー",
		"modelPlaceholder": "モデル名を入力",
		"selectModel": "モデルを選択",
		"ollamaBaseUrlLabel": "Ollama ベースURL",
		"qdrantApiKeyLabel": "Qdrant APIキー",
		"qdrantApiKeyPlaceholder": "Qdrant APIキーを入力（オプション）",
		"setupConfigLabel": "設定",
		"ollamaUrlPlaceholder": "http://localhost:11434",
		"openAiCompatibleBaseUrlPlaceholder": "https://api.example.com",
		"modelDimensionPlaceholder": "1536",
		"qdrantUrlPlaceholder": "http://localhost:6333",
		"saveError": "設定の保存に失敗しました",
		"modelDimensions": "({{dimension}} 次元)",
		"saveSuccess": "設定が正常に保存されました",
		"saving": "保存中...",
		"saveSettings": "保存",
		"indexingStatuses": {
			"standby": "スタンバイ",
			"indexing": "インデックス中",
			"indexed": "インデックス済み",
			"error": "エラー"
		},
		"close": "閉じる",
		"validation": {
			"invalidQdrantUrl": "無効なQdrant URL",
			"invalidOllamaUrl": "無効なOllama URL",
			"invalidBaseUrl": "無効なベースURL",
			"qdrantUrlRequired": "Qdrant URL が必要です",
			"openaiApiKeyRequired": "OpenAI APIキーが必要です",
			"modelSelectionRequired": "モデルの選択が必要です",
			"apiKeyRequired": "APIキーが必要です",
			"modelIdRequired": "モデルIDが必要です",
			"modelDimensionRequired": "モデルの次元が必要です",
			"geminiApiKeyRequired": "Gemini APIキーが必要です",
			"mistralApiKeyRequired": "Mistral APIキーが必要です",
			"vercelAiGatewayApiKeyRequired": "Vercel AI Gateway APIキーが必要です",
			"ollamaBaseUrlRequired": "OllamaのベースURLが必要です",
			"baseUrlRequired": "ベースURLが必要です",
			"modelDimensionMinValue": "モデルの次元は0より大きくなければなりません"
		},
		"advancedConfigLabel": "詳細設定",
		"searchMinScoreLabel": "検索スコアのしきい値",
		"searchMinScoreDescription": "検索結果に必要な最小類似度スコア（0.0-1.0）。値を低くするとより多くの結果が返されますが、関連性が低くなる可能性があります。値を高くすると返される結果は少なくなりますが、より関連性が高くなります。",
		"searchMinScoreResetTooltip": "デフォルト値（0.4）にリセット",
		"searchMaxResultsLabel": "最大検索結果数",
		"searchMaxResultsDescription": "コードベースインデックスをクエリする際に返される検索結果の最大数。値を高くするとより多くのコンテキストが提供されますが、関連性の低い結果が含まれる可能性があります。",
		"resetToDefault": "デフォルトにリセット"
	},
	"autoApprove": {
		"description": "Kilo Codeが承認なしで自動的に操作を実行できるようにします。AIを完全に信頼し、関連するセキュリティリスクを理解している場合にのみ、これらの設定を有効にしてください。",
		"enabled": "自動承認が有効",
		"toggleAriaLabel": "自動承認の切り替え",
		"disabledAriaLabel": "自動承認が無効です - 最初にオプションを選択してください",
		"readOnly": {
			"label": "読み取り",
			"description": "有効にすると、Kilo Codeは承認ボタンをクリックすることなく、自動的にディレクトリの内容を表示してファイルを読み取ります。",
			"outsideWorkspace": {
				"label": "ワークスペース外のファイルを含める",
				"description": "Kilo Codeが承認なしで現在のワークスペース外のファイルを読み取ることを許可します。"
			}
		},
		"write": {
			"label": "書き込み",
			"description": "承認なしで自動的にファイルを作成・編集",
			"delayLabel": "診断が潜在的な問題を検出できるよう、書き込み後に遅延を設ける",
			"outsideWorkspace": {
				"label": "ワークスペース外のファイルを含める",
				"description": "Kilo Codeが承認なしで現在のワークスペース外のファイルを作成・編集することを許可します。"
			},
			"protected": {
				"label": "保護されたファイルを含める",
				"description": "Kilo Codeが保護されたファイル（.kilocodeignoreや.kilocode/設定ファイルなど）を承認なしで作成・編集することを許可します。"
			}
		},
		"browser": {
			"label": "ブラウザ",
			"description": "承認なしで自動的にブラウザアクションを実行 — 注意：コンピューター使用をサポートするモデルを使用している場合のみ適用されます"
		},
		"retry": {
			"label": "再試行",
			"description": "サーバーがエラーレスポンスを返した場合、自動的に失敗したAPIリクエストを再試行",
			"delayLabel": "リクエスト再試行前の遅延"
		},
		"mcp": {
			"label": "MCP",
			"description": "MCPサーバービューで個々のMCPツールの自動承認を有効にします（この設定とツールの「常に許可」チェックボックスの両方が必要）"
		},
		"modeSwitch": {
			"label": "モード",
			"description": "承認なしで自動的に異なるモード間を切り替え"
		},
		"subtasks": {
			"label": "サブタスク",
			"description": "承認なしでサブタスクの作成と完了を許可"
		},
		"followupQuestions": {
			"label": "質問",
			"description": "設定された時間が経過すると、フォローアップ質問の最初の提案回答を自動的に選択します",
			"timeoutLabel": "最初の回答を自動選択するまでの待機時間"
		},
		"execute": {
			"label": "実行",
			"description": "承認なしで自動的に許可されたターミナルコマンドを実行",
			"allowedCommands": "許可された自動実行コマンド",
			"allowedCommandsDescription": "「実行操作を常に承認」が有効な場合に自動実行できるコマンドプレフィックス。すべてのコマンドを許可するには * を追加します（注意して使用してください）。",
			"deniedCommands": "拒否されたコマンド",
			"deniedCommandsDescription": "承認を求めることなく自動的に拒否されるコマンドプレフィックス。許可されたコマンドとの競合がある場合、最長プレフィックスマッチが優先されます。すべてのコマンドを拒否するには * を追加します。",
			"commandPlaceholder": "コマンドプレフィックスを入力（例：'git '）",
			"deniedCommandPlaceholder": "拒否するコマンドプレフィックスを入力（例：'rm -rf'）",
			"addButton": "追加",
			"autoDenied": "プレフィックス `{{prefix}}` を持つコマンドはユーザーによって禁止されています。別のコマンドを実行してこの制限を回避しないでください。"
		},
		"showMenu": {
			"label": "チャットビューに自動承認メニューを表示",
			"description": "有効にすると、自動承認メニューがチャットビューの下部に表示され、自動承認設定に素早くアクセスできます"
		},
		"updateTodoList": {
			"label": "Todo",
			"description": "承認なしで自動的にToDoリストを更新"
		},
		"apiRequestLimit": {
			"title": "最大リクエスト数",
			"description": "タスクを続行するための承認を求める前に、自動的にこの数のAPIリクエストを行います。",
			"unlimited": "無制限"
		},
		"selectOptionsFirst": "自動承認を有効にするには、以下のオプションを少なくとも1つ選択してください",
		"apiCostLimit": {
			"unlimited": "無制限",
			"title": "最大料金"
		},
		"maxLimits": {
			"description": "これらの上限まで自動的にリクエストを行い、その後継続の承認を求めます。"
		}
	},
	"providers": {
		"providerDocumentation": "{{provider}}のドキュメント",
		"configProfile": "設定プロファイル",
		"description": "異なるAPI設定を保存して、プロバイダーと設定をすばやく切り替えることができます。",
		"apiProvider": "APIプロバイダー",
		"model": "モデル",
		"nameEmpty": "名前を空にすることはできません",
		"nameExists": "この名前のプロファイルは既に存在します",
		"deleteProfile": "プロファイルを削除",
		"invalidArnFormat": "無効なARN形式です。上記の例を確認してください。",
		"enterNewName": "新しい名前を入力してください",
		"addProfile": "プロファイルを追加",
		"renameProfile": "プロファイル名を変更",
		"newProfile": "新しい構成プロファイル",
		"enterProfileName": "プロファイル名を入力",
		"createProfile": "プロファイルを作成",
		"cannotDeleteOnlyProfile": "唯一のプロファイルは削除できません",
		"searchPlaceholder": "プロファイルを検索",
		"searchProviderPlaceholder": "プロバイダーを検索",
		"noProviderMatchFound": "プロバイダーが見つかりません",
		"noMatchFound": "一致するプロファイルが見つかりません",
		"vscodeLmDescription": "VS Code言語モデルAPIを使用すると、他のVS Code拡張機能（GitHub Copilotなど）が提供するモデルを実行できます。最も簡単な方法は、VS Code MarketplaceからCopilotおよびCopilot Chat拡張機能をインストールすることです。",
		"awsCustomArnUse": "使用したいモデルの有効なAmazon Bedrock ARNを入力してください。形式の例:",
		"awsCustomArnDesc": "ARN内のリージョンが上で選択したAWSリージョンと一致していることを確認してください。",
		"openRouterApiKey": "OpenRouter APIキー",
		"getOpenRouterApiKey": "OpenRouter APIキーを取得",
		"vercelAiGatewayApiKey": "Vercel AI Gateway APIキー",
		"getVercelAiGatewayApiKey": "Vercel AI Gateway APIキーを取得",
		"apiKeyStorageNotice": "APIキーはVSCodeのシークレットストレージに安全に保存されます",
		"glamaApiKey": "Glama APIキー",
		"getGlamaApiKey": "Glama APIキーを取得",
		"useCustomBaseUrl": "カスタムベースURLを使用",
		"useReasoning": "推論を有効化",
		"useHostHeader": "カスタムHostヘッダーを使用",
		"useLegacyFormat": "レガシーOpenAI API形式を使用",
		"customHeaders": "カスタムヘッダー",
		"headerName": "ヘッダー名",
		"headerValue": "ヘッダー値",
		"noCustomHeaders": "カスタムヘッダーが定義されていません。+ ボタンをクリックして追加してください。",
		"requestyApiKey": "Requesty APIキー",
		"refreshModels": {
			"label": "モデルを更新",
			"hint": "最新のモデルを表示するには設定を再度開いてください。",
			"loading": "モデルリストを更新中...",
			"success": "モデルリストが正常に更新されました！",
			"error": "モデルリストの更新に失敗しました。もう一度お試しください。"
		},
		"getRequestyApiKey": "Requesty APIキーを取得",
		"getRequestyBaseUrl": "ベースURL",
		"requestyUseCustomBaseUrl": "カスタムベースURLを使用する",
		"openRouterTransformsText": "プロンプトとメッセージチェーンをコンテキストサイズに圧縮 (<a>OpenRouter Transforms</a>)",
		"anthropicApiKey": "Anthropic APIキー",
		"getAnthropicApiKey": "Anthropic APIキーを取得",
		"anthropicUseAuthToken": "Anthropic APIキーをX-Api-Keyの代わりにAuthorizationヘッダーとして渡す",
		"anthropic1MContextBetaLabel": "1Mコンテキストウィンドウを有効にする（ベータ版）",
		"anthropic1MContextBetaDescription": "Claude Sonnet 4のコンテキストウィンドウを100万トークンに拡張します",
		"awsBedrock1MContextBetaLabel": "1Mコンテキストウィンドウを有効にする（ベータ版）",
		"awsBedrock1MContextBetaDescription": "Claude Sonnet 4のコンテキストウィンドウを100万トークンに拡張します",
		"cerebrasApiKey": "Cerebras APIキー",
		"getCerebrasApiKey": "Cerebras APIキーを取得",
		"chutesApiKey": "Chutes APIキー",
		"getChutesApiKey": "Chutes APIキーを取得",
		"fireworksApiKey": "Fireworks APIキー",
		"getFireworksApiKey": "Fireworks APIキーを取得",
		"featherlessApiKey": "Featherless APIキー",
		"getFeatherlessApiKey": "Featherless APIキーを取得",
		"ioIntelligenceApiKey": "IO Intelligence APIキー",
		"ioIntelligenceApiKeyPlaceholder": "IO Intelligence APIキーを入力してください",
		"getIoIntelligenceApiKey": "IO Intelligence APIキーを取得",
		"deepSeekApiKey": "DeepSeek APIキー",
		"getDeepSeekApiKey": "DeepSeek APIキーを取得",
		"doubaoApiKey": "Doubao APIキー",
		"getDoubaoApiKey": "Doubao APIキーを取得",
		"moonshotApiKey": "Moonshot APIキー",
		"getMoonshotApiKey": "Moonshot APIキーを取得",
		"moonshotBaseUrl": "Moonshot エントリーポイント",
		"zaiApiKey": "Z AI APIキー",
		"getZaiApiKey": "Z AI APIキーを取得",
		"zaiEntrypoint": "Z AI エントリーポイント",
		"zaiEntrypointDescription": "お住まいの地域に応じて適切な API エントリーポイントを選択してください。中国にお住まいの場合は open.bigmodel.cn を選択してください。それ以外の場合は api.z.ai を選択してください。",
		"geminiApiKey": "Gemini APIキー",
		"getGroqApiKey": "Groq APIキーを取得",
		"groqApiKey": "Groq APIキー",
		"getSambaNovaApiKey": "SambaNova APIキーを取得",
		"sambaNovaApiKey": "SambaNova APIキー",
		"getHuggingFaceApiKey": "Hugging Face APIキーを取得",
		"huggingFaceApiKey": "Hugging Face APIキー",
		"huggingFaceModelId": "モデルID",
		"huggingFaceLoading": "読み込み中...",
		"huggingFaceModelsCount": "({{count}}個のモデル)",
		"huggingFaceSelectModel": "モデルを選択...",
		"huggingFaceSearchModels": "モデルを検索...",
		"huggingFaceNoModelsFound": "モデルが見つかりません",
		"huggingFaceProvider": "プロバイダー",
		"huggingFaceProviderAuto": "自動",
		"huggingFaceSelectProvider": "プロバイダーを選択...",
		"huggingFaceSearchProviders": "プロバイダーを検索...",
		"huggingFaceNoProvidersFound": "プロバイダーが見つかりません",
		"getGeminiApiKey": "Gemini APIキーを取得",
		"openAiApiKey": "OpenAI APIキー",
		"apiKey": "APIキー",
		"openAiBaseUrl": "ベースURL",
		"getOpenAiApiKey": "OpenAI APIキーを取得",
		"mistralApiKey": "Mistral APIキー",
		"getMistralApiKey": "Mistral / Codestral APIキーを取得",
		"codestralBaseUrl": "Codestral ベースURL（オプション）",
		"codestralBaseUrlDesc": "Codestralモデルの代替URLを設定します。",
		"xaiApiKey": "xAI APIキー",
		"getXaiApiKey": "xAI APIキーを取得",
		"litellmApiKey": "LiteLLM APIキー",
		"litellmBaseUrl": "LiteLLM ベースURL",
		"awsCredentials": "AWS認証情報",
		"awsProfile": "AWSプロファイル",
		"awsApiKey": "Amazon Bedrock APIキー",
		"awsProfileName": "AWSプロファイル名",
		"awsAccessKey": "AWSアクセスキー",
		"awsSecretKey": "AWSシークレットキー",
		"awsSessionToken": "AWSセッショントークン",
		"awsRegion": "AWSリージョン",
		"awsCrossRegion": "クロスリージョン推論を使用",
		"awsBedrockVpc": {
			"useCustomVpcEndpoint": "カスタムVPCエンドポイントを使用",
			"vpcEndpointUrlPlaceholder": "VPCエンドポイントURLを入力（任意）",
			"examples": "例："
		},
		"enablePromptCaching": "プロンプトキャッシュを有効化",
		"enablePromptCachingTitle": "サポートされているモデルのパフォーマンスを向上させ、コストを削減するためにプロンプトキャッシュを有効化します。",
		"cacheUsageNote": "注意：キャッシュの使用が表示されない場合は、別のモデルを選択してから希望のモデルを再度選択してみてください。",
		"vscodeLmModel": "言語モデル",
		"vscodeLmWarning": "注意：これは非常に実験的な統合であり、プロバイダーのサポートは異なります。モデルがサポートされていないというエラーが表示された場合、それはプロバイダー側の問題です。",
		"geminiParameters": {
			"urlContext": {
				"title": "URLコンテキストを有効にする",
				"description": "応答を生成する際に、追加のコンテキストとしてGeminiがURLにアクセスして処理できるようにします。Webコンテンツの分析を必要とするタスクに役立ちます。"
			},
			"groundingSearch": {
				"title": "Google検索でのグラウンディングを有効にする",
				"description": "GeminiがGoogleを検索して最新情報を取得し、リアルタイムデータに基づいて応答をグラウンディングできるようにします。最新情報が必要なクエリに便利です。"
			}
		},
		"googleCloudSetup": {
			"title": "Google Cloud Vertex AIを使用するには：",
			"step1": "1. Google Cloudアカウントを作成し、Vertex AI APIを有効にして、希望するClaudeモデルを有効にします。",
			"step2": "2. Google Cloud CLIをインストールし、アプリケーションのデフォルト認証情報を設定します。",
			"step3": "3. または、認証情報付きのサービスアカウントを作成します。"
		},
		"googleCloudCredentials": "Google Cloud認証情報",
		"googleCloudKeyFile": "Google Cloudキーファイルパス",
		"googleCloudProjectId": "Google Cloudプロジェクトid",
		"googleCloudRegion": "Google Cloudリージョン",
		"lmStudio": {
			"baseUrl": "ベースURL（オプション）",
			"modelId": "モデルID",
			"speculativeDecoding": "推論デコーディングを有効化",
			"draftModelId": "ドラフトモデルID",
			"draftModelDesc": "推論デコーディングが正しく機能するには、ドラフトモデルは同じモデルファミリーから選択する必要があります。",
			"selectDraftModel": "ドラフトモデルを選択",
			"noModelsFound": "ドラフトモデルが見つかりません。LM Studioがサーバーモードで実行されていることを確認してください。",
			"description": "LM Studioを使用すると、ローカルコンピューターでモデルを実行できます。始め方については、<a>クイックスタートガイド</a>をご覧ください。また、この拡張機能で使用するには、LM Studioの<b>ローカルサーバー</b>機能を起動する必要があります。<span>注意：</span>Kilo Codeは複雑なプロンプトを使用し、Claudeモデルで最適に動作します。能力の低いモデルは期待通りに動作しない場合があります。"
		},
		"ollama": {
			"baseUrl": "ベースURL（オプション）",
			"modelId": "モデルID",
			"apiKey": "APIキー",
			"apiKeyPlaceholder": "APIキーを入力してください",
			"apiKeyInfo": "APIキーはAuthorizationヘッダーとして送信されます",
			"description": "Ollamaを使用すると、ローカルコンピューターでモデルを実行できます。始め方については、クイックスタートガイドをご覧ください。",
			"warning": "注意：Kilo Codeは複雑なプロンプトを使用し、Claudeモデルで最適に動作します。能力の低いモデルは期待通りに動作しない場合があります。"
		},
		"unboundApiKey": "Unbound APIキー",
		"getUnboundApiKey": "Unbound APIキーを取得",
		"unboundRefreshModelsSuccess": "モデルリストが更新されました！最新のモデルから選択できます。",
		"unboundInvalidApiKey": "無効なAPIキーです。APIキーを確認して、もう一度お試しください。",
		"humanRelay": {
			"description": "APIキーは不要ですが、ユーザーはウェブチャットAIに情報をコピー＆ペーストする必要があります。",
			"instructions": "使用中にダイアログボックスが表示され、現在のメッセージが自動的にクリップボードにコピーされます。これらをウェブ版のAI（ChatGPTやClaudeなど）に貼り付け、AIの返答をダイアログボックスにコピーして確認ボタンをクリックする必要があります。"
		},
		"roo": {
			"authenticatedMessage": "Roo Code Cloudアカウントを通じて安全に認証されています。",
			"connectButton": "Roo Code Cloudに接続"
		},
		"openRouter": {
			"providerRouting": {
				"title": "OpenRouterプロバイダールーティング",
				"description": "OpenRouterはあなたのモデルに最適な利用可能なプロバイダーにリクエストを転送します。デフォルトでは、稼働時間を最大化するために、リクエストはトッププロバイダー間でロードバランスされます。ただし、このモデルに使用する特定のプロバイダーを選択することもできます。",
				"learnMore": "プロバイダールーティングについて詳しく知る"
			}
		},
		"customModel": {
			"capabilities": "カスタムOpenAI互換モデルの機能と価格を設定します。モデルの機能はKilo Codeのパフォーマンスに影響を与える可能性があるため、慎重に指定してください。",
			"maxTokens": {
				"label": "最大出力トークン",
				"description": "モデルが生成できる応答の最大トークン数。（サーバーが最大トークンを設定できるようにするには-1を指定します。）"
			},
			"contextWindow": {
				"label": "コンテキストウィンドウサイズ",
				"description": "モデルが処理できる総トークン数（入力＋出力）。"
			},
			"imageSupport": {
				"label": "画像サポート",
				"description": "このモデルは画像の処理と理解が可能ですか？"
			},
			"computerUse": {
				"label": "コンピューター使用",
				"description": "このモデルはブラウザとの対話が可能ですか？（例：Claude 3.7 Sonnet）"
			},
			"promptCache": {
				"label": "プロンプトキャッシュ",
				"description": "このモデルはプロンプトのキャッシュが可能ですか？"
			},
			"pricing": {
				"input": {
					"label": "入力価格",
					"description": "入力/プロンプトの100万トークンあたりのコスト。これはモデルにコンテキストと指示を送信するコストに影響します。"
				},
				"output": {
					"label": "出力価格",
					"description": "モデルの応答の100万トークンあたりのコスト。これは生成されたコンテンツと補完のコストに影響します。"
				},
				"cacheReads": {
					"label": "キャッシュ読み取り価格",
					"description": "キャッシュからの読み取りの100万トークンあたりのコスト。これはキャッシュされた応答を取得する際に課金される価格です。"
				},
				"cacheWrites": {
					"label": "キャッシュ書き込み価格",
					"description": "キャッシュへの書き込みの100万トークンあたりのコスト。これはプロンプトが初めてキャッシュされる際に課金される価格です。"
				}
			},
			"resetDefaults": "デフォルトにリセット"
		},
		"rateLimitSeconds": {
			"label": "レート制限",
			"description": "APIリクエスト間の最小時間。"
		},
		"consecutiveMistakeLimit": {
			"label": "エラーと繰り返しの制限",
			"description": "「Kilo Codeが問題を抱えています」ダイアログを表示するまでの連続エラーまたは繰り返しアクションの数",
			"unlimitedDescription": "無制限のリトライが有効です（自動進行）。ダイアログは表示されません。",
			"warning": "⚠️ 0に設定すると無制限のリトライが可能になり、API使用量が大幅に増加する可能性があります"
		},
		"reasoningEffort": {
			"label": "モデル推論の労力",
			"minimal": "最小 (最速)",
			"high": "高",
			"medium": "中",
			"low": "低"
		},
		"verbosity": {
			"label": "出力の冗長性",
			"high": "高",
			"medium": "中",
			"low": "低",
			"description": "モデルの応答の詳細度を制御します。冗長性が低いと簡潔な回答が生成され、高いと詳細な説明が提供されます。"
		},
		"setReasoningLevel": "推論労力を有効にする",
		"claudeCode": {
			"pathLabel": "クロードコードパス",
			"description": "Claude Code CLIへのオプションパス。設定されていない場合、デフォルトは「claude」です。",
			"placeholder": "デフォルト：claude",
			"maxTokensLabel": "最大出力トークン",
			"maxTokensDescription": "Claude Codeレスポンスの最大出力トークン数。デフォルトは8000です。"
		},
		"geminiCli": {
			"description": "このプロバイダーはGemini CLIツールからのOAuth認証を使用し、APIキーは必要ありません。",
			"oauthPath": "OAuth認証情報パス（オプション）",
			"oauthPathDescription": "OAuth認証情報ファイルへのパス。デフォルトの場所（~/.gemini/oauth_creds.json）を使用する場合は空のままにしてください。",
			"instructions": "まだ認証していない場合は、まず",
			"instructionsContinued": "をターミナルで実行してください。",
			"setupLink": "Gemini CLI セットアップ手順",
			"requirementsTitle": "重要な要件",
			"requirement1": "まず、Gemini CLIツールをインストールする必要があります",
			"requirement2": "次に、ターミナルでgeminiを実行し、Googleでログインすることを確認してください",
			"requirement3": "個人のGoogleアカウントでのみ動作します（Google Workspaceアカウントは不可）",
			"requirement4": "APIキーは使用しません - 認証はOAuthで処理されます",
			"requirement5": "Gemini CLIツールが最初にインストールされ、認証されている必要があります",
			"freeAccess": "OAuth認証による無料アクセス"
		},
		"qwenCode": {
			"oauthPath": "OAuth認証情報パス（オプション）",
			"oauthPathDescription": "OAuth認証情報ファイルへのパス。デフォルトの場所（~/.qwen/oauth_creds.json）を使用する場合は空のままにしてください。",
			"description": "このプロバイダーはQwenサービスからのOAuth認証を使用し、APIキーは必要ありません。",
			"instructions": "認証ファイルを取得して指定されたパスに配置するには、公式ドキュメントに従ってください。",
			"setupLink": "Qwen公式ドキュメント"
		}
	},
	"browser": {
		"enable": {
			"label": "ブラウザツールを有効化",
			"description": "有効にすると、コンピューター使用をサポートするモデルを使用する際に、Kilo Codeはウェブサイトとのやり取りにブラウザを使用できます。 <0>詳細情報</0>"
		},
		"viewport": {
			"label": "ビューポートサイズ",
			"description": "ブラウザインタラクションのビューポートサイズを選択します。これはウェブサイトの表示方法とインタラクション方法に影響します。",
			"options": {
				"largeDesktop": "大型デスクトップ (1280x800)",
				"smallDesktop": "小型デスクトップ (900x600)",
				"tablet": "タブレット (768x1024)",
				"mobile": "モバイル (360x640)"
			}
		},
		"screenshotQuality": {
			"label": "スクリーンショット品質",
			"description": "ブラウザスクリーンショットのWebP品質を調整します。高い値はより鮮明なスクリーンショットを提供しますが、token使用量が増加します。"
		},
		"remote": {
			"label": "リモートブラウザ接続を使用",
			"description": "リモートデバッグを有効にして実行しているChromeブラウザに接続します（--remote-debugging-port=9222）。",
			"urlPlaceholder": "カスタムURL（例：http://localhost:9222）",
			"testButton": "接続テスト",
			"testingButton": "テスト中...",
			"instructions": "DevToolsプロトコルホストアドレスを入力するか、Chromeのローカルインスタンスを自動検出するために空のままにします。接続テストボタンは、提供されている場合はカスタムURLを試み、フィールドが空の場合は自動検出します。"
		}
	},
	"checkpoints": {
		"enable": {
			"label": "自動チェックポイントを有効化",
			"description": "有効にすると、Kilo Codeはタスク実行中に自動的にチェックポイントを作成し、変更の確認や以前の状態への復帰を容易にします。 <0>詳細情報</0>"
		}
	},
	"notifications": {
		"sound": {
			"label": "サウンドエフェクトを有効化",
			"description": "有効にすると、Kilo Codeは通知やイベントのためにサウンドエフェクトを再生します。",
			"volumeLabel": "音量"
		},
		"tts": {
			"label": "音声合成を有効化",
			"description": "有効にすると、Kilo Codeは音声合成を使用して応答を音声で読み上げます。",
			"speedLabel": "速度"
		}
	},
	"contextManagement": {
		"description": "AIのコンテキストウィンドウに含まれる情報を制御し、token使用量とレスポンスの品質に影響します",
		"autoCondenseContextPercent": {
			"label": "インテリジェントなコンテキスト圧縮をトリガーするしきい値",
			"description": "コンテキストウィンドウがこのしきい値に達すると、Kilo Codeは自動的に圧縮します。"
		},
		"condensingApiConfiguration": {
			"label": "コンテキスト圧縮用のAPI設定",
			"description": "コンテキスト圧縮操作に使用するAPI設定を選択します。選択しない場合は現在のアクティブな設定が使用されます。",
			"useCurrentConfig": "現在の設定を使用"
		},
		"customCondensingPrompt": {
			"label": "カスタムコンテキスト圧縮プロンプト",
			"description": "コンテキスト圧縮に使用するシステムプロンプトをカスタマイズします。空のままにするとデフォルトのプロンプトが使用されます。",
			"placeholder": "ここにカスタム圧縮プロンプトを入力してください...\n\nデフォルトプロンプトと同じ構造を使用できます：\n- 過去の会話\n- 現在の作業\n- 重要な技術的概念\n- 関連するファイルとコード\n- 問題解決\n- 保留中のタスクと次のステップ",
			"reset": "デフォルトにリセット",
			"hint": "空 = デフォルトプロンプトを使用"
		},
		"autoCondenseContext": {
			"name": "インテリジェントなコンテキスト圧縮を自動的にトリガーする",
			"description": "有効にすると、Kilo Codeは閾値に達したときに自動的にコンテキストを圧縮します。無効にすると、手動でコンテキスト圧縮をトリガーできます。"
		},
		"openTabs": {
			"label": "オープンタブコンテキスト制限",
			"description": "コンテキストに含めるVSCodeオープンタブの最大数。高い値はより多くのコンテキストを提供しますが、token使用量が増加します。"
		},
		"workspaceFiles": {
			"label": "ワークスペースファイルコンテキスト制限",
			"description": "現在の作業ディレクトリの詳細に含めるファイルの最大数。高い値はより多くのコンテキストを提供しますが、token使用量が増加します。"
		},
		"rooignore": {
			"label": "リストと検索で.kilocodeignoreファイルを表示",
			"description": "有効にすると、.kilocodeignoreのパターンに一致するファイルがロックシンボル付きでリストに表示されます。無効にすると、これらのファイルはファイルリストや検索から完全に非表示になります。"
		},
		"maxReadFile": {
			"label": "ファイル読み込み自動切り詰めしきい値",
			"description": "モデルが開始/終了の値を指定しない場合、Kilo Codeはこの行数を読み込みます。この数がファイルの総行数より少ない場合、Kilo Codeはコード定義の行番号インデックスを生成します。特殊なケース：-1はKilo Codeにファイル全体を読み込むよう指示し（インデックス作成なし）、0は行を読み込まず最小限のコンテキストのために行インデックスのみを提供するよう指示します。低い値は初期コンテキスト使用量を最小限に抑え、後続の正確な行範囲の読み込みを可能にします。明示的な開始/終了の要求はこの設定による制限を受けません。",
			"lines": "行",
			"always_full_read": "常にファイル全体を読み込む"
		},
		"maxConcurrentFileReads": {
			"label": "同時ファイル読み取り制限",
			"description": "read_file ツールが同時に処理できるファイルの最大数。値を高くすると複数の小さなファイルの読み取りが速くなる可能性がありますが、メモリ使用量が増加します。"
		},
		"diagnostics": {
			"includeMessages": {
				"label": "診断を自動的にコンテキストに含める",
				"description": "有効にすると、編集されたファイルからの診断メッセージ（エラー）が自動的にコンテキストに含まれます。@problemsを使用して、いつでも手動ですべてのワークスペース診断を含めることができます。"
			},
			"maxMessages": {
				"label": "最大診断メッセージ数",
				"description": "ファイルごとに含める診断メッセージの最大数。この制限は、自動インクルード（チェックボックスが有効な場合）と手動の@problemsメンションの両方に適用されます。値を高くするとより多くのコンテキストが提供されますが、トークンの使用量が増加します。",
				"resetTooltip": "デフォルト値（50）にリセット",
				"unlimited": "無制限の診断メッセージ",
				"unlimitedLabel": "無制限"
			},
			"delayAfterWrite": {
				"label": "書き込み後に診断が潜在的な問題を検出できるように遅延させる",
				"description": "ファイルの書き込み後に処理を続行するまでの待機時間。これにより、診断ツールが変更を処理して問題を検出できます。"
			}
		},
		"condensingThreshold": {
			"label": "圧縮トリガーしきい値",
			"selectProfile": "プロファイルのしきい値を設定",
			"defaultProfile": "グローバルデフォルト（全プロファイル）",
			"defaultDescription": "コンテキストがこの割合に達すると、カスタム設定がない限り、すべてのプロファイルで自動的に圧縮されます",
			"profileDescription": "このプロファイルのみのカスタムしきい値（グローバルデフォルトを上書き）",
			"inheritDescription": "このプロファイルはグローバルデフォルトしきい値を継承します（{{threshold}}%）",
			"usesGlobal": "（グローバル {{threshold}}% を使用）"
		},
		"maxImageFileSize": {
			"label": "最大画像ファイルサイズ",
			"mb": "MB",
			"description": "read fileツールで処理できる画像ファイルの最大サイズ（MB単位）。"
		},
		"maxTotalImageSize": {
			"label": "最大合計画像サイズ",
			"mb": "MB",
			"description": "単一のread_file操作で処理されるすべての画像の累積サイズ制限（MB単位）。複数の画像を読み取る際、各画像のサイズが合計に加算されます。別の画像を含めるとこの制限を超える場合、その画像はスキップされます。"
		}
	},
	"terminal": {
		"basic": {
			"label": "ターミナル設定：基本",
			"description": "基本的なターミナル設定"
		},
		"advanced": {
			"label": "ターミナル設定：詳細",
			"description": "以下のオプションは設定を適用するためにターミナルの再起動が必要な場合があります"
		},
		"outputLineLimit": {
			"label": "ターミナル出力制限",
			"description": "コマンド実行時にターミナル出力に含める最大行数。超過すると中央から行が削除され、tokenを節約します。 <0>詳細情報</0>"
		},
		"outputCharacterLimit": {
			"label": "ターミナルの文字数制限",
			"description": "コマンド実行時にターミナル出力に含める最大文字数。この制限は、非常に長い行によるメモリ問題を回避するため、行数制限よりも優先されます。超過した場合、出力は切り捨てられます。<0>詳細</0>"
		},
		"shellIntegrationTimeout": {
			"label": "ターミナルシェル統合タイムアウト",
			"description": "コマンドを実行する前にシェル統合の初期化を待つ最大時間。シェルの起動時間が長いユーザーの場合、ターミナルで「Shell Integration Unavailable」エラーが表示される場合は、この値を増やす必要があるかもしれません。 <0>詳細情報</0>"
		},
		"shellIntegrationDisabled": {
			"label": "ターミナルシェル統合を無効にする",
			"description": "ターミナルコマンドが正しく機能しない場合や、「シェル統合が利用できません」というエラーが表示される場合は、これを有効にします。これにより、一部の高度なターミナル機能をバイパスして、コマンドを実行するより簡単な方法が使用されます。 <0>詳細情報</0>"
		},
		"commandDelay": {
			"label": "ターミナルコマンド遅延",
			"description": "コマンド実行後に追加する遅延時間（ミリ秒）。デフォルト設定の0は遅延を完全に無効にします。これはタイミングの問題があるターミナルでコマンド出力を完全にキャプチャするのに役立ちます。ほとんどのターミナルでは`PROMPT_COMMAND='sleep N'`を設定することで実装され、PowerShellは各コマンドの最後に`start-sleep`を追加します。元々はVSCodeバグ#237208の回避策で、必要ない場合があります。 <0>詳細情報</0>"
		},
		"compressProgressBar": {
			"label": "プログレスバー出力を圧縮",
			"description": "有効にすると、キャリッジリターン（\\r）を含むターミナル出力を処理して、実際のターミナルがコンテンツを表示する方法をシミュレートします。これによりプログレスバーの中間状態が削除され、最終状態のみが保持されるため、より関連性の高い情報のためのコンテキスト空間が節約されます。 <0>詳細情報</0>"
		},
		"powershellCounter": {
			"label": "PowerShellカウンター回避策を有効化",
			"description": "有効にすると、PowerShellコマンドにカウンターを追加して、コマンドの正しい実行を確保します。これは出力のキャプチャに問題がある可能性のあるPowerShellターミナルで役立ちます。 <0>詳細情報</0>"
		},
		"zshClearEolMark": {
			"label": "ZSH行末マークをクリア",
			"description": "有効にすると、PROMPT_EOL_MARK=''を設定してZSHの行末マークをクリアします。これにより、'%'などの特殊文字で終わるコマンド出力の解釈に関する問題を防ぎます。 <0>詳細情報</0>"
		},
		"zshOhMy": {
			"label": "Oh My Zsh 統合を有効化",
			"description": "有効にすると、ITERM_SHELL_INTEGRATION_INSTALLED=Yes を設定して Oh My Zsh シェル統合機能を有効にします。この設定を適用するには、IDEの再起動が必要な場合があります。 <0>詳細情報</0>"
		},
		"zshP10k": {
			"label": "Powerlevel10k 統合を有効化",
			"description": "有効にすると、POWERLEVEL9K_TERM_SHELL_INTEGRATION=true を設定して Powerlevel10k シェル統合機能を有効にします。 <0>詳細情報</0>"
		},
		"zdotdir": {
			"label": "ZDOTDIR 処理を有効化",
			"description": "有効にすると、zsh シェル統合を適切に処理するために ZDOTDIR 用の一時ディレクトリを作成します。これにより、zsh の設定を保持しながら VSCode のシェル統合が正しく機能します。 <0>詳細情報</0>"
		},
		"inheritEnv": {
			"label": "環境変数を継承",
			"description": "有効にすると、ターミナルは VSCode の親プロセスから環境変数を継承します。ユーザープロファイルで定義されたシェル統合設定などが含まれます。これは VSCode のグローバル設定 `terminal.integrated.inheritEnv` を直接切り替えます。 <0>詳細情報</0>"
		}
	},
	"advancedSettings": {
		"title": "詳細設定"
	},
	"advanced": {
		"diff": {
			"label": "diff経由の編集を有効化",
			"description": "有効にすると、Kilo Codeはファイルをより迅速に編集でき、切り詰められた全ファイル書き込みを自動的に拒否します。最新のClaude 4 Sonnetモデルで最良に機能します。",
			"strategy": {
				"label": "Diff戦略",
				"options": {
					"standard": "標準（単一ブロック）",
					"multiBlock": "実験的：マルチブロックdiff",
					"unified": "実験的：統合diff"
				},
				"descriptions": {
					"standard": "標準diff戦略は一度に1つのコードブロックに変更を適用します。",
					"unified": "統合diff戦略はdiffを適用するための複数のアプローチを取り、最良のアプローチを選択します。",
					"multiBlock": "マルチブロックdiff戦略は、1つのリクエストでファイル内の複数のコードブロックを更新できます。"
				}
			},
			"matchPrecision": {
				"label": "マッチ精度",
				"description": "このスライダーは、diffを適用する際にコードセクションがどれだけ正確に一致する必要があるかを制御します。低い値はより柔軟なマッチングを可能にしますが、誤った置換のリスクが高まります。100%未満の値は細心の注意を払って使用してください。"
			}
		},
		"todoList": {
			"label": "ToDoリストツールを有効にする",
			"description": "有効にすると、Kilo Codeはタスクの進捗を追跡するためのToDoリストを作成・管理できます。これにより、複雑なタスクを管理しやすいステップに整理できます。"
		}
	},
	"experimental": {
		"DIFF_STRATEGY_UNIFIED": {
			"name": "実験的な統合diff戦略を使用する",
			"description": "実験的な統合diff戦略を有効にします。この戦略はモデルエラーによる再試行の回数を減らす可能性がありますが、予期しない動作や不正確な編集を引き起こす可能性があります。リスクを理解し、すべての変更を注意深く確認する準備がある場合にのみ有効にしてください。"
		},
		"SEARCH_AND_REPLACE": {
			"name": "実験的な検索と置換ツールを使用する",
			"description": "実験的な検索と置換ツールを有効にし、Kilo Codeが1つのリクエストで検索語の複数のインスタンスを置き換えることを可能にします。"
		},
		"INSERT_BLOCK": {
			"name": "実験的なコンテンツ挿入ツールを使用する",
			"description": "実験的なコンテンツ挿入ツールを有効にし、Kilo Codeがdiffを作成せずに特定の行番号にコンテンツを挿入できるようにします。"
		},
		"POWER_STEERING": {
			"name": "実験的な「パワーステアリング」モードを使用する",
			"description": "有効にすると、Kilo Codeはより頻繁にモデルに現在のモード定義の詳細を思い出させます。これにより、役割定義とカスタム指示へのより強い遵守が実現しますが、メッセージごとにより多くのtokenを使用します。"
		},
		"MULTI_SEARCH_AND_REPLACE": {
			"name": "実験的なマルチブロックdiffツールを使用する",
			"description": "有効にすると、Kilo Codeはマルチブロックdiffツールを使用します。これにより、1つのリクエストでファイル内の複数のコードブロックを更新しようとします。"
		},
		"CONCURRENT_FILE_READS": {
			"name": "並行ファイル読み取りを有効にする",
			"description": "有効にすると、Kilo Codeは1回のリクエストで複数のファイル を読み取ることができます。無効にすると、Kilo Codeはファイルを1つずつ読み取る必要があります。能力の低いモデルで作業する場合や、ファイルアクセスをより細かく制御したい場合は、無効にすると役立ちます。"
		},
		"MARKETPLACE": {
			"name": "Marketplaceを有効にする",
			"description": "有効にすると、MarketplaceからMCPとカスタムモードをインストールできます。"
		},
		"MULTI_FILE_APPLY_DIFF": {
			"name": "同時ファイル編集を有効にする",
			"description": "有効にすると、Kilo Codeは単一のリクエストで複数のファイルを編集できます。無効にすると、Kilo Codeはファイルを一つずつ編集する必要があります。これを無効にすることで、能力の低いモデルで作業する場合や、ファイル変更をより細かく制御したい場合に役立ちます。"
		},
		"MORPH_FAST_APPLY": {
			"name": "Morph Fast Applyを有効にする",
			"description": "有効にすると、Kilo CodeはMorph Fast Applyを使用してファイルを編集できます。Kilo Code APIプロバイダー、OpenRouter、またはMorph APIキーが必要です。",
			"apiKey": "Morph APIキー（オプション）",
			"placeholder": "Morph APIキーを入力してください（オプション）"
		},
		"PREVENT_FOCUS_DISRUPTION": {
			"name": "バックグラウンド編集",
			"description": "有効にすると、エディターのフォーカス中断を防ぎます。ファイル編集は差分ビューを開いたりフォーカスを奪ったりすることなく、バックグラウンドで行われます。Rooが変更を行っている間も中断されることなく作業を続けることができます。ファイルは診断をキャプチャするためにフォーカスなしで開くか、完全に閉じたままにできます。"
		},
		"ASSISTANT_MESSAGE_PARSER": {
			"name": "新しいメッセージパーサーを使う",
			"description": "実験的なストリーミングメッセージパーサーを有効にします。長い回答をより効率的に処理し、遅延を減らします。"
		},
		"NEW_TASK_REQUIRE_TODOS": {
			"name": "新しいタスクには'todos'リストを必須にする",
			"description": "有効にすると、new_taskツールはtodosパラメータの提供が必須になります。これにより、すべての新しいタスクが明確な目的のリストで開始されることが保証されます。無効（デフォルト）の場合、下位互換性のためにtodosパラメータはオプションのままです。"
		},
		"IMAGE_GENERATION": {
			"name": "AI画像生成を有効にする",
			"description": "有効にすると、Kilo Codeはテキストプロンプトから画像を生成できます。Kilo Code または OpenRouter API キーの設定が必要です。",
			"apiProvider": "APIプロバイダー",
			"openRouterApiKeyLabel": "OpenRouter APIキー",
			"openRouterApiKeyPlaceholder": "OpenRouter APIキーを入力してください",
			"kiloCodeApiKeyLabel": "Kilo Code APIキー",
			"kiloCodeApiKeyPlaceholder": "Kilo Code APIキーを入力してください",
			"kiloCodeApiKeyPaste": "現在の Kilo Code API キーを貼り付け",
			"getApiKeyText": "APIキーを取得する場所",
			"modelSelectionLabel": "画像生成モデル",
			"modelSelectionDescription": "画像生成に使用するモデルを選択",
			"warningMissingKey": "⚠️ 画像生成にはAPIキーが必要です。上記で設定してください。",
			"successConfigured": "✓ 画像生成が設定され、使用準備完了です"
		},
<<<<<<< HEAD
		"INLINE_ASSIST": {
			"name": "Autocomplete",
			"description": "エディター内で直接コードの迅速な提案と改善を行うAutocomplete機能を有効にします。ターゲット変更用のクイックタスク（Cmd+I）とコンテキスト改善用のAutocompleteが含まれます。"
=======
		"RUN_SLASH_COMMAND": {
			"name": "モデル開始スラッシュコマンドを有効にする",
			"description": "有効にすると、Rooがワークフローを実行するためにあなたのスラッシュコマンドを実行できます。"
>>>>>>> 173acdb1
		}
	},
	"promptCaching": {
		"label": "プロンプトキャッシュを無効化",
		"description": "チェックすると、Kilo Codeはこのモデルに対してプロンプトキャッシュを使用しません。"
	},
	"temperature": {
		"useCustom": "カスタム温度を使用",
		"description": "モデルの応答のランダム性を制御します。",
		"rangeDescription": "高い値は出力をよりランダムに、低い値はより決定論的にします。"
	},
	"modelInfo": {
		"supportsImages": "画像をサポート",
		"noImages": "画像をサポートしていません",
		"supportsComputerUse": "コンピュータ使用をサポート",
		"noComputerUse": "コンピュータ使用をサポートしていません",
		"supportsPromptCache": "プロンプトキャッシュをサポート",
		"noPromptCache": "プロンプトキャッシュをサポートしていません",
		"contextWindow": "コンテキストウィンドウ:",
		"maxOutput": "最大出力",
		"inputPrice": "入力価格",
		"outputPrice": "出力価格",
		"cacheReadsPrice": "キャッシュ読み取り価格",
		"cacheWritesPrice": "キャッシュ書き込み価格",
		"enableStreaming": "ストリーミングを有効化",
		"enableR1Format": "R1モデルパラメータを有効にする",
		"enableR1FormatTips": "QWQなどのR1モデルを使用する際には、有効にする必要があります。400エラーを防ぐために",
		"useAzure": "Azureを使用",
		"azureApiVersion": "Azure APIバージョンを設定",
		"gemini": {
			"freeRequests": "* 1分間あたり{{count}}リクエストまで無料。それ以降は、プロンプトサイズに応じて課金されます。",
			"pricingDetails": "詳細は価格情報をご覧ください。",
			"billingEstimate": "* 課金は見積もりです - 正確な費用はプロンプトのサイズによって異なります。"
		}
	},
	"modelPicker": {
		"automaticFetch": "拡張機能は<serviceLink>{{serviceName}}</serviceLink>で利用可能な最新のモデルリストを自動的に取得します。どのモデルを選ぶべきか迷っている場合、Kilo Codeは<defaultModelLink>{{defaultModelId}}</defaultModelLink>で最適に動作します。",
		"label": "モデル",
		"searchPlaceholder": "検索",
		"noMatchFound": "一致するものが見つかりません",
		"useCustomModel": "カスタムを使用: {{modelId}}"
	},
	"footer": {
		"feedback": "質問やフィードバックがある場合は、<githubLink>github.com/Kilo-Org/kilocode</githubLink>で問題を開くか、<redditLink>reddit.com/r/kilocode</redditLink>や<discordLink>kilocode.ai/discord</discordLink>に参加してください",
		"support": "財務に関するご質問は、<supportLink>https://kilocode.ai/support</supportLink>のカスタマーサポートまでお問い合わせください",
		"telemetry": {
			"label": "匿名のエラーと使用状況レポートを許可",
			"description": "匿名の使用データとエラーレポートを送信してKilo Codeの改善にご協力ください。コード、プロンプト、個人情報が送信されることはありません。詳細については、プライバシーポリシーをご覧ください。"
		},
		"settings": {
			"import": "インポート",
			"export": "エクスポート",
			"reset": "リセット"
		}
	},
	"thinkingBudget": {
		"maxTokens": "最大 tokens",
		"maxThinkingTokens": "最大思考 tokens"
	},
	"validation": {
		"apiKey": "有効なAPIキーを入力してください。",
		"awsRegion": "Amazon Bedrockを使用するにはリージョンを選択してください。",
		"googleCloud": "有効なGoogle CloudプロジェクトIDとリージョンを入力してください。",
		"modelId": "有効なモデルIDを入力してください。",
		"modelSelector": "有効なモデルセレクターを入力してください。",
		"openAi": "有効なベースURL、APIキー、モデルIDを入力してください。",
		"arn": {
			"invalidFormat": "ARNの形式が無効です。フォーマット要件を確認してください。",
			"regionMismatch": "警告：ARN内のリージョン（{{arnRegion}}）が選択したリージョン（{{region}}）と一致しません。これによりアクセスの問題が発生する可能性があります。プロバイダーはARNのリージョンを使用します。"
		},
		"modelAvailability": "指定されたモデルID（{{modelId}}）は利用できません。別のモデルを選択してください。",
		"providerNotAllowed": "プロバイダー「{{provider}}」は組織によって許可されていません",
		"modelNotAllowed": "モデル「{{model}}」はプロバイダー「{{provider}}」に対して組織によって許可されていません",
		"profileInvalid": "このプロファイルには、組織によって許可されていないプロバイダーまたはモデルが含まれています",
		"qwenCodeOauthPath": "有効なOAuth認証情報のパスを提供する必要があります"
	},
	"placeholders": {
		"apiKey": "API キーを入力...",
		"profileName": "プロファイル名を入力",
		"accessKey": "アクセスキーを入力...",
		"secretKey": "シークレットキーを入力...",
		"sessionToken": "セッショントークンを入力...",
		"credentialsJson": "認証情報 JSON を入力...",
		"keyFilePath": "キーファイルのパスを入力...",
		"projectId": "プロジェクト ID を入力...",
		"customArn": "ARN を入力（例：arn:aws:bedrock:us-east-1:123456789012:foundation-model/my-model）",
		"baseUrl": "ベース URL を入力...",
		"modelId": {
			"lmStudio": "例：meta-llama-3.1-8b-instruct",
			"lmStudioDraft": "例：lmstudio-community/llama-3.2-1b-instruct",
			"ollama": "例：llama3.1"
		},
		"numbers": {
			"maxTokens": "例：4096",
			"contextWindow": "例：128000",
			"inputPrice": "例：0.0001",
			"outputPrice": "例：0.0002",
			"cacheWritePrice": "例：0.00005"
		}
	},
	"defaults": {
		"ollamaUrl": "デフォルト：http://localhost:11434",
		"lmStudioUrl": "デフォルト：http://localhost:1234",
		"geminiUrl": "デフォルト：https://generativelanguage.googleapis.com"
	},
	"labels": {
		"customArn": "カスタム ARN",
		"useCustomArn": "カスタム ARN を使用..."
	},
	"display": {
		"taskTimeline": {
			"label": "タスクのタイムラインを表示",
			"description": "タスクメッセージの視覚的なタイムラインを表示し、種類ごとに色分けすることで、タスクの進捗状況を素早く確認したり、タスク履歴の特定のポイントまでスクロールバックしたりすることができます。"
		}
	},
	"includeMaxOutputTokens": "最大出力トークンを含める",
	"includeMaxOutputTokensDescription": "APIリクエストで最大出力トークンパラメータを送信します。一部のプロバイダーはこれをサポートしていない場合があります。",
	"limitMaxTokensDescription": "レスポンスの最大トークン数を制限する",
	"maxOutputTokensLabel": "最大出力トークン",
	"maxTokensGenerateDescription": "レスポンスで生成する最大トークン数",
	"serviceTier": {
		"label": "サービスティア",
		"tooltip": "APIリクエストをより速く処理するには、優先処理サービスティアをお試しください。低価格でレイテンシが高い場合は、フレックス処理ティアをお試しください。",
		"standard": "標準",
		"flex": "フレックス",
		"priority": "優先",
		"pricingTableTitle": "サービスティア別料金（100万トークンあたりの価格）",
		"columns": {
			"tier": "ティア",
			"input": "入力",
			"output": "出力",
			"cacheReads": "キャッシュ読み取り"
		}
	}
}<|MERGE_RESOLUTION|>--- conflicted
+++ resolved
@@ -782,15 +782,13 @@
 			"warningMissingKey": "⚠️ 画像生成にはAPIキーが必要です。上記で設定してください。",
 			"successConfigured": "✓ 画像生成が設定され、使用準備完了です"
 		},
-<<<<<<< HEAD
 		"INLINE_ASSIST": {
 			"name": "Autocomplete",
 			"description": "エディター内で直接コードの迅速な提案と改善を行うAutocomplete機能を有効にします。ターゲット変更用のクイックタスク（Cmd+I）とコンテキスト改善用のAutocompleteが含まれます。"
-=======
+		},
 		"RUN_SLASH_COMMAND": {
 			"name": "モデル開始スラッシュコマンドを有効にする",
-			"description": "有効にすると、Rooがワークフローを実行するためにあなたのスラッシュコマンドを実行できます。"
->>>>>>> 173acdb1
+			"description": "有効にすると、Kilo Codeがワークフローを実行するためにあなたのスラッシュコマンドを実行できます。"
 		}
 	},
 	"promptCaching": {
