{
	"greeting": "Kilo Code は何をお手伝いできますか？",
	"task": {
		"title": "タスク",
		"expand": "タスクを展開",
		"collapse": "タスクを折りたたむ",
		"seeMore": "もっと見る",
		"seeLess": "表示を減らす",
		"tokens": "トークン",
		"cache": "キャッシュ",
		"apiCost": "APIコスト",
		"size": "サイズ",
		"contextWindow": "コンテキストウィンドウ",
		"closeAndStart": "タスクを閉じて新しいタスクを開始",
		"export": "タスク履歴をエクスポート",
		"delete": "タスクを削除（Shift + クリックで確認をスキップ）",
		"condenseContext": "コンテキストをインテリジェントに圧縮",
		"share": "タスクを共有",
		"shareWithOrganization": "組織と共有",
		"shareWithOrganizationDescription": "組織のメンバーのみがアクセスできます",
		"sharePublicly": "公開で共有",
		"sharePubliclyDescription": "リンクを持つ誰でもアクセスできます",
		"connectToCloud": "クラウドに接続",
		"connectToCloudDescription": "タスクを共有するためにKilo Code Cloudにサインイン",
		"sharingDisabledByOrganization": "組織により共有が無効化されています",
		"shareSuccessOrganization": "組織リンクをクリップボードにコピーしました",
		"shareSuccessPublic": "公開リンクをクリップボードにコピーしました",
		"openInCloud": "Roo Code Cloudでタスクを開く",
		"openInCloudIntro": "どこからでもRooの監視や操作を続けられます。スキャン、クリック、またはコピーして開いてください。"
	},
	"history": {
		"title": "履歴"
	},
	"unpin": "ピン留めを解除",
	"pin": "ピン留め",
	"tokenProgress": {
		"availableSpace": "利用可能な空き容量: {{amount}} トークン",
		"tokensUsed": "使用トークン: {{used}} / {{total}}",
		"reservedForResponse": "モデル応答用に予約: {{amount}} トークン"
	},
	"retry": {
		"title": "再試行",
		"tooltip": "操作を再試行"
	},
	"startNewTask": {
		"title": "新しいタスクを開始",
		"tooltip": "新しいタスクを開始"
	},
	"reportBug": {
		"title": "バグを報告"
	},
	"proceedAnyways": {
		"title": "それでも続行",
		"tooltip": "コマンド実行中でも続行"
	},
	"save": {
		"title": "保存",
		"tooltip": "メッセージの変更を保存"
	},
	"reject": {
		"title": "拒否",
		"tooltip": "このアクションを拒否"
	},
	"completeSubtaskAndReturn": "サブタスクを完了して戻る",
	"approve": {
		"title": "承認",
		"tooltip": "このアクションを承認"
	},
	"runCommand": {
		"title": "コマンド",
		"tooltip": "このコマンドを実行"
	},
	"proceedWhileRunning": {
		"title": "実行中も続行",
		"tooltip": "警告にもかかわらず続行"
	},
	"killCommand": {
		"title": "コマンドを強制終了",
		"tooltip": "現在のコマンドを強制終了します"
	},
	"resumeTask": {
		"title": "タスクを再開",
		"tooltip": "現在のタスクを続行"
	},
	"terminate": {
		"title": "終了",
		"tooltip": "現在のタスクを終了"
	},
	"cancel": {
		"title": "キャンセル",
		"tooltip": "現在の操作をキャンセル"
	},
	"scrollToBottom": "チャットの最下部にスクロール",
	"about": "Roo Codeは、エディタに常駐するAI開発チームです。",
	"docs": "詳細については、<DocsLink>ドキュメント</DocsLink>をご確認ください。",
	"onboarding": "このワークスペースのタスクリストは空です。",
	"rooTips": {
		"customizableModes": {
			"title": "カスタマイズ可能なモード",
			"description": "タスクに集中し、成果を出す専門のペルソナ。"
		},
		"modelAgnostic": {
			"title": "独自のモデルを持ち込む",
			"description": "独自のプロバイダーキーを使用したり、ローカルで推論を実行したりできます — マークアップ、ロックイン、制限はありません"
		}
	},
	"selectMode": "対話モードを選択",
	"selectApiConfig": "API構成を選択",
	"selectModelConfig": "モデルを選択",
	"enhancePrompt": "追加コンテキストでプロンプトを強化",
	"addImages": "メッセージに画像を追加",
	"sendMessage": "メッセージを送信",
	"stopTts": "テキスト読み上げを停止",
	"typeMessage": "メッセージを入力...",
	"typeTask": "ここにタスクを入力...",
	"addContext": "コンテキスト追加は@、コマンドは/",
	"dragFiles": "ファイルをドラッグするにはShiftキーを押したまま",
	"dragFilesImages": "ファイル/画像をドラッグするにはShiftキーを押したまま",
	"enhancePromptDescription": "「プロンプトを強化」ボタンは、追加コンテキスト、説明、または言い換えを提供することで、リクエストを改善します。ここにリクエストを入力し、ボタンを再度クリックして動作を確認してください。",
	"modeSelector": {
		"title": "モード",
		"marketplace": "モードマーケットプレイス",
		"settings": "モード設定",
		"description": "Kilo Codeの動作をカスタマイズする専門的なペルソナ。",
		"searchPlaceholder": "モードを検索...",
		"noResults": "結果が見つかりません",
		"organizationModes": "組織モード"
	},
	"errorReadingFile": "ファイル読み込みエラー",
	"noValidImages": "有効な画像が処理されませんでした",
	"separator": "区切り",
	"edit": "編集...",
	"forNextMode": "次のモード用",
	"forPreviousMode": "前のモード用",
	"error": "エラー",
	"diffError": {
		"title": "編集に失敗しました"
	},
	"troubleMessage": "Kilo Codeに問題が発生しています...",
	"apiRequest": {
		"title": "APIリクエスト",
		"failed": "APIリクエスト失敗",
		"streaming": "APIリクエスト...",
		"cancelled": "APIリクエストキャンセル",
		"streamingFailed": "APIストリーミング失敗"
	},
	"checkpoint": {
		"regular": "チェックポイント",
		"initializingWarning": "チェックポイントの初期化中... 時間がかかりすぎる場合は、<settingsLink>設定</settingsLink>でチェックポイントを無効にしてタスクを再開できます。",
		"menu": {
			"viewDiff": "差分を表示",
			"more": "その他のオプション",
			"viewDiffFromInit": "すべての変更を表示",
			"viewDiffWithCurrent": "このチェックポイント以降の変更を表示",
			"restore": "チェックポイントを復元",
			"restoreFiles": "ファイルを復元",
			"restoreFilesDescription": "この時点で撮影されたスナップショットにプロジェクトのファイルを復元します。",
			"restoreFilesAndTask": "ファイルとタスクを復元",
			"confirm": "確認",
			"cancel": "キャンセル",
			"cannotUndo": "このアクションは元に戻せません。",
			"restoreFilesAndTaskDescription": "この時点で撮影されたスナップショットにプロジェクトのファイルを復元し、この時点以降のすべてのメッセージを削除します。"
		},
		"current": "現在"
	},
	"instructions": {
		"wantsToFetch": "Kilo Codeは現在のタスクを支援するための詳細な指示を取得したい"
	},
	"fileOperations": {
		"wantsToRead": "Kilo Codeはこのファイルを読みたい",
		"wantsToReadOutsideWorkspace": "Kilo Codeはワークスペース外のこのファイルを読みたい",
		"didRead": "Kilo Codeはこのファイルを読みました",
		"wantsToEdit": "Kilo Codeはこのファイルを編集したい",
		"wantsToEditOutsideWorkspace": "Kilo Codeはワークスペース外のこのファイルを編集したい",
		"wantsToEditProtected": "Kilo Codeは保護された設定ファイルを編集したい",
		"wantsToCreate": "Kilo Codeは新しいファイルを作成したい",
		"wantsToSearchReplace": "Kilo Codeはこのファイルで検索と置換を行う",
		"didSearchReplace": "Kilo Codeはこのファイルで検索と置換を実行しました",
		"wantsToInsert": "Kilo Codeはこのファイルにコンテンツを挿入したい",
		"wantsToInsertWithLineNumber": "Kilo Codeはこのファイルの{{lineNumber}}行目にコンテンツを挿入したい",
		"wantsToInsertAtEnd": "Kilo Codeはこのファイルの末尾にコンテンツを追加したい",
		"wantsToReadAndXMore": "Kilo Code はこのファイルと他に {{count}} 個のファイルを読み込もうとしています",
		"wantsToReadMultiple": "Kilo Codeは複数のファイルを読み取ろうとしています",
		"wantsToApplyBatchChanges": "Kilo Codeは複数のファイルに変更を適用したい",
		"wantsToGenerateImage": "Kilo Codeは画像を生成したい",
		"wantsToGenerateImageOutsideWorkspace": "Kilo Codeはワークスペース外で画像を生成したい",
		"wantsToGenerateImageProtected": "Kilo Codeは保護された場所で画像を生成したい",
		"didGenerateImage": "Kilo Codeは画像を生成しました"
	},
	"directoryOperations": {
		"wantsToViewTopLevel": "Kilo Codeはこのディレクトリのトップレベルファイルを表示したい",
		"didViewTopLevel": "Kilo Codeはこのディレクトリのトップレベルファイルを表示しました",
		"wantsToViewRecursive": "Kilo Codeはこのディレクトリのすべてのファイルを再帰的に表示したい",
		"didViewRecursive": "Kilo Codeはこのディレクトリのすべてのファイルを再帰的に表示しました",
		"wantsToViewDefinitions": "Kilo Codeはこのディレクトリで使用されているソースコード定義名を表示したい",
		"didViewDefinitions": "Kilo Codeはこのディレクトリで使用されているソースコード定義名を表示しました",
		"wantsToSearch": "Kilo Codeはこのディレクトリで <code>{{regex}}</code> を検索したい",
		"didSearch": "Kilo Codeはこのディレクトリで <code>{{regex}}</code> を検索しました",
		"wantsToSearchOutsideWorkspace": "Kilo Codeはこのディレクトリ（ワークスペース外）で <code>{{regex}}</code> を検索したい",
		"didSearchOutsideWorkspace": "Kilo Codeはこのディレクトリ（ワークスペース外）で <code>{{regex}}</code> を検索しました",
		"wantsToViewTopLevelOutsideWorkspace": "Kilo Codeはこのディレクトリ（ワークスペース外）のトップレベルファイルを表示したい",
		"didViewTopLevelOutsideWorkspace": "Kilo Codeはこのディレクトリ（ワークスペース外）のトップレベルファイルを表示しました",
		"wantsToViewRecursiveOutsideWorkspace": "Kilo Codeはこのディレクトリ（ワークスペース外）のすべてのファイルを再帰的に表示したい",
		"didViewRecursiveOutsideWorkspace": "Kilo Codeはこのディレクトリ（ワークスペース外）のすべてのファイルを再帰的に表示しました",
		"wantsToViewDefinitionsOutsideWorkspace": "Kilo Codeはこのディレクトリ（ワークスペース外）で使用されているソースコード定義名を表示したい",
		"didViewDefinitionsOutsideWorkspace": "Kilo Codeはこのディレクトリ（ワークスペース外）で使用されているソースコード定義名を表示しました"
	},
	"commandOutput": "コマンド出力",
	"commandExecution": {
		"abort": "中止",
		"running": "実行中",
		"pid": "PID: {{pid}}",
		"exitStatus": "ステータス {{exitCode}} で終了しました",
		"manageCommands": "自動承認されたコマンド",
		"addToAllowed": "許可リストに追加",
		"removeFromAllowed": "許可リストから削除",
		"addToDenied": "拒否リストに追加",
		"removeFromDenied": "拒否リストから削除",
		"abortCommand": "コマンドの実行を中止",
		"expandOutput": "出力を展開",
		"collapseOutput": "出力を折りたたむ",
		"expandManagement": "コマンド管理セクションを展開",
		"collapseManagement": "コマンド管理セクションを折りたたむ"
	},
	"response": "応答",
	"arguments": "引数",
	"text": {
		"rooSaid": "Rooの発言"
	},
	"feedback": {
		"youSaid": "あなたの発言"
	},
	"mcp": {
		"wantsToUseTool": "Kilo Code{{serverName}}でツールを使用したい",
		"wantsToAccessResource": "Kilo Code{{serverName}}のリソースにアクセスしたい"
	},
	"modes": {
		"wantsToSwitch": "Kilo Codeは<code>{{mode}}</code>モードに切り替えたい",
		"wantsToSwitchWithReason": "Kilo Codeは次の理由で<code>{{mode}}</code>モードに切り替えたい: {{reason}}",
		"didSwitch": "Kilo Codeは<code>{{mode}}</code>モードに切り替えました",
		"didSwitchWithReason": "Kilo Codeは次の理由で<code>{{mode}}</code>モードに切り替えました: {{reason}}"
	},
	"subtasks": {
		"wantsToCreate": "Kilo Code<code>{{mode}}</code>モードで新しいサブタスクを作成したい",
		"wantsToFinish": "Kilo Codeはこのサブタスクを終了したい",
		"newTaskContent": "サブタスク指示",
		"completionContent": "サブタスク完了",
		"resultContent": "サブタスク結果",
		"defaultResult": "次のタスクに進んでください。",
		"completionInstructions": "サブタスク完了！結果を確認し、修正や次のステップを提案できます。問題なければ、親タスクに結果を返すために確認してください。"
	},
	"questions": {
		"hasQuestion": "Kilo Codeは質問があります"
	},
	"taskCompleted": "タスク完了",
	"powershell": {
		"issues": "Windows PowerShellに問題があるようです。こちらを参照してください"
	},
	"autoApprove": {
		"tooltipManage": "自動承認設定を管理する",
		"tooltipStatus": "自動承認が有効です: {{toggles}}",
		"title": "自動承認",
		"toggle": "自動承認を切り替える",
		"all": "すべて",
		"none": "なし",
		"description": "許可を求めずにこれらのアクションを実行します。完全に信頼するアクションに対してのみ有効にしてください。",
		"selectOptionsFirst": "自動承認を有効にするには、以下のオプションを少なくとも1つ選択してください",
		"toggleAriaLabel": "自動承認を切り替える",
		"disabledAriaLabel": "自動承認が無効です - 最初にオプションを選択してください",
		"triggerLabelOff": "自動承認オフ",
		"triggerLabelOffShort": "オフ",
		"triggerLabel_zero": "0個の自動承認",
		"triggerLabel_one": "1個の自動承認済み",
		"triggerLabel_other": "{{count}}個の自動承認済み",
		"triggerLabelAll": "YOLO"
	},
	"reasoning": {
		"thinking": "考え中",
		"seconds": "{{count}}秒"
	},
	"contextCondense": {
		"title": "コンテキスト要約",
		"condensing": "コンテキストを圧縮中...",
		"errorHeader": "コンテキストの圧縮に失敗しました",
		"tokens": "トークン"
	},
	"followUpSuggest": {
		"copyToInput": "入力欄にコピー（またはShift + クリック）",
		"autoSelectCountdown": "{{count}}秒後に自動選択します",
		"countdownDisplay": "{{count}}秒"
	},
	"announcement": {
		"title": "🎉 Roo Code {{version}} リリース",
		"stealthModel": {
			"feature": "<bold>期間限定無料ステルスモデル</bold> - Code Supernova：<bold>1Mトークンコンテキストウィンドウ</bold>にアップグレード！画像入力をサポートする多目的エージェントコーディングモデル、Roo Code Cloud 経由で利用可能。",
			"note": "(注意：プロンプトと補完はモデル作成者によってログに記録され、モデルの改善に使用されます)",
			"connectButton": "Roo Code Cloud に接続",
			"selectModel": "設定で Roo Code Cloud プロバイダーから <code>roo/code-supernova</code> を選択して開始してください。",
			"goToSettingsButton": "設定に移動"
		},
		"release": {
			"heading": "拡張機能の新機能:",
			"openRouterEmbeddings": "OpenRouter埋め込みモデルのサポート",
			"chutesDynamic": "Chutesが最新モデルを動的にロード",
			"queuedMessagesFix": "キューメッセージが失われる問題の修正"
		},
		"cloudAgents": {
			"heading": "クラウドの新機能:",
			"prFixer": "PRレビューアを補完するクラウドエージェント<bold>PR Fixer</bold>を導入します。",
			"prFixerDescription": "Roo CodeのPR FixerはGitHubから直接、高品質な変更をPRに適用します。PRコメントから呼び出すと、コメント履歴全体を読んでコンテキスト、合意、トレードオフを理解し、適切な修正を実装します。",
			"tryPrFixerButton": "PR Fixerを試す"
		},
		"careers": "また、<careersLink>採用中です！</careersLink>",
		"socialLinks": "<xLink>X</xLink>、<discordLink>Discord</discordLink>、または<redditLink>r/RooCode</redditLink>でフォローしてください 🚀"
	},
	"browser": {
		"rooWantsToUse": "Kilo Codeはブラウザを使用したい",
		"consoleLogs": "コンソールログ",
		"noNewLogs": "(新しいログはありません)",
		"screenshot": "ブラウザのスクリーンショット",
		"cursor": "カーソル",
		"navigation": {
			"step": "ステップ {{current}} / {{total}}",
			"previous": "前へ",
			"next": "次へ"
		},
		"sessionStarted": "ブラウザセッション開始",
		"actions": {
			"title": "ブラウザアクション: ",
			"launch": "{{url}} でブラウザを起動",
			"click": "クリック ({{coordinate}})",
			"type": "入力 \"{{text}}\"",
			"scrollDown": "下にスクロール",
			"scrollUp": "上にスクロール",
			"close": "ブラウザを閉じる"
		}
	},
	"codeblock": {
		"tooltips": {
			"expand": "コードブロックを展開",
			"collapse": "コードブロックを折りたたむ",
			"enable_wrap": "折り返しを有効化",
			"disable_wrap": "折り返しを無効化",
			"copy_code": "コードをコピー"
		}
	},
	"systemPromptWarning": "警告：カスタムシステムプロンプトの上書きが有効です。これにより機能が深刻に損なわれ、予測不可能な動作が発生する可能性があります。",
	"profileViolationWarning": "現在のプロファイルは組織の設定と互換性がありません",
	"shellIntegration": {
		"title": "コマンド実行警告",
		"description": "コマンドはVSCodeターミナルシェル統合なしで実行されています。この警告を非表示にするには、<settingsLink>Kilo Code設定</settingsLink>の<strong>Terminal</strong>セクションでシェル統合を無効にするか、以下のリンクを使用してVSCodeターミナル統合のトラブルシューティングを行ってください。",
		"troubleshooting": "シェル統合のドキュメントはこちらをクリック"
	},
	"ask": {
		"autoApprovedRequestLimitReached": {
			"title": "自動承認リクエスト制限に達しました",
			"description": "Kilo Codeは{{count}}件のAPI自動承認リクエスト制限に達しました。カウントをリセットしてタスクを続行しますか？",
			"button": "リセットして続行"
		},
		"autoApprovedCostLimitReached": {
			"title": "自動承認コスト制限に達しました",
			"description": "Kilo Codeは自動承認されたコスト制限の${{count}}に達しました。コストをリセットしてタスクを続行しますか？",
			"button": "リセットして続ける"
		}
	},
	"codebaseSearch": {
		"wantsToSearch": "Kilo Codeはコードベースで <code>{{query}}</code> を検索したい",
		"wantsToSearchWithPath": "Kilo Codeは <code>{{path}}</code> 内のコードベースで <code>{{query}}</code> を検索したい",
		"didSearch_one": "1件の結果が見つかりました",
		"didSearch_other": "{{count}}件の結果が見つかりました",
		"resultTooltip": "類似度スコア: {{score}} (クリックしてファイルを開く)"
	},
	"read-batch": {
		"approve": {
			"title": "すべて承認"
		},
		"deny": {
			"title": "すべて拒否"
		}
	},
	"indexingStatus": {
		"ready": "インデックス準備完了",
		"indexing": "インデックス作成中 {{percentage}}%",
		"indexed": "インデックス作成済み",
		"error": "インデックスエラー",
		"status": "インデックス状態"
	},
	"versionIndicator": {
		"ariaLabel": "バージョン {{version}} - クリックしてリリースノートを表示"
	},
	"rooCloudCTA": {
		"title": "Roo Code Cloud が進化中！",
		"description": "クラウドでリモートエージェントを実行し、どこからでもタスクにアクセスし、他の人と協力し、その他多くの機能を利用できます。",
		"joinWaitlist": "最新のアップデートを受け取るためにサインアップしてください。"
	},
	"editMessage": {
		"placeholder": "メッセージを編集..."
	},
	"command": {
		"triggerDescription": "{{name}}コマンドをトリガー"
	},
	"slashCommands": {
		"tooltip": "スラッシュコマンドを管理",
		"title": "スラッシュコマンド",
		"description": "組み込みスラッシュコマンドを使用するか、よく使用するプロンプトやワークフローに素早くアクセスするためのカスタムスラッシュコマンドを作成します。<DocsLink>ドキュメント</DocsLink>",
		"manageCommands": "設定でスラッシュコマンドを管理",
		"builtInCommands": "組み込みコマンド",
		"globalCommands": "グローバルコマンド",
		"workspaceCommands": "ワークスペースコマンド",
		"globalCommand": "グローバルコマンド",
		"editCommand": "コマンドを編集",
		"deleteCommand": "コマンドを削除",
		"newGlobalCommandPlaceholder": "新しいグローバルコマンド...",
		"newWorkspaceCommandPlaceholder": "新しいワークスペースコマンド...",
		"deleteDialog": {
			"title": "コマンドを削除",
			"description": "\"{{name}}\" コマンドを削除してもよろしいですか？この操作は元に戻せません。",
			"cancel": "キャンセル",
			"confirm": "削除"
		}
	},
	"contextMenu": {
		"noResults": "結果なし",
		"problems": "問題",
		"terminal": "ターミナル",
		"url": "URLを貼り付けてコンテンツを取得"
	},
	"queuedMessages": {
		"title": "キューメッセージ",
		"clickToEdit": "クリックしてメッセージを編集"
	},
	"slashCommand": {
<<<<<<< HEAD
		"wantsToRun": "Kilo Codeはスラッシュコマンドを実行したい",
		"didRun": "Kilo Codeはスラッシュコマンドを実行しました"
=======
		"wantsToRun": "Rooはスラッシュコマンドを実行したい",
		"didRun": "Rooはスラッシュコマンドを実行しました"
	},
	"docs": "Check our <DocsLink>docs</DocsLink> to learn more.",
	"todo": {
		"partial": "{{total}}件中{{completed}}件のTo-Doが完了",
		"complete": "{{total}}件のTo-Doが完了",
		"updated": "To-Doリストを更新しました",
		"completed": "完了",
		"started": "開始"
>>>>>>> 06b775a8
	}
}<|MERGE_RESOLUTION|>--- conflicted
+++ resolved
@@ -430,20 +430,14 @@
 		"clickToEdit": "クリックしてメッセージを編集"
 	},
 	"slashCommand": {
-<<<<<<< HEAD
 		"wantsToRun": "Kilo Codeはスラッシュコマンドを実行したい",
 		"didRun": "Kilo Codeはスラッシュコマンドを実行しました"
-=======
-		"wantsToRun": "Rooはスラッシュコマンドを実行したい",
-		"didRun": "Rooはスラッシュコマンドを実行しました"
-	},
-	"docs": "Check our <DocsLink>docs</DocsLink> to learn more.",
+	},
 	"todo": {
 		"partial": "{{total}}件中{{completed}}件のTo-Doが完了",
 		"complete": "{{total}}件のTo-Doが完了",
 		"updated": "To-Doリストを更新しました",
 		"completed": "完了",
 		"started": "開始"
->>>>>>> 06b775a8
 	}
 }