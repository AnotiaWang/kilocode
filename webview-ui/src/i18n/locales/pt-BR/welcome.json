{
<<<<<<< HEAD
	"greeting": "Olá, eu sou o Kilo Code!",
=======
	"greeting": "Olá, eu sou o Roo!",
	"introduction": "<strong>Roo Code é o principal agente de codificação autônomo.</strong> Prepare-se para arquitetar, codificar, depurar e aumentar sua produtividade como nunca antes. Para continuar, o Roo Code necessita de uma chave API.",
>>>>>>> 7f026f5c
	"notice": "Para começar, esta extensão precisa de um provedor de API.",
	"start": "Vamos lá!",
	"chooseProvider": "Escolha um provedor de API para começar:",
	"routers": {
		"requesty": {
			"description": "Seu roteador LLM otimizado",
			"incentive": "$1 de crédito grátis"
		},
		"openrouter": {
			"description": "Uma interface unificada para LLMs"
		}
	},
	"startRouter": "Configuração rápida através de um roteador",
	"startCustom": "Use sua própria chave API",
	"or": "ou"
}<|MERGE_RESOLUTION|>--- conflicted
+++ resolved
@@ -1,10 +1,6 @@
 {
-<<<<<<< HEAD
 	"greeting": "Olá, eu sou o Kilo Code!",
-=======
-	"greeting": "Olá, eu sou o Roo!",
-	"introduction": "<strong>Roo Code é o principal agente de codificação autônomo.</strong> Prepare-se para arquitetar, codificar, depurar e aumentar sua produtividade como nunca antes. Para continuar, o Roo Code necessita de uma chave API.",
->>>>>>> 7f026f5c
+	"introduction": "<strong>Kilo Code é o principal agente de codificação autônomo.</strong> Prepare-se para arquitetar, codificar, depurar e aumentar sua produtividade como nunca antes. Para continuar, o Kilo Code necessita de uma chave API.",
 	"notice": "Para começar, esta extensão precisa de um provedor de API.",
 	"start": "Vamos lá!",
 	"chooseProvider": "Escolha um provedor de API para começar:",
