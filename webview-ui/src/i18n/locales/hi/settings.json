--- conflicted
+++ resolved
@@ -767,15 +767,9 @@
 		},
 		"MORPH_FAST_APPLY": {
 			"name": "Fast Apply सक्षम करें",
-<<<<<<< HEAD
-			"description": "जब सक्षम होता है, तो Kilo Code कोड संशोधनों के लिए अनुकूलित विशेष मॉडल के साथ Fast Apply का उपयोग करके फ़ाइलें संपादित कर सकता है। Kilo Code API प्रदाता, OpenRouter, या Morph API कुंजी की आवश्यकता है।",
-			"apiKey": "Morph API कुंजी",
-			"placeholder": "अपनी Morph API कुंजी दर्ज करें",
-=======
 			"description": "जब सक्षम होता है, तो Kilo Code कोड संशोधनों के लिए अनुकूलित विशेष मॉडल के साथ Fast Apply का उपयोग करके फ़ाइलें संपादित कर सकता है। Kilo Gateway Provider, OpenRouter, या Morph API कुंजी की आवश्यकता है।",
 			"apiKey": "Morph API कुंजी (वैकल्पिक)",
 			"placeholder": "अपनी Morph API कुंजी दर्ज करें (वैकल्पिक)",
->>>>>>> b857bc06
 			"modelLabel": "मॉडल चयन",
 			"modelDescription": "फ़ाइल संपादन के लिए किस Fast Apply मॉडल का उपयोग करना है चुनें",
 			"models": {
