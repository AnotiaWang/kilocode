{
	"greeting": "Què pot fer Kilo Code per tu?",
	"task": {
		"title": "Tasca",
		"seeMore": "Veure més",
		"seeLess": "Veure menys",
		"tokens": "Tokens:",
		"cache": "Caché:",
		"apiCost": "Cost d'API:",
		"contextWindow": "Finestra de context:",
		"closeAndStart": "Tancar tasca i iniciar-ne una de nova",
		"export": "Exportar historial de tasques",
		"delete": "Eliminar tasca (Shift + Clic per ometre confirmació)"
	},
	"unpin": "Desfixar",
	"pin": "Fixar",
	"tokenProgress": {
		"availableSpace": "Espai disponible: {{amount}} tokens",
		"tokensUsed": "Tokens utilitzats: {{used}} de {{total}}",
		"reservedForResponse": "Reservat per a resposta del model: {{amount}} tokens"
	},
	"retry": {
		"title": "Tornar a intentar",
		"tooltip": "Torna a provar l'operació"
	},
	"startNewTask": {
		"title": "Començar una nova tasca",
		"tooltip": "Comença una nova tasca"
	},
	"proceedAnyways": {
		"title": "Continuar de totes maneres",
		"tooltip": "Continua mentre s'executa l'ordre"
	},
	"save": {
		"title": "Desar",
		"tooltip": "Desa els canvis del fitxer"
	},
	"reject": {
		"title": "Rebutjar",
		"tooltip": "Rebutja aquesta acció"
	},
	"completeSubtaskAndReturn": "Completar la subtasca i tornar",
	"approve": {
		"title": "Aprovar",
		"tooltip": "Aprova aquesta acció"
	},
	"runCommand": {
		"title": "Executar ordre",
		"tooltip": "Executa aquesta ordre"
	},
	"proceedWhileRunning": {
		"title": "Continuar mentre s'executa",
		"tooltip": "Continua malgrat els advertiments"
	},
	"resumeTask": {
		"title": "Reprendre la tasca",
		"tooltip": "Repren la tasca actual"
	},
	"terminate": {
		"title": "Finalitzar",
		"tooltip": "Finalitza la tasca actual"
	},
	"cancel": {
		"title": "Cancel·lar",
		"tooltip": "Cancel·la l'operació actual"
	},
	"scrollToBottom": "Desplaça't al final del xat",
	"selectMode": "Selecciona el mode d'interacció",
	"selectApiConfig": "Selecciona la configuració de l'API",
	"enhancePrompt": "Millora la sol·licitud amb context addicional",
	"addImages": "Afegeix imatges al missatge",
	"sendMessage": "Envia el missatge",
	"typeMessage": "Escriu un missatge...",
	"typeTask": "Construeix, cerca, pregunta alguna cosa",
	"addContext": "@ per afegir context, / per canviar de mode",
	"dragFiles": "manté premut shift per arrossegar fitxers",
	"dragFilesImages": "manté premut shift per arrossegar fitxers/imatges",
	"enhancePromptDescription": "El botó 'Millora la sol·licitud' ajuda a millorar la teva sol·licitud proporcionant context addicional, aclariments o reformulacions. Prova d'escriure una sol·licitud aquí i fes clic al botó de nou per veure com funciona.",
	"errorReadingFile": "Error en llegir el fitxer:",
	"noValidImages": "No s'ha processat cap imatge vàlida",
	"separator": "Separador",
	"edit": "Edita...",
	"forNextMode": "per al següent mode",
	"error": "Error",
	"troubleMessage": "Kilo Code està tenint problemes...",
	"apiRequest": {
		"title": "Sol·licitud API",
		"failed": "Sol·licitud API ha fallat",
		"streaming": "Sol·licitud API...",
		"cancelled": "Sol·licitud API cancel·lada",
		"streamingFailed": "Transmissió API ha fallat"
	},
	"checkpoint": {
		"initial": "Punt de control inicial",
		"regular": "Punt de control",
		"initializingWarning": "Encara s'està inicialitzant el punt de control... Si això triga massa, pots desactivar els punts de control a la <settingsLink>configuració</settingsLink> i reiniciar la teva tasca.",
		"menu": {
			"viewDiff": "Veure diferències",
			"restore": "Restaurar punt de control",
			"restoreFiles": "Restaurar arxius",
			"restoreFilesDescription": "Restaura els arxius del teu projecte a una instantània presa en aquest punt.",
			"restoreFilesAndTask": "Restaurar arxius i tasca",
			"confirm": "Confirmar",
			"cancel": "Cancel·lar",
			"cannotUndo": "Aquesta acció no es pot desfer.",
			"restoreFilesAndTaskDescription": "Restaura els arxius del teu projecte a una instantània presa en aquest punt i elimina tots els missatges posteriors a aquest punt."
		},
		"current": "Actual"
	},
	"instructions": {
		"wantsToFetch": "Kilo Code vol obtenir instruccions detallades per ajudar amb la tasca actual."
	},
	"fileOperations": {
		"wantsToRead": "Kilo Code vol llegir aquest fitxer:",
		"wantsToReadOutsideWorkspace": "Kilo Code vol llegir aquest fitxer fora de l'espai de treball:",
		"didRead": "Kilo Code ha llegit aquest fitxer:",
		"wantsToEdit": "Kilo Code vol editar aquest fitxer:",
		"wantsToEditOutsideWorkspace": "Kilo Code vol editar aquest fitxer fora de l'espai de treball:",
		"wantsToCreate": "Kilo Code vol crear un nou fitxer:"
	},
	"directoryOperations": {
		"wantsToViewTopLevel": "Kilo Code vol veure els fitxers de nivell superior en aquest directori:",
		"didViewTopLevel": "Kilo Code ha vist els fitxers de nivell superior en aquest directori:",
		"wantsToViewRecursive": "Kilo Code vol veure recursivament tots els fitxers en aquest directori:",
		"didViewRecursive": "Kilo Code ha vist recursivament tots els fitxers en aquest directori:",
		"wantsToViewDefinitions": "Kilo Code vol veure noms de definicions de codi font utilitzats en aquest directori:",
		"didViewDefinitions": "Kilo Code ha vist noms de definicions de codi font utilitzats en aquest directori:",
		"wantsToSearch": "Kilo Code vol cercar en aquest directori <code>{{regex}}</code>:",
		"didSearch": "Kilo Code ha cercat en aquest directori <code>{{regex}}</code>:"
	},
	"commandOutput": "Sortida de l'ordre",
	"response": "Resposta",
	"arguments": "Arguments",
	"mcp": {
		"wantsToUseTool": "Kilo Code vol utilitzar una eina al servidor MCP {{serverName}}:",
		"wantsToAccessResource": "Kilo Code vol accedir a un recurs al servidor MCP {{serverName}}:"
	},
	"modes": {
		"wantsToSwitch": "Kilo Code vol canviar a mode <code>{{mode}}</code>",
		"wantsToSwitchWithReason": "Kilo Code vol canviar a mode <code>{{mode}}</code> perquè: {{reason}}",
		"didSwitch": "Kilo Code ha canviat a mode <code>{{mode}}</code>",
		"didSwitchWithReason": "Kilo Code ha canviat a mode <code>{{mode}}</code> perquè: {{reason}}"
	},
	"subtasks": {
<<<<<<< HEAD
		"wantsToCreate": "Kilo Code vol crear una nova subtasca en mode <code>{{mode}}</code>:",
		"wantsToFinish": "Kilo Code vol finalitzar aquesta subtasca"
=======
		"wantsToCreate": "Roo vol crear una nova subtasca en mode <code>{{mode}}</code>:",
		"wantsToFinish": "Roo vol finalitzar aquesta subtasca",
		"newTaskContent": "Instruccions de la subtasca",
		"completionContent": "Subtasca completada",
		"resultContent": "Resultats de la subtasca",
		"defaultResult": "Si us plau, continua amb la següent tasca.",
		"completionInstructions": "Subtasca completada! Pots revisar els resultats i suggerir correccions o següents passos. Si tot sembla correcte, confirma per tornar el resultat a la tasca principal."
>>>>>>> 91f4a862
	},
	"questions": {
		"hasQuestion": "Kilo Code té una pregunta:"
	},
	"taskCompleted": "Tasca completada",
	"shellIntegration": {
		"unavailable": "Integració de shell no disponible",
		"troubleshooting": "Encara tens problemes?"
	},
	"powershell": {
		"issues": "Sembla que estàs tenint problemes amb Windows PowerShell, si us plau consulta aquesta documentació per a més informació."
	},
	"autoApprove": {
		"title": "Aprovació automàtica:",
		"none": "Cap",
		"description": "L'aprovació automàtica permet a Kilo Code realitzar accions sense demanar permís. Activa-la només per a accions en les que confies plenament. Configuració més detallada disponible a la <settingsLink>Configuració</settingsLink>.",
		"actions": {
			"readFiles": {
				"label": "Llegir fitxers i directoris",
				"shortName": "Lectura",
				"description": "Permet l'accés per llegir qualsevol fitxer al teu ordinador."
			},
			"editFiles": {
				"label": "Editar fitxers",
				"shortName": "Edició",
				"description": "Permet la modificació de qualsevol fitxer al teu ordinador."
			},
			"executeCommands": {
				"label": "Executar ordres aprovades",
				"shortName": "Ordres",
				"description": "Permet l'execució d'ordres de terminal aprovades. Pots configurar-ho al panell de configuració."
			},
			"useBrowser": {
				"label": "Utilitzar el navegador",
				"shortName": "Navegador",
				"description": "Permet la capacitat d'iniciar i interactuar amb qualsevol lloc web en un navegador headless."
			},
			"useMcp": {
				"label": "Utilitzar servidors MCP",
				"shortName": "MCP",
				"description": "Permet l'ús de servidors MCP configurats que poden modificar el sistema de fitxers o interactuar amb APIs."
			},
			"switchModes": {
				"label": "Canviar modes",
				"shortName": "Modes",
				"description": "Permet el canvi automàtic entre diferents modes sense requerir aprovació."
			},
			"subtasks": {
				"label": "Crear i completar subtasques",
				"shortName": "Subtasques",
				"description": "Permet la creació i finalització de subtasques sense requerir aprovació."
			},
			"retryRequests": {
				"label": "Reintentar sol·licituds fallides",
				"shortName": "Reintents",
				"description": "Reintenta automàticament les sol·licituds API fallides quan el proveïdor retorna una resposta d'error."
			}
		}
	},
	"reasoning": {
		"thinking": "Pensant",
		"seconds": "{{count}}s"
	},
	"followUpSuggest": {
		"copyToInput": "Copiar a l'entrada (o Shift + clic)"
	},
	"announcement": {
		"title": "Fes més amb Tasques Boomerang 🪃",
		"description": "Divideix la feina en subtasques, cadascuna executant-se en un mode especialitzat, com code, architect, debug o un mode personalitzat.",
		"learnMore": "Saber-ne més →",
		"hideButton": "Amagar anunci"
	},
	"browser": {
		"rooWantsToUse": "Kilo Code vol utilitzar el navegador:",
		"consoleLogs": "Registres de consola",
		"noNewLogs": "(Cap registre nou)",
		"screenshot": "Captura de pantalla del navegador",
		"cursor": "cursor",
		"navigation": {
			"step": "Pas {{current}} de {{total}}",
			"previous": "Anterior",
			"next": "Següent"
		},
		"sessionStarted": "Sessió de navegador iniciada",
		"actions": {
			"title": "Acció de navegació: ",
			"launch": "Iniciar navegador a {{url}}",
			"click": "Clic ({{coordinate}})",
			"type": "Escriure \"{{text}}\"",
			"scrollDown": "Desplaçar avall",
			"scrollUp": "Desplaçar amunt",
			"close": "Tancar navegador"
		}
	},
	"notifications": {
		"toolRequest": "Sol·licitud d'eina esperant aprovació",
		"browserAction": "Acció del navegador esperant aprovació",
		"command": "Ordre esperant aprovació"
	}
}<|MERGE_RESOLUTION|>--- conflicted
+++ resolved
@@ -142,18 +142,13 @@
 		"didSwitchWithReason": "Kilo Code ha canviat a mode <code>{{mode}}</code> perquè: {{reason}}"
 	},
 	"subtasks": {
-<<<<<<< HEAD
 		"wantsToCreate": "Kilo Code vol crear una nova subtasca en mode <code>{{mode}}</code>:",
-		"wantsToFinish": "Kilo Code vol finalitzar aquesta subtasca"
-=======
-		"wantsToCreate": "Roo vol crear una nova subtasca en mode <code>{{mode}}</code>:",
-		"wantsToFinish": "Roo vol finalitzar aquesta subtasca",
+		"wantsToFinish": "Kilo Code vol finalitzar aquesta subtasca",
 		"newTaskContent": "Instruccions de la subtasca",
 		"completionContent": "Subtasca completada",
 		"resultContent": "Resultats de la subtasca",
 		"defaultResult": "Si us plau, continua amb la següent tasca.",
 		"completionInstructions": "Subtasca completada! Pots revisar els resultats i suggerir correccions o següents passos. Si tot sembla correcte, confirma per tornar el resultat a la tasca principal."
->>>>>>> 91f4a862
 	},
 	"questions": {
 		"hasQuestion": "Kilo Code té una pregunta:"
