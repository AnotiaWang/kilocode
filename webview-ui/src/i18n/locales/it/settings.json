{
	"common": {
		"save": "Salva",
		"done": "Fatto",
		"cancel": "Annulla",
		"reset": "Ripristina",
		"select": "Seleziona",
		"add": "Aggiungi intestazione",
		"remove": "Rimuovi"
	},
	"header": {
		"title": "Impostazioni",
		"saveButtonTooltip": "Salva modifiche",
		"nothingChangedTooltip": "Nessuna modifica",
		"doneButtonTooltip": "Scarta le modifiche non salvate e chiudi il pannello delle impostazioni"
	},
	"unsavedChangesDialog": {
		"title": "Modifiche non salvate",
		"description": "Vuoi scartare le modifiche e continuare?",
		"cancelButton": "Annulla",
		"discardButton": "Scarta modifiche"
	},
	"sections": {
		"providers": "Fornitori",
		"autoApprove": "Auto-approvazione",
		"browser": "Accesso computer",
		"checkpoints": "Punti di controllo",
		"notifications": "Notifiche",
		"contextManagement": "Contesto",
		"terminal": "Terminal",
		"prompts": "Prompt",
		"experimental": "Sperimentale",
		"language": "Lingua",
		"about": "Informazioni su Kilo Code",
		"display": "Mostra"
	},
	"prompts": {
		"description": "Configura i prompt di supporto utilizzati per azioni rapide come il miglioramento dei prompt, la spiegazione del codice e la risoluzione dei problemi. Questi prompt aiutano Kilo Code a fornire una migliore assistenza per le attività di sviluppo comuni."
	},
	"codeIndex": {
		"title": "Indicizzazione del codice",
		"enableLabel": "Abilita indicizzazione del codice",
		"enableDescription": "Abilita l'indicizzazione del codice per una ricerca e una comprensione del contesto migliorate",
		"providerLabel": "Fornitore di embedding",
		"selectProviderPlaceholder": "Seleziona fornitore",
		"openaiProvider": "OpenAI",
		"ollamaProvider": "Ollama",
		"geminiProvider": "Gemini",
		"geminiApiKeyLabel": "Chiave API:",
		"geminiApiKeyPlaceholder": "Inserisci la tua chiave API Gemini",
		"openaiCompatibleProvider": "Compatibile con OpenAI",
		"openAiKeyLabel": "Chiave API OpenAI",
		"openAiKeyPlaceholder": "Inserisci la tua chiave API OpenAI",
		"openAiCompatibleBaseUrlLabel": "URL di base",
		"openAiCompatibleApiKeyLabel": "Chiave API",
		"openAiCompatibleApiKeyPlaceholder": "Inserisci la tua chiave API",
		"openAiCompatibleModelDimensionLabel": "Dimensione Embedding:",
		"modelDimensionLabel": "Dimensione del modello",
		"openAiCompatibleModelDimensionPlaceholder": "es., 1536",
		"openAiCompatibleModelDimensionDescription": "La dimensione dell'embedding (dimensione di output) per il tuo modello. Controlla la documentazione del tuo provider per questo valore. Valori comuni: 384, 768, 1536, 3072.",
		"modelLabel": "Modello",
		"selectModelPlaceholder": "Seleziona modello",
		"ollamaUrlLabel": "URL Ollama:",
		"qdrantUrlLabel": "URL Qdrant",
		"qdrantKeyLabel": "Chiave Qdrant:",
		"startIndexingButton": "Avvia",
		"clearIndexDataButton": "Cancella indice",
		"unsavedSettingsMessage": "Per favore salva le tue impostazioni prima di avviare il processo di indicizzazione.",
		"clearDataDialog": {
			"title": "Sei sicuro?",
			"description": "Questa azione non può essere annullata. Eliminerà permanentemente i dati di indice del tuo codice.",
			"cancelButton": "Annulla",
			"confirmButton": "Cancella dati"
		},
		"description": "Configura le impostazioni di indicizzazione del codebase per abilitare la ricerca semantica del tuo progetto. <0>Scopri di più</0>",
		"statusTitle": "Stato",
		"settingsTitle": "Impostazioni di indicizzazione",
		"disabledMessage": "L'indicizzazione del codebase è attualmente disabilitata. Abilitala nelle impostazioni globali per configurare le opzioni di indicizzazione.",
		"embedderProviderLabel": "Provider Embedder",
		"modelPlaceholder": "Inserisci il nome del modello",
		"selectModel": "Seleziona un modello",
		"ollamaBaseUrlLabel": "URL base Ollama",
		"qdrantApiKeyLabel": "Chiave API Qdrant",
		"qdrantApiKeyPlaceholder": "Inserisci la tua chiave API Qdrant (opzionale)",
		"setupConfigLabel": "Impostazione",
		"ollamaUrlPlaceholder": "http://localhost:11434",
		"openAiCompatibleBaseUrlPlaceholder": "https://api.example.com",
		"modelDimensionPlaceholder": "1536",
		"qdrantUrlPlaceholder": "http://localhost:6333",
		"saveError": "Impossibile salvare le impostazioni",
		"modelDimensions": "({{dimension}} dimensioni)",
		"saveSuccess": "Impostazioni salvate con successo",
		"saving": "Salvataggio...",
		"saveSettings": "Salva",
		"indexingStatuses": {
			"standby": "In attesa",
			"indexing": "Indicizzazione",
			"indexed": "Indicizzato",
			"error": "Errore"
		},
		"close": "Chiudi",
		"validation": {
			"invalidQdrantUrl": "URL Qdrant non valido",
			"invalidOllamaUrl": "URL Ollama non valido",
			"invalidBaseUrl": "URL di base non valido",
			"qdrantUrlRequired": "È richiesto l'URL di Qdrant",
			"openaiApiKeyRequired": "È richiesta la chiave API di OpenAI",
			"modelSelectionRequired": "È richiesta la selezione del modello",
			"apiKeyRequired": "È richiesta la chiave API",
			"modelIdRequired": "È richiesto l'ID del modello",
			"modelDimensionRequired": "È richiesta la dimensione del modello",
			"geminiApiKeyRequired": "È richiesta la chiave API Gemini",
			"ollamaBaseUrlRequired": "È richiesto l'URL di base di Ollama",
			"baseUrlRequired": "È richiesto l'URL di base",
			"modelDimensionMinValue": "La dimensione del modello deve essere maggiore di 0"
		},
		"advancedConfigLabel": "Configurazione avanzata",
		"searchMinScoreLabel": "Soglia punteggio di ricerca",
		"searchMinScoreDescription": "Punteggio minimo di somiglianza (0.0-1.0) richiesto per i risultati della ricerca. Valori più bassi restituiscono più risultati ma potrebbero essere meno pertinenti. Valori più alti restituiscono meno risultati ma più pertinenti.",
		"searchMinScoreResetTooltip": "Ripristina al valore predefinito (0.4)",
		"searchMaxResultsLabel": "Risultati di ricerca massimi",
		"searchMaxResultsDescription": "Numero massimo di risultati di ricerca da restituire quando si interroga l'indice del codice. Valori più alti forniscono più contesto ma possono includere risultati meno pertinenti.",
		"resetToDefault": "Ripristina al valore predefinito"
	},
	"autoApprove": {
<<<<<<< HEAD
		"description": "Permetti a Kilo Code di eseguire automaticamente operazioni senza richiedere approvazione. Abilita queste impostazioni solo se ti fidi completamente dell'IA e comprendi i rischi di sicurezza associati.",
=======
		"description": "Permetti a Roo di eseguire automaticamente operazioni senza richiedere approvazione. Abilita queste impostazioni solo se ti fidi completamente dell'IA e comprendi i rischi di sicurezza associati.",
		"toggleAriaLabel": "Attiva/disattiva approvazione automatica",
		"disabledAriaLabel": "Approvazione automatica disabilitata - seleziona prima le opzioni",
>>>>>>> a0e640cd
		"readOnly": {
			"label": "Leggi",
			"description": "Quando abilitato, Kilo Code visualizzerà automaticamente i contenuti della directory e leggerà i file senza richiedere di cliccare sul pulsante Approva.",
			"outsideWorkspace": {
				"label": "Includi file al di fuori dell'area di lavoro",
				"description": "Permetti a Kilo Code di leggere file al di fuori dell'area di lavoro attuale senza richiedere approvazione."
			}
		},
		"write": {
			"label": "Scrivi",
			"description": "Crea e modifica automaticamente i file senza richiedere approvazione",
			"delayLabel": "Ritardo dopo le scritture per consentire alla diagnostica di rilevare potenziali problemi",
			"outsideWorkspace": {
				"label": "Includi file al di fuori dell'area di lavoro",
				"description": "Permetti a Kilo Code di creare e modificare file al di fuori dell'area di lavoro attuale senza richiedere approvazione."
			},
			"protected": {
				"label": "Includi file protetti",
				"description": "Permetti a Kilo Code di creare e modificare file protetti (come .kilocodeignore e file di configurazione .kilocode/) senza richiedere approvazione."
			}
		},
		"browser": {
			"label": "Browser",
			"description": "Esegui automaticamente azioni del browser senza richiedere approvazione. Nota: Si applica solo quando il modello supporta l'uso del computer"
		},
		"retry": {
			"label": "Riprova",
			"description": "Riprova automaticamente le richieste API fallite quando il server restituisce una risposta di errore",
			"delayLabel": "Ritardo prima di riprovare la richiesta"
		},
		"mcp": {
			"label": "MCP",
			"description": "Abilita l'approvazione automatica dei singoli strumenti MCP nella vista Server MCP (richiede sia questa impostazione che la casella \"Consenti sempre\" dello strumento)"
		},
		"modeSwitch": {
			"label": "Modalità",
			"description": "Passa automaticamente tra diverse modalità senza richiedere approvazione"
		},
		"subtasks": {
			"label": "Sottoattività",
			"description": "Consenti la creazione e il completamento di attività secondarie senza richiedere approvazione"
		},
		"followupQuestions": {
			"label": "Domanda",
			"description": "Seleziona automaticamente la prima risposta suggerita per le domande di follow-up dopo il timeout configurato",
			"timeoutLabel": "Tempo di attesa prima di selezionare automaticamente la prima risposta"
		},
		"execute": {
			"label": "Esegui",
			"description": "Esegui automaticamente i comandi del terminale consentiti senza richiedere approvazione",
			"allowedCommands": "Comandi di auto-esecuzione consentiti",
			"allowedCommandsDescription": "Prefissi di comando che possono essere auto-eseguiti quando \"Approva sempre operazioni di esecuzione\" è abilitato. Aggiungi * per consentire tutti i comandi (usare con cautela).",
			"deniedCommands": "Comandi negati",
			"deniedCommandsDescription": "Prefissi di comandi che verranno automaticamente negati senza richiedere approvazione. In caso di conflitti con comandi consentiti, la corrispondenza del prefisso più lungo ha la precedenza. Aggiungi * per negare tutti i comandi.",
			"commandPlaceholder": "Inserisci prefisso comando (es. 'git ')",
			"deniedCommandPlaceholder": "Inserisci prefisso comando da negare (es. 'rm -rf')",
			"addButton": "Aggiungi",
			"autoDenied": "I comandi con il prefisso `{{prefix}}` sono stati vietati dall'utente. Non aggirare questa restrizione eseguendo un altro comando."
		},
		"showMenu": {
			"label": "Mostra menu di approvazione automatica nella vista chat",
			"description": "Quando abilitato, il menu di approvazione automatica verrà mostrato nella parte inferiore della vista chat, permettendo un accesso rapido alle impostazioni di approvazione automatica"
		},
		"updateTodoList": {
			"label": "Todo",
			"description": "La lista delle cose da fare viene aggiornata automaticamente senza approvazione"
		},
		"apiRequestLimit": {
			"title": "Richieste massime",
			"description": "Esegui automaticamente questo numero di richieste API prima di chiedere l'approvazione per continuare con l'attività.",
			"unlimited": "Illimitato"
		},
		"selectOptionsFirst": "Seleziona almeno un'opzione qui sotto per abilitare l'approvazione automatica"
	},
	"providers": {
		"providerDocumentation": "Documentazione {{provider}}",
		"configProfile": "Profilo di configurazione",
		"description": "Salva diverse configurazioni API per passare rapidamente tra fornitori e impostazioni.",
		"apiProvider": "Fornitore API",
		"model": "Modello",
		"nameEmpty": "Il nome non può essere vuoto",
		"nameExists": "Esiste già un profilo con questo nome",
		"deleteProfile": "Elimina profilo",
		"invalidArnFormat": "Formato ARN non valido. Controlla gli esempi sopra.",
		"enterNewName": "Inserisci un nuovo nome",
		"addProfile": "Aggiungi profilo",
		"renameProfile": "Rinomina profilo",
		"newProfile": "Nuovo profilo di configurazione",
		"enterProfileName": "Inserisci il nome del profilo",
		"createProfile": "Crea profilo",
		"cannotDeleteOnlyProfile": "Impossibile eliminare l'unico profilo",
		"searchPlaceholder": "Cerca profili",
		"noMatchFound": "Nessun profilo corrispondente trovato",
		"searchProviderPlaceholder": "Cerca fornitori",
		"noProviderMatchFound": "Nessun fornitore trovato",
		"vscodeLmDescription": "L'API del Modello di Linguaggio di VS Code consente di eseguire modelli forniti da altre estensioni di VS Code (incluso, ma non limitato a, GitHub Copilot). Il modo più semplice per iniziare è installare le estensioni Copilot e Copilot Chat dal VS Code Marketplace.",
		"awsCustomArnUse": "Inserisci un ARN Amazon Bedrock valido per il modello che desideri utilizzare. Esempi di formato:",
		"awsCustomArnDesc": "Assicurati che la regione nell'ARN corrisponda alla regione AWS selezionata sopra.",
		"openRouterApiKey": "Chiave API OpenRouter",
		"getOpenRouterApiKey": "Ottieni chiave API OpenRouter",
		"apiKeyStorageNotice": "Le chiavi API sono memorizzate in modo sicuro nell'Archivio Segreto di VSCode",
		"glamaApiKey": "Chiave API Glama",
		"getGlamaApiKey": "Ottieni chiave API Glama",
		"useCustomBaseUrl": "Usa URL base personalizzato",
		"useReasoning": "Abilita ragionamento",
		"useHostHeader": "Usa intestazione Host personalizzata",
		"useLegacyFormat": "Usa formato API OpenAI legacy",
		"customHeaders": "Intestazioni personalizzate",
		"headerName": "Nome intestazione",
		"headerValue": "Valore intestazione",
		"noCustomHeaders": "Nessuna intestazione personalizzata definita. Fai clic sul pulsante + per aggiungerne una.",
		"requestyApiKey": "Chiave API Requesty",
		"refreshModels": {
			"label": "Aggiorna modelli",
			"hint": "Riapri le impostazioni per vedere i modelli più recenti.",
			"loading": "Aggiornamento dell'elenco dei modelli...",
			"success": "Elenco dei modelli aggiornato con successo!",
			"error": "Impossibile aggiornare l'elenco dei modelli. Riprova."
		},
		"getRequestyApiKey": "Ottieni chiave API Requesty",
		"openRouterTransformsText": "Comprimi prompt e catene di messaggi alla dimensione del contesto (<a>Trasformazioni OpenRouter</a>)",
		"anthropicApiKey": "Chiave API Anthropic",
		"getAnthropicApiKey": "Ottieni chiave API Anthropic",
		"anthropicUseAuthToken": "Passa la chiave API Anthropic come header di autorizzazione invece di X-Api-Key",
		"chutesApiKey": "Chiave API Chutes",
		"getChutesApiKey": "Ottieni chiave API Chutes",
		"deepSeekApiKey": "Chiave API DeepSeek",
		"getDeepSeekApiKey": "Ottieni chiave API DeepSeek",
		"geminiApiKey": "Chiave API Gemini",
		"getGroqApiKey": "Ottieni chiave API Groq",
		"groqApiKey": "Chiave API Groq",
		"getGeminiApiKey": "Ottieni chiave API Gemini",
		"openAiApiKey": "Chiave API OpenAI",
		"apiKey": "Chiave API",
		"openAiBaseUrl": "URL base",
		"getOpenAiApiKey": "Ottieni chiave API OpenAI",
		"mistralApiKey": "Chiave API Mistral",
		"getMistralApiKey": "Ottieni chiave API Mistral / Codestral",
		"codestralBaseUrl": "URL base Codestral (opzionale)",
		"codestralBaseUrlDesc": "Imposta un URL opzionale per i modelli Codestral.",
		"xaiApiKey": "Chiave API xAI",
		"getXaiApiKey": "Ottieni chiave API xAI",
		"litellmApiKey": "Chiave API LiteLLM",
		"litellmBaseUrl": "URL base LiteLLM",
		"awsCredentials": "Credenziali AWS",
		"awsProfile": "Profilo AWS",
		"awsProfileName": "Nome profilo AWS",
		"awsAccessKey": "Chiave di accesso AWS",
		"awsSecretKey": "Chiave segreta AWS",
		"awsSessionToken": "Token di sessione AWS",
		"awsRegion": "Regione AWS",
		"awsCrossRegion": "Usa inferenza cross-regione",
		"awsBedrockVpc": {
			"useCustomVpcEndpoint": "Usa endpoint VPC personalizzato",
			"vpcEndpointUrlPlaceholder": "Inserisci URL endpoint VPC (opzionale)",
			"examples": "Esempi:"
		},
		"enablePromptCaching": "Abilita cache dei prompt",
		"enablePromptCachingTitle": "Abilita la cache dei prompt per migliorare le prestazioni e ridurre i costi per i modelli supportati.",
		"cacheUsageNote": "Nota: Se non vedi l'utilizzo della cache, prova a selezionare un modello diverso e poi seleziona nuovamente il modello desiderato.",
		"vscodeLmModel": "Modello linguistico",
		"vscodeLmWarning": "Nota: Questa è un'integrazione molto sperimentale e il supporto del fornitore varierà. Se ricevi un errore relativo a un modello non supportato, si tratta di un problema del fornitore.",
		"googleCloudSetup": {
			"title": "Per utilizzare Google Cloud Vertex AI, è necessario:",
			"step1": "1. Creare un account Google Cloud, abilitare l'API Vertex AI e abilitare i modelli Claude desiderati.",
			"step2": "2. Installare Google Cloud CLI e configurare le credenziali predefinite dell'applicazione.",
			"step3": "3. Oppure creare un account di servizio con credenziali."
		},
		"googleCloudCredentials": "Credenziali Google Cloud",
		"googleCloudKeyFile": "Percorso file chiave Google Cloud",
		"googleCloudProjectId": "ID progetto Google Cloud",
		"googleCloudRegion": "Regione Google Cloud",
		"lmStudio": {
			"baseUrl": "URL base (opzionale)",
			"modelId": "ID modello",
			"speculativeDecoding": "Abilita decodifica speculativa",
			"draftModelId": "ID modello bozza",
			"draftModelDesc": "Per un corretto funzionamento della decodifica speculativa, il modello bozza deve provenire dalla stessa famiglia di modelli.",
			"selectDraftModel": "Seleziona modello bozza",
			"noModelsFound": "Nessun modello bozza trovato. Assicurati che LM Studio sia in esecuzione con la modalità server abilitata.",
			"description": "LM Studio ti permette di eseguire modelli localmente sul tuo computer. Per iniziare, consulta la loro <a>guida rapida</a>. Dovrai anche avviare la funzionalità <b>server locale</b> di LM Studio per utilizzarlo con questa estensione. <span>Nota:</span> Kilo Code utilizza prompt complessi e funziona meglio con i modelli Claude. I modelli con capacità inferiori potrebbero non funzionare come previsto."
		},
		"ollama": {
			"baseUrl": "URL base (opzionale)",
			"modelId": "ID modello",
			"description": "Ollama ti permette di eseguire modelli localmente sul tuo computer. Per iniziare, consulta la guida rapida.",
			"warning": "Nota: Kilo Code utilizza prompt complessi e funziona meglio con i modelli Claude. I modelli con capacità inferiori potrebbero non funzionare come previsto."
		},
		"unboundApiKey": "Chiave API Unbound",
		"getUnboundApiKey": "Ottieni chiave API Unbound",
		"unboundRefreshModelsSuccess": "Lista dei modelli aggiornata! Ora puoi selezionare tra gli ultimi modelli.",
		"unboundInvalidApiKey": "Chiave API non valida. Controlla la tua chiave API e riprova.",
		"humanRelay": {
			"description": "Non è richiesta alcuna chiave API, ma l'utente dovrà aiutare a copiare e incollare le informazioni nella chat web AI.",
			"instructions": "Durante l'uso, apparirà una finestra di dialogo e il messaggio corrente verrà automaticamente copiato negli appunti. Dovrai incollarlo nelle versioni web dell'AI (come ChatGPT o Claude), quindi copiare la risposta dell'AI nella finestra di dialogo e fare clic sul pulsante di conferma."
		},
		"openRouter": {
			"providerRouting": {
				"title": "Routing dei fornitori OpenRouter",
				"description": "OpenRouter indirizza le richieste ai migliori fornitori disponibili per il tuo modello. Per impostazione predefinita, le richieste sono bilanciate tra i principali fornitori per massimizzare il tempo di attività. Tuttavia, puoi scegliere un fornitore specifico da utilizzare per questo modello.",
				"learnMore": "Scopri di più sul routing dei fornitori"
			}
		},
		"cerebras": {
			"apiKey": "Chiave API Cerebras",
			"getApiKey": "Ottieni chiave API Cerebras"
		},
		"customModel": {
			"capabilities": "Configura le capacità e i prezzi del tuo modello personalizzato compatibile con OpenAI. Fai attenzione quando specifichi le capacità del modello, poiché possono influenzare le prestazioni di Kilo Code.",
			"maxTokens": {
				"label": "Token di output massimi",
				"description": "Numero massimo di token che il modello può generare in una risposta. (Specifica -1 per lasciare che il server imposti il massimo token.)"
			},
			"contextWindow": {
				"label": "Dimensione finestra di contesto",
				"description": "Numero totale di token (input + output) che il modello può elaborare."
			},
			"imageSupport": {
				"label": "Supporto immagini",
				"description": "Il modello è in grado di elaborare e comprendere le immagini?"
			},
			"computerUse": {
				"label": "Uso del computer",
				"description": "Il modello è in grado di interagire con il browser? (es. Claude 3.7 Sonnet)."
			},
			"promptCache": {
				"label": "Cache dei prompt",
				"description": "Il modello è in grado di memorizzare in cache i prompt?"
			},
			"pricing": {
				"input": {
					"label": "Prezzo input",
					"description": "Costo per milione di token di input/prompt. Questo influisce sul costo di invio di contesto e istruzioni al modello."
				},
				"output": {
					"label": "Prezzo output",
					"description": "Costo per milione di token della risposta del modello. Questo influisce sul costo del contenuto generato e dei completamenti."
				},
				"cacheReads": {
					"label": "Prezzo letture cache",
					"description": "Costo per milione di token per leggere dalla cache. Questo prezzo viene applicato quando si riceve una risposta memorizzata nella cache."
				},
				"cacheWrites": {
					"label": "Prezzo scritture cache",
					"description": "Costo per milione di token per scrivere nella cache. Questo prezzo viene applicato quando si memorizza un prompt nella cache per la prima volta."
				}
			},
			"resetDefaults": "Ripristina valori predefiniti"
		},
		"rateLimitSeconds": {
			"label": "Limite di frequenza",
			"description": "Tempo minimo tra le richieste API."
		},
		"consecutiveMistakeLimit": {
			"label": "Limite di errori e ripetizioni",
			"description": "Numero di errori consecutivi o azioni ripetute prima di mostrare la finestra di dialogo 'Roo sta riscontrando problemi'",
			"unlimitedDescription": "Tentativi illimitati abilitati (procedi automaticamente). La finestra di dialogo non verrà mai visualizzata.",
			"warning": "⚠️ L'impostazione a 0 consente tentativi illimitati che possono consumare un notevole utilizzo dell'API"
		},
		"reasoningEffort": {
			"label": "Sforzo di ragionamento del modello",
			"high": "Alto",
			"medium": "Medio",
			"low": "Basso"
		},
		"setReasoningLevel": "Abilita sforzo di ragionamento",
		"claudeCode": {
			"pathLabel": "Percorso Claude Code",
			"description": "Percorso facoltativo per la tua CLI Claude Code. Predefinito 'claude' se non impostato.",
<<<<<<< HEAD
			"placeholder": "Predefinito: claude"
		},
		"geminiCli": {
			"description": "Questo provider utilizza l'autenticazione OAuth dallo strumento Gemini CLI e non richiede chiavi API.",
			"oauthPath": "Percorso Credenziali OAuth (opzionale)",
			"oauthPathDescription": "Percorso al file delle credenziali OAuth. Lascia vuoto per utilizzare la posizione predefinita (~/.gemini/oauth_creds.json).",
			"instructions": "Se non ti sei ancora autenticato, esegui",
			"instructionsContinued": "nel tuo terminale prima.",
			"setupLink": "Istruzioni di Configurazione Gemini CLI",
			"requirementsTitle": "Requisiti Importanti",
			"requirement1": "Prima, devi installare lo strumento Gemini CLI",
			"requirement2": "Poi, esegui gemini nel tuo terminale e assicurati di accedere con Google",
			"requirement3": "Funziona solo con account Google personali (non account Google Workspace)",
			"requirement4": "Non utilizza chiavi API - l'autenticazione è gestita tramite OAuth",
			"requirement5": "Richiede che lo strumento Gemini CLI sia installato e autenticato prima",
			"freeAccess": "Accesso gratuito tramite autenticazione OAuth"
=======
			"placeholder": "Predefinito: claude",
			"maxTokensLabel": "Token di output massimi",
			"maxTokensDescription": "Numero massimo di token di output per le risposte di Claude Code. Il valore predefinito è 8000."
>>>>>>> a0e640cd
		}
	},
	"browser": {
		"enable": {
			"label": "Abilita strumento browser",
			"description": "Quando abilitato, Kilo Code può utilizzare un browser per interagire con siti web quando si utilizzano modelli che supportano l'uso del computer. <0>Scopri di più</0>"
		},
		"viewport": {
			"label": "Dimensione viewport",
			"description": "Seleziona la dimensione del viewport per le interazioni del browser. Questo influisce su come i siti web vengono visualizzati e su come vi si interagisce.",
			"options": {
				"largeDesktop": "Desktop grande (1280x800)",
				"smallDesktop": "Desktop piccolo (900x600)",
				"tablet": "Tablet (768x1024)",
				"mobile": "Mobile (360x640)"
			}
		},
		"screenshotQuality": {
			"label": "Qualità screenshot",
			"description": "Regola la qualità WebP degli screenshot del browser. Valori più alti forniscono screenshot più nitidi ma aumentano l'utilizzo di token."
		},
		"remote": {
			"label": "Usa connessione browser remoto",
			"description": "Connettiti a un browser Chrome in esecuzione con debug remoto abilitato (--remote-debugging-port=9222).",
			"urlPlaceholder": "URL personalizzato (es. http://localhost:9222)",
			"testButton": "Testa connessione",
			"testingButton": "Test in corso...",
			"instructions": "Inserisci l'indirizzo host del protocollo DevTools o lascia vuoto per scoprire automaticamente le istanze Chrome locali. Il pulsante Test Connessione proverà l'URL personalizzato se fornito, o scoprirà automaticamente se il campo è vuoto."
		}
	},
	"checkpoints": {
		"enable": {
			"label": "Abilita punti di controllo automatici",
			"description": "Quando abilitato, Kilo Code creerà automaticamente punti di controllo durante l'esecuzione dei compiti, facilitando la revisione delle modifiche o il ritorno a stati precedenti. <0>Scopri di più</0>"
		}
	},
	"notifications": {
		"sound": {
			"label": "Abilita effetti sonori",
			"description": "Quando abilitato, Kilo Code riprodurrà effetti sonori per notifiche ed eventi.",
			"volumeLabel": "Volume"
		},
		"tts": {
			"label": "Abilita sintesi vocale",
			"description": "Quando abilitato, Kilo Code leggerà ad alta voce le sue risposte utilizzando la sintesi vocale.",
			"speedLabel": "Velocità"
		}
	},
	"contextManagement": {
		"description": "Controlla quali informazioni sono incluse nella finestra di contesto dell'IA, influenzando l'utilizzo di token e la qualità delle risposte",
		"autoCondenseContextPercent": {
			"label": "Soglia per attivare la condensazione intelligente del contesto",
			"description": "Quando la finestra di contesto raggiunge questa soglia, Kilo Code la condenserà automaticamente."
		},
		"condensingApiConfiguration": {
			"label": "Configurazione API per la condensazione del contesto",
			"description": "Seleziona quale configurazione API utilizzare per le operazioni di condensazione del contesto. Lascia deselezionato per utilizzare la configurazione attiva corrente.",
			"useCurrentConfig": "Predefinito"
		},
		"customCondensingPrompt": {
			"label": "Prompt personalizzato condensazione contesto",
			"description": "Prompt di sistema personalizzato per la condensazione del contesto. Lascia vuoto per utilizzare il prompt predefinito.",
			"placeholder": "Inserisci qui il tuo prompt di condensazione personalizzato...\n\nPuoi utilizzare la stessa struttura del prompt predefinito:\n- Conversazione precedente\n- Lavoro attuale\n- Concetti tecnici chiave\n- File e codice pertinenti\n- Risoluzione dei problemi\n- Attività in sospeso e prossimi passi",
			"reset": "Ripristina predefinito",
			"hint": "Vuoto = usa prompt predefinito"
		},
		"autoCondenseContext": {
			"name": "Attiva automaticamente la condensazione intelligente del contesto",
			"description": "Quando abilitato, Kilo Code condenserà automaticamente il contesto quando viene raggiunta la soglia. Quando disabilitato, puoi ancora attivare manualmente la condensazione del contesto."
		},
		"openTabs": {
			"label": "Limite contesto schede aperte",
			"description": "Numero massimo di schede VSCode aperte da includere nel contesto. Valori più alti forniscono più contesto ma aumentano l'utilizzo di token."
		},
		"workspaceFiles": {
			"label": "Limite contesto file area di lavoro",
			"description": "Numero massimo di file da includere nei dettagli della directory di lavoro corrente. Valori più alti forniscono più contesto ma aumentano l'utilizzo di token."
		},
		"rooignore": {
			"label": "Mostra file .kilocodeignore negli elenchi e nelle ricerche",
			"description": "Quando abilitato, i file che corrispondono ai pattern in .kilocodeignore verranno mostrati negli elenchi con un simbolo di blocco. Quando disabilitato, questi file saranno completamente nascosti dagli elenchi di file e dalle ricerche."
		},
		"maxReadFile": {
			"label": "Soglia di auto-troncamento lettura file",
			"description": "Kilo Code legge questo numero di righe quando il modello omette i valori di inizio/fine. Se questo numero è inferiore al totale del file, Kilo Code genera un indice dei numeri di riga delle definizioni di codice. Casi speciali: -1 indica a Kilo Code di leggere l'intero file (senza indicizzazione), e 0 indica di non leggere righe e fornire solo indici di riga per un contesto minimo. Valori più bassi minimizzano l'utilizzo iniziale del contesto, permettendo successive letture precise di intervalli di righe. Le richieste con inizio/fine espliciti non sono limitate da questa impostazione.",
			"lines": "righe",
			"always_full_read": "Leggi sempre l'intero file"
		},
		"maxConcurrentFileReads": {
			"label": "Limite letture simultanee",
			"description": "Numero massimo di file che lo strumento 'read_file' può elaborare contemporaneamente. Valori più alti possono velocizzare la lettura di più file piccoli ma aumentano l'utilizzo della memoria."
		},
		"condensingThreshold": {
			"label": "Soglia di attivazione condensazione",
			"selectProfile": "Configura soglia per profilo",
			"defaultProfile": "Predefinito globale (tutti i profili)",
			"defaultDescription": "Quando il contesto raggiunge questa percentuale, verrà automaticamente condensato per tutti i profili a meno che non abbiano impostazioni personalizzate",
			"profileDescription": "Soglia personalizzata solo per questo profilo (sovrascrive il predefinito globale)",
			"inheritDescription": "Questo profilo eredita la soglia predefinita globale ({{threshold}}%)",
			"usesGlobal": "(usa globale {{threshold}}%)"
		}
	},
	"terminal": {
		"basic": {
			"label": "Impostazioni terminale: Base",
			"description": "Impostazioni base del terminale"
		},
		"advanced": {
			"label": "Impostazioni terminale: Avanzate",
			"description": "Le seguenti opzioni potrebbero richiedere il riavvio del terminale per applicare l'impostazione."
		},
		"outputLineLimit": {
			"label": "Limite output terminale",
			"description": "Numero massimo di righe da includere nell'output del terminale durante l'esecuzione dei comandi. Quando superato, le righe verranno rimosse dal centro, risparmiando token. <0>Scopri di più</0>"
		},
		"shellIntegrationTimeout": {
			"label": "Timeout integrazione shell del terminale",
			"description": "Tempo massimo di attesa per l'inizializzazione dell'integrazione della shell prima di eseguire i comandi. Per gli utenti con tempi di avvio della shell lunghi, questo valore potrebbe dover essere aumentato se si vedono errori \"Shell Integration Unavailable\" nel terminale. <0>Scopri di più</0>"
		},
		"shellIntegrationDisabled": {
			"label": "Disabilita l'integrazione della shell del terminale",
			"description": "Abilita questa opzione se i comandi del terminale non funzionano correttamente o se vedi errori 'Shell Integration Unavailable'. Questo utilizza un metodo più semplice per eseguire i comandi, bypassando alcune funzionalità avanzate del terminale. <0>Scopri di più</0>"
		},
		"commandDelay": {
			"label": "Ritardo comando terminale",
			"description": "Ritardo in millisecondi da aggiungere dopo l'esecuzione del comando. L'impostazione predefinita di 0 disabilita completamente il ritardo. Questo può aiutare a garantire che l'output del comando sia catturato completamente nei terminali con problemi di temporizzazione. Nella maggior parte dei terminali viene implementato impostando `PROMPT_COMMAND='sleep N'` e Powershell aggiunge `start-sleep` alla fine di ogni comando. In origine era una soluzione per il bug VSCode#237208 e potrebbe non essere necessario. <0>Scopri di più</0>"
		},
		"compressProgressBar": {
			"label": "Comprimi output barre di progresso",
			"description": "Quando abilitato, elabora l'output del terminale con ritorni a capo (\\r) per simulare come un terminale reale visualizzerebbe il contenuto. Questo rimuove gli stati intermedi delle barre di progresso, mantenendo solo lo stato finale, il che conserva spazio di contesto per informazioni più rilevanti. <0>Scopri di più</0>"
		},
		"powershellCounter": {
			"label": "Abilita soluzione temporanea contatore PowerShell",
			"description": "Quando abilitato, aggiunge un contatore ai comandi PowerShell per garantire la corretta esecuzione dei comandi. Questo aiuta con i terminali PowerShell che potrebbero avere problemi con la cattura dell'output. <0>Scopri di più</0>"
		},
		"zshClearEolMark": {
			"label": "Cancella marcatore fine riga ZSH",
			"description": "Quando abilitato, cancella il marcatore di fine riga ZSH impostando PROMPT_EOL_MARK=''. Questo previene problemi con l'interpretazione dell'output dei comandi quando termina con caratteri speciali come '%'. <0>Scopri di più</0>"
		},
		"zshOhMy": {
			"label": "Abilita integrazione Oh My Zsh",
			"description": "Quando abilitato, imposta ITERM_SHELL_INTEGRATION_INSTALLED=Yes per abilitare le funzionalità di integrazione della shell Oh My Zsh. L'applicazione di questa impostazione potrebbe richiedere il riavvio dell'IDE. <0>Scopri di più</0>"
		},
		"zshP10k": {
			"label": "Abilita integrazione Powerlevel10k",
			"description": "Quando abilitato, imposta POWERLEVEL9K_TERM_SHELL_INTEGRATION=true per abilitare le funzionalità di integrazione della shell Powerlevel10k. <0>Scopri di più</0>"
		},
		"zdotdir": {
			"label": "Abilita gestione ZDOTDIR",
			"description": "Quando abilitato, crea una directory temporanea per ZDOTDIR per gestire correttamente l'integrazione della shell zsh. Questo assicura che l'integrazione della shell VSCode funzioni correttamente con zsh mantenendo la tua configurazione zsh. <0>Scopri di più</0>"
		},
		"inheritEnv": {
			"label": "Eredita variabili d'ambiente",
			"description": "Quando abilitato, il terminale eredita le variabili d'ambiente dal processo padre di VSCode, come le impostazioni di integrazione della shell definite nel profilo utente. Questo attiva direttamente l'impostazione globale di VSCode `terminal.integrated.inheritEnv`. <0>Scopri di più</0>"
		}
	},
	"advancedSettings": {
		"title": "Impostazioni avanzate"
	},
	"advanced": {
		"diff": {
			"label": "Abilita modifica tramite diff",
			"description": "Quando abilitato, Kilo Code sarà in grado di modificare i file più velocemente e rifiuterà automaticamente scritture di file completi troncati. Funziona meglio con l'ultimo modello Claude 4 Sonnet.",
			"strategy": {
				"label": "Strategia diff",
				"options": {
					"standard": "Standard (Blocco singolo)",
					"multiBlock": "Sperimentale: Diff multi-blocco",
					"unified": "Sperimentale: Diff unificato"
				},
				"descriptions": {
					"standard": "La strategia diff standard applica modifiche a un singolo blocco di codice alla volta.",
					"unified": "La strategia diff unificato adotta diversi approcci per applicare i diff e sceglie il migliore.",
					"multiBlock": "La strategia diff multi-blocco consente di aggiornare più blocchi di codice in un file in una singola richiesta."
				}
			},
			"matchPrecision": {
				"label": "Precisione corrispondenza",
				"description": "Questo cursore controlla quanto precisamente le sezioni di codice devono corrispondere quando si applicano i diff. Valori più bassi consentono corrispondenze più flessibili ma aumentano il rischio di sostituzioni errate. Usa valori inferiori al 100% con estrema cautela."
			}
		}
	},
	"experimental": {
		"DIFF_STRATEGY_UNIFIED": {
			"name": "Usa strategia diff unificata sperimentale",
			"description": "Abilita la strategia diff unificata sperimentale. Questa strategia potrebbe ridurre il numero di tentativi causati da errori del modello, ma può causare comportamenti imprevisti o modifiche errate. Abilitala solo se comprendi i rischi e sei disposto a rivedere attentamente tutte le modifiche."
		},
		"SEARCH_AND_REPLACE": {
			"name": "Usa strumento di ricerca e sostituzione sperimentale",
			"description": "Abilita lo strumento di ricerca e sostituzione sperimentale, consentendo a Kilo Code di sostituire più istanze di un termine di ricerca in una singola richiesta."
		},
		"INSERT_BLOCK": {
			"name": "Usa strumento di inserimento contenuti sperimentale",
			"description": "Abilita lo strumento di inserimento contenuti sperimentale, consentendo a Kilo Code di inserire contenuti a numeri di riga specifici senza dover creare un diff."
		},
		"POWER_STEERING": {
			"name": "Usa modalità \"servosterzo\" sperimentale",
			"description": "Quando abilitato, Kilo Code ricorderà al modello i dettagli della sua definizione di modalità corrente più frequentemente. Questo porterà a una maggiore aderenza alle definizioni dei ruoli e alle istruzioni personalizzate, ma utilizzerà più token per messaggio."
		},
		"AUTOCOMPLETE": {
			"name": "Usa la funzione sperimentale di \"completamento automatico\"",
			"description": "Quando abilitato, Kilo Code fornirà suggerimenti di codice in linea durante la digitazione."
		},
		"MULTI_SEARCH_AND_REPLACE": {
			"name": "Usa strumento diff multi-blocco sperimentale",
			"description": "Quando abilitato, Kilo Code utilizzerà lo strumento diff multi-blocco. Questo tenterà di aggiornare più blocchi di codice nel file in una singola richiesta."
		},
		"CONCURRENT_FILE_READS": {
			"name": "Abilita lettura simultanea dei file",
			"description": "Quando abilitato, Kilo Code può leggere più file in una singola richiesta. Quando disabilitato, Kilo Code deve leggere i file uno alla volta. Disabilitarlo può aiutare quando si lavora con modelli meno capaci o quando si desidera maggiore controllo sull'accesso ai file."
		},
		"MARKETPLACE": {
			"name": "Abilita Marketplace",
			"description": "Quando abilitato, puoi installare MCP e modalità personalizzate dal Marketplace."
		},
		"MULTI_FILE_APPLY_DIFF": {
			"name": "Abilita modifiche di file concorrenti",
			"description": "Quando abilitato, Kilo Code può modificare più file in una singola richiesta. Quando disabilitato, Kilo Code deve modificare i file uno alla volta. Disabilitare questa opzione può aiutare quando lavori con modelli meno capaci o quando vuoi più controllo sulle modifiche dei file."
		}
	},
	"promptCaching": {
		"label": "Disattiva la cache dei prompt",
		"description": "Quando selezionato, Kilo Code non utilizzerà la cache dei prompt per questo modello."
	},
	"temperature": {
		"useCustom": "Usa temperatura personalizzata",
		"description": "Controlla la casualità nelle risposte del modello.",
		"rangeDescription": "Valori più alti rendono l'output più casuale, valori più bassi lo rendono più deterministico."
	},
	"modelInfo": {
		"supportsImages": "Supporta immagini",
		"noImages": "Non supporta immagini",
		"supportsComputerUse": "Supporta uso del computer",
		"noComputerUse": "Non supporta uso del computer",
		"supportsPromptCache": "Supporta cache dei prompt",
		"noPromptCache": "Non supporta cache dei prompt",
		"maxOutput": "Output massimo",
		"inputPrice": "Prezzo input",
		"outputPrice": "Prezzo output",
		"cacheReadsPrice": "Prezzo letture cache",
		"cacheWritesPrice": "Prezzo scritture cache",
		"enableStreaming": "Abilita streaming",
		"enableR1Format": "Abilita i parametri del modello R1",
		"enableR1FormatTips": "Deve essere abilitato quando si utilizzano modelli R1 come QWQ, per evitare l'errore 400",
		"useAzure": "Usa Azure",
		"azureApiVersion": "Imposta versione API Azure",
		"gemini": {
			"freeRequests": "* Gratuito fino a {{count}} richieste al minuto. Dopo, la fatturazione dipende dalla dimensione del prompt.",
			"pricingDetails": "Per maggiori informazioni, vedi i dettagli sui prezzi.",
			"billingEstimate": "* La fatturazione è una stima - il costo esatto dipende dalle dimensioni del prompt."
		}
	},
	"modelPicker": {
		"automaticFetch": "L'estensione recupera automaticamente l'elenco più recente dei modelli disponibili su <serviceLink>{{serviceName}}</serviceLink>. Se non sei sicuro di quale modello scegliere, Kilo Code funziona meglio con <defaultModelLink>{{defaultModelId}}</defaultModelLink>. Puoi anche cercare \"free\" per opzioni gratuite attualmente disponibili.",
		"label": "Modello",
		"searchPlaceholder": "Cerca",
		"noMatchFound": "Nessuna corrispondenza trovata",
		"useCustomModel": "Usa personalizzato: {{modelId}}"
	},
	"footer": {
		"feedback": "Se hai domande o feedback, sentiti libero di aprire un issue su <githubLink>github.com/Kilo-Org/kilocode</githubLink> o unirti a <redditLink>reddit.com/r/kilocode</redditLink> o <discordLink>kilocode.ai/discord</discordLink>",
		"support": "Per domande finanziarie, contatta il Supporto Clienti a <supportLink>https://kilocode.ai/support</supportLink>",
		"telemetry": {
			"label": "Consenti segnalazioni di errori e utilizzo",
			"description": "Aiuta a migliorare Kilo Code inviando dati di utilizzo e segnalazioni di errori. Non vengono mai inviati codice, prompt o informazioni personali. Consulta la nostra politica sulla privacy per maggiori dettagli."
		},
		"settings": {
			"import": "Importa",
			"export": "Esporta",
			"reset": "Ripristina"
		}
	},
	"thinkingBudget": {
		"maxTokens": "Token massimi",
		"maxThinkingTokens": "Token massimi di pensiero"
	},
	"validation": {
		"apiKey": "È necessario fornire una chiave API valida.",
		"awsRegion": "È necessario scegliere una regione per utilizzare Amazon Bedrock.",
		"googleCloud": "È necessario fornire un ID progetto e una regione Google Cloud validi.",
		"modelId": "È necessario fornire un ID modello valido.",
		"modelSelector": "È necessario fornire un selettore di modello valido.",
		"openAi": "È necessario fornire un URL base, una chiave API e un ID modello validi.",
		"arn": {
			"invalidFormat": "Formato ARN non valido. Verificare i requisiti del formato.",
			"regionMismatch": "Attenzione: La regione nel tuo ARN ({{arnRegion}}) non corrisponde alla regione selezionata ({{region}}). Questo potrebbe causare problemi di accesso. Il provider utilizzerà la regione dall'ARN."
		},
		"modelAvailability": "L'ID modello ({{modelId}}) fornito non è disponibile. Seleziona un modello diverso.",
		"providerNotAllowed": "Il fornitore '{{provider}}' non è consentito dalla tua organizzazione",
		"modelNotAllowed": "Il modello '{{model}}' non è consentito per il fornitore '{{provider}}' dalla tua organizzazione.",
		"profileInvalid": "Questo profilo contiene un fornitore o un modello non consentito dalla tua organizzazione."
	},
	"placeholders": {
		"apiKey": "Inserisci chiave API...",
		"profileName": "Inserisci nome profilo",
		"accessKey": "Inserisci chiave di accesso...",
		"secretKey": "Inserisci chiave segreta...",
		"sessionToken": "Inserisci token di sessione...",
		"credentialsJson": "Inserisci JSON delle credenziali...",
		"keyFilePath": "Inserisci percorso file chiave...",
		"projectId": "Inserisci ID progetto...",
		"customArn": "Inserisci ARN (es. arn:aws:bedrock:us-east-1:123456789012:foundation-model/my-model)",
		"baseUrl": "Inserisci URL base...",
		"modelId": {
			"lmStudio": "es. meta-llama-3.1-8b-instruct",
			"lmStudioDraft": "es. lmstudio-community/llama-3.2-1b-instruct",
			"ollama": "es. llama3.1"
		},
		"numbers": {
			"maxTokens": "es. 4096",
			"contextWindow": "es. 128000",
			"inputPrice": "es. 0.0001",
			"outputPrice": "es. 0.0002",
			"cacheWritePrice": "es. 0.00005"
		}
	},
	"defaults": {
		"ollamaUrl": "Predefinito: http://localhost:11434",
		"lmStudioUrl": "Predefinito: http://localhost:1234",
		"geminiUrl": "Predefinito: https://generativelanguage.googleapis.com"
	},
	"labels": {
		"customArn": "ARN personalizzato",
		"useCustomArn": "Usa ARN personalizzato..."
	},
	"display": {
		"taskTimeline": {
			"label": "Mostra cronologia attività",
			"description": "Visualizza una cronologia visiva dei messaggi delle attività, colorati per tipologia, permettendoti di visualizzare rapidamente i progressi delle attività e scorrere indietro fino a punti specifici nella cronologia dell'attività."
		}
	},
	"includeMaxOutputTokens": "Includi token di output massimi",
	"includeMaxOutputTokensDescription": "Invia il parametro dei token di output massimi nelle richieste API. Alcuni provider potrebbero non supportarlo."
}<|MERGE_RESOLUTION|>--- conflicted
+++ resolved
@@ -123,13 +123,9 @@
 		"resetToDefault": "Ripristina al valore predefinito"
 	},
 	"autoApprove": {
-<<<<<<< HEAD
-		"description": "Permetti a Kilo Code di eseguire automaticamente operazioni senza richiedere approvazione. Abilita queste impostazioni solo se ti fidi completamente dell'IA e comprendi i rischi di sicurezza associati.",
-=======
 		"description": "Permetti a Roo di eseguire automaticamente operazioni senza richiedere approvazione. Abilita queste impostazioni solo se ti fidi completamente dell'IA e comprendi i rischi di sicurezza associati.",
 		"toggleAriaLabel": "Attiva/disattiva approvazione automatica",
 		"disabledAriaLabel": "Approvazione automatica disabilitata - seleziona prima le opzioni",
->>>>>>> a0e640cd
 		"readOnly": {
 			"label": "Leggi",
 			"description": "Quando abilitato, Kilo Code visualizzerà automaticamente i contenuti della directory e leggerà i file senza richiedere di cliccare sul pulsante Approva.",
@@ -399,8 +395,9 @@
 		"claudeCode": {
 			"pathLabel": "Percorso Claude Code",
 			"description": "Percorso facoltativo per la tua CLI Claude Code. Predefinito 'claude' se non impostato.",
-<<<<<<< HEAD
-			"placeholder": "Predefinito: claude"
+			"placeholder": "Predefinito: claude",
+			"maxTokensLabel": "Token di output massimi",
+			"maxTokensDescription": "Numero massimo di token di output per le risposte di Claude Code. Il valore predefinito è 8000."
 		},
 		"geminiCli": {
 			"description": "Questo provider utilizza l'autenticazione OAuth dallo strumento Gemini CLI e non richiede chiavi API.",
@@ -416,11 +413,6 @@
 			"requirement4": "Non utilizza chiavi API - l'autenticazione è gestita tramite OAuth",
 			"requirement5": "Richiede che lo strumento Gemini CLI sia installato e autenticato prima",
 			"freeAccess": "Accesso gratuito tramite autenticazione OAuth"
-=======
-			"placeholder": "Predefinito: claude",
-			"maxTokensLabel": "Token di output massimi",
-			"maxTokensDescription": "Numero massimo di token di output per le risposte di Claude Code. Il valore predefinito è 8000."
->>>>>>> a0e640cd
 		}
 	},
 	"browser": {
