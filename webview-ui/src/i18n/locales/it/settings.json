{
	"common": {
		"save": "Salva",
		"done": "Fatto",
		"cancel": "Annulla",
		"reset": "Ripristina",
		"select": "Seleziona",
		"add": "Aggiungi intestazione",
		"remove": "Rimuovi"
	},
	"header": {
		"title": "Impostazioni",
		"saveButtonTooltip": "Salva modifiche",
		"nothingChangedTooltip": "Nessuna modifica",
		"doneButtonTooltip": "Scarta le modifiche non salvate e chiudi il pannello delle impostazioni"
	},
	"unsavedChangesDialog": {
		"title": "Modifiche non salvate",
		"description": "Vuoi scartare le modifiche e continuare?",
		"cancelButton": "Annulla",
		"discardButton": "Scarta modifiche"
	},
	"sections": {
		"providers": "Fornitori",
		"autoApprove": "Auto-approvazione",
		"browser": "Accesso computer",
		"checkpoints": "Punti di controllo",
		"notifications": "Notifiche",
		"contextManagement": "Contesto",
		"terminal": "Terminal",
		"prompts": "Prompt",
		"experimental": "Sperimentale",
		"language": "Lingua",
		"about": "Informazioni su Kilo Code"
	},
	"prompts": {
		"description": "Configura i prompt di supporto utilizzati per azioni rapide come il miglioramento dei prompt, la spiegazione del codice e la risoluzione dei problemi. Questi prompt aiutano Kilo Code a fornire una migliore assistenza per le attività di sviluppo comuni."
	},
	"codeIndex": {
		"title": "Indicizzazione del codice",
		"enableLabel": "Abilita indicizzazione del codice",
		"enableDescription": "<0>L'indicizzazione del codice</0> è una funzionalità sperimentale che crea un indice di ricerca semantica del tuo progetto utilizzando embedding AI. Questo permette a Kilo Code di comprendere meglio e navigare grandi basi di codice trovando codice rilevante basato sul significato piuttosto che solo su parole chiave.",
		"providerLabel": "Fornitore di embedding",
		"selectProviderPlaceholder": "Seleziona fornitore",
		"openaiProvider": "OpenAI",
		"ollamaProvider": "Ollama",
		"openaiCompatibleProvider": "Compatibile con OpenAI",
		"openaiCompatibleBaseUrlLabel": "URL di base:",
		"openaiCompatibleApiKeyLabel": "Chiave API:",
		"openaiCompatibleModelDimensionLabel": "Dimensione Embedding:",
		"openaiCompatibleModelDimensionPlaceholder": "es., 1536",
		"openaiCompatibleModelDimensionDescription": "La dimensione dell'embedding (dimensione di output) per il tuo modello. Controlla la documentazione del tuo provider per questo valore. Valori comuni: 384, 768, 1536, 3072.",
		"openaiKeyLabel": "Chiave OpenAI:",
		"modelLabel": "Modello",
		"selectModelPlaceholder": "Seleziona modello",
		"ollamaUrlLabel": "URL Ollama:",
		"qdrantUrlLabel": "URL Qdrant",
		"qdrantKeyLabel": "Chiave Qdrant:",
		"startIndexingButton": "Avvia indicizzazione",
		"clearIndexDataButton": "Cancella dati indice",
		"unsavedSettingsMessage": "Per favore salva le tue impostazioni prima di avviare il processo di indicizzazione.",
		"clearDataDialog": {
			"title": "Sei sicuro?",
			"description": "Questa azione non può essere annullata. Eliminerà permanentemente i dati di indice del tuo codice.",
			"cancelButton": "Annulla",
			"confirmButton": "Cancella dati"
		}
	},
	"autoApprove": {
		"description": "Permetti a Kilo Code di eseguire automaticamente operazioni senza richiedere approvazione. Abilita queste impostazioni solo se ti fidi completamente dell'IA e comprendi i rischi di sicurezza associati.",
		"readOnly": {
			"label": "Leggi",
			"description": "Quando abilitato, Kilo Code visualizzerà automaticamente i contenuti della directory e leggerà i file senza richiedere di cliccare sul pulsante Approva.",
			"outsideWorkspace": {
				"label": "Includi file al di fuori dell'area di lavoro",
				"description": "Permetti a Kilo Code di leggere file al di fuori dell'area di lavoro attuale senza richiedere approvazione."
			}
		},
		"write": {
			"label": "Scrivi",
			"description": "Crea e modifica automaticamente i file senza richiedere approvazione",
			"delayLabel": "Ritardo dopo le scritture per consentire alla diagnostica di rilevare potenziali problemi",
			"outsideWorkspace": {
				"label": "Includi file al di fuori dell'area di lavoro",
<<<<<<< HEAD
				"description": "Permetti a Kilo Code di creare e modificare file al di fuori dell'area di lavoro attuale senza richiedere approvazione."
=======
				"description": "Permetti a Roo di creare e modificare file al di fuori dell'area di lavoro attuale senza richiedere approvazione."
			},
			"protected": {
				"label": "Includi file protetti",
				"description": "Permetti a Roo di creare e modificare file protetti (come .rooignore e file di configurazione .roo/) senza richiedere approvazione."
>>>>>>> 23bbad04
			}
		},
		"browser": {
			"label": "Browser",
			"description": "Esegui automaticamente azioni del browser senza richiedere approvazione. Nota: Si applica solo quando il modello supporta l'uso del computer"
		},
		"retry": {
			"label": "Riprova",
			"description": "Riprova automaticamente le richieste API fallite quando il server restituisce una risposta di errore",
			"delayLabel": "Ritardo prima di riprovare la richiesta"
		},
		"mcp": {
			"label": "MCP",
			"description": "Abilita l'approvazione automatica dei singoli strumenti MCP nella vista Server MCP (richiede sia questa impostazione che la casella \"Consenti sempre\" dello strumento)"
		},
		"modeSwitch": {
			"label": "Modalità",
			"description": "Passa automaticamente tra diverse modalità senza richiedere approvazione"
		},
		"subtasks": {
			"label": "Sottoattività",
			"description": "Consenti la creazione e il completamento di attività secondarie senza richiedere approvazione"
		},
		"execute": {
			"label": "Esegui",
			"description": "Esegui automaticamente i comandi del terminale consentiti senza richiedere approvazione",
			"allowedCommands": "Comandi di auto-esecuzione consentiti",
			"allowedCommandsDescription": "Prefissi di comando che possono essere auto-eseguiti quando \"Approva sempre operazioni di esecuzione\" è abilitato. Aggiungi * per consentire tutti i comandi (usare con cautela).",
			"commandPlaceholder": "Inserisci prefisso comando (es. 'git ')",
			"addButton": "Aggiungi"
		},
		"showMenu": {
			"label": "Mostra menu di approvazione automatica nella vista chat",
			"description": "Quando abilitato, il menu di approvazione automatica verrà mostrato nella parte inferiore della vista chat, permettendo un accesso rapido alle impostazioni di approvazione automatica"
		},
		"apiRequestLimit": {
			"title": "Richieste massime",
			"description": "Esegui automaticamente questo numero di richieste API prima di chiedere l'approvazione per continuare con l'attività.",
			"unlimited": "Illimitato"
		}
	},
	"providers": {
		"providerDocumentation": "Documentazione {{provider}}",
		"configProfile": "Profilo di configurazione",
		"description": "Salva diverse configurazioni API per passare rapidamente tra fornitori e impostazioni.",
		"apiProvider": "Fornitore API",
		"model": "Modello",
		"nameEmpty": "Il nome non può essere vuoto",
		"nameExists": "Esiste già un profilo con questo nome",
		"deleteProfile": "Elimina profilo",
		"invalidArnFormat": "Formato ARN non valido. Controlla gli esempi sopra.",
		"enterNewName": "Inserisci un nuovo nome",
		"addProfile": "Aggiungi profilo",
		"renameProfile": "Rinomina profilo",
		"newProfile": "Nuovo profilo di configurazione",
		"enterProfileName": "Inserisci il nome del profilo",
		"createProfile": "Crea profilo",
		"cannotDeleteOnlyProfile": "Impossibile eliminare l'unico profilo",
		"searchPlaceholder": "Cerca profili",
		"noMatchFound": "Nessun profilo corrispondente trovato",
		"vscodeLmDescription": "L'API del Modello di Linguaggio di VS Code consente di eseguire modelli forniti da altre estensioni di VS Code (incluso, ma non limitato a, GitHub Copilot). Il modo più semplice per iniziare è installare le estensioni Copilot e Copilot Chat dal VS Code Marketplace.",
		"awsCustomArnUse": "Inserisci un ARN Amazon Bedrock valido per il modello che desideri utilizzare. Esempi di formato:",
		"awsCustomArnDesc": "Assicurati che la regione nell'ARN corrisponda alla regione AWS selezionata sopra.",
		"openRouterApiKey": "Chiave API OpenRouter",
		"getOpenRouterApiKey": "Ottieni chiave API OpenRouter",
		"apiKeyStorageNotice": "Le chiavi API sono memorizzate in modo sicuro nell'Archivio Segreto di VSCode",
		"glamaApiKey": "Chiave API Glama",
		"getGlamaApiKey": "Ottieni chiave API Glama",
		"useCustomBaseUrl": "Usa URL base personalizzato",
		"useReasoning": "Abilita ragionamento",
		"useHostHeader": "Usa intestazione Host personalizzata",
		"useLegacyFormat": "Usa formato API OpenAI legacy",
		"customHeaders": "Intestazioni personalizzate",
		"headerName": "Nome intestazione",
		"headerValue": "Valore intestazione",
		"noCustomHeaders": "Nessuna intestazione personalizzata definita. Fai clic sul pulsante + per aggiungerne una.",
		"requestyApiKey": "Chiave API Requesty",
		"refreshModels": {
			"label": "Aggiorna modelli",
			"hint": "Riapri le impostazioni per vedere i modelli più recenti.",
			"loading": "Aggiornamento dell'elenco dei modelli...",
			"success": "Elenco dei modelli aggiornato con successo!",
			"error": "Impossibile aggiornare l'elenco dei modelli. Riprova."
		},
		"getRequestyApiKey": "Ottieni chiave API Requesty",
		"openRouterTransformsText": "Comprimi prompt e catene di messaggi alla dimensione del contesto (<a>Trasformazioni OpenRouter</a>)",
		"anthropicApiKey": "Chiave API Anthropic",
		"getAnthropicApiKey": "Ottieni chiave API Anthropic",
		"anthropicUseAuthToken": "Passa la chiave API Anthropic come header di autorizzazione invece di X-Api-Key",
		"chutesApiKey": "Chiave API Chutes",
		"getChutesApiKey": "Ottieni chiave API Chutes",
		"deepSeekApiKey": "Chiave API DeepSeek",
		"getDeepSeekApiKey": "Ottieni chiave API DeepSeek",
		"geminiApiKey": "Chiave API Gemini",
		"getGroqApiKey": "Ottieni chiave API Groq",
		"groqApiKey": "Chiave API Groq",
		"getGeminiApiKey": "Ottieni chiave API Gemini",
		"openAiApiKey": "Chiave API OpenAI",
		"apiKey": "Chiave API",
		"openAiBaseUrl": "URL base",
		"getOpenAiApiKey": "Ottieni chiave API OpenAI",
		"mistralApiKey": "Chiave API Mistral",
		"getMistralApiKey": "Ottieni chiave API Mistral / Codestral",
		"codestralBaseUrl": "URL base Codestral (opzionale)",
		"codestralBaseUrlDesc": "Imposta un URL opzionale per i modelli Codestral.",
		"xaiApiKey": "Chiave API xAI",
		"getXaiApiKey": "Ottieni chiave API xAI",
		"litellmApiKey": "Chiave API LiteLLM",
		"litellmBaseUrl": "URL base LiteLLM",
		"awsCredentials": "Credenziali AWS",
		"awsProfile": "Profilo AWS",
		"awsProfileName": "Nome profilo AWS",
		"awsAccessKey": "Chiave di accesso AWS",
		"awsSecretKey": "Chiave segreta AWS",
		"awsSessionToken": "Token di sessione AWS",
		"awsRegion": "Regione AWS",
		"awsCrossRegion": "Usa inferenza cross-regione",
		"awsBedrockVpc": {
			"useCustomVpcEndpoint": "Usa endpoint VPC personalizzato",
			"vpcEndpointUrlPlaceholder": "Inserisci URL endpoint VPC (opzionale)",
			"examples": "Esempi:"
		},
		"enablePromptCaching": "Abilita cache dei prompt",
		"enablePromptCachingTitle": "Abilita la cache dei prompt per migliorare le prestazioni e ridurre i costi per i modelli supportati.",
		"cacheUsageNote": "Nota: Se non vedi l'utilizzo della cache, prova a selezionare un modello diverso e poi seleziona nuovamente il modello desiderato.",
		"vscodeLmModel": "Modello linguistico",
		"vscodeLmWarning": "Nota: Questa è un'integrazione molto sperimentale e il supporto del fornitore varierà. Se ricevi un errore relativo a un modello non supportato, si tratta di un problema del fornitore.",
		"googleCloudSetup": {
			"title": "Per utilizzare Google Cloud Vertex AI, è necessario:",
			"step1": "1. Creare un account Google Cloud, abilitare l'API Vertex AI e abilitare i modelli Claude desiderati.",
			"step2": "2. Installare Google Cloud CLI e configurare le credenziali predefinite dell'applicazione.",
			"step3": "3. Oppure creare un account di servizio con credenziali."
		},
		"googleCloudCredentials": "Credenziali Google Cloud",
		"googleCloudKeyFile": "Percorso file chiave Google Cloud",
		"googleCloudProjectId": "ID progetto Google Cloud",
		"googleCloudRegion": "Regione Google Cloud",
		"lmStudio": {
			"baseUrl": "URL base (opzionale)",
			"modelId": "ID modello",
			"speculativeDecoding": "Abilita decodifica speculativa",
			"draftModelId": "ID modello bozza",
			"draftModelDesc": "Per un corretto funzionamento della decodifica speculativa, il modello bozza deve provenire dalla stessa famiglia di modelli.",
			"selectDraftModel": "Seleziona modello bozza",
			"noModelsFound": "Nessun modello bozza trovato. Assicurati che LM Studio sia in esecuzione con la modalità server abilitata.",
			"description": "LM Studio ti permette di eseguire modelli localmente sul tuo computer. Per iniziare, consulta la loro <a>guida rapida</a>. Dovrai anche avviare la funzionalità <b>server locale</b> di LM Studio per utilizzarlo con questa estensione. <span>Nota:</span> Kilo Code utilizza prompt complessi e funziona meglio con i modelli Claude. I modelli con capacità inferiori potrebbero non funzionare come previsto."
		},
		"ollama": {
			"baseUrl": "URL base (opzionale)",
			"modelId": "ID modello",
			"description": "Ollama ti permette di eseguire modelli localmente sul tuo computer. Per iniziare, consulta la guida rapida.",
			"warning": "Nota: Kilo Code utilizza prompt complessi e funziona meglio con i modelli Claude. I modelli con capacità inferiori potrebbero non funzionare come previsto."
		},
		"unboundApiKey": "Chiave API Unbound",
		"getUnboundApiKey": "Ottieni chiave API Unbound",
		"unboundRefreshModelsSuccess": "Lista dei modelli aggiornata! Ora puoi selezionare tra gli ultimi modelli.",
		"unboundInvalidApiKey": "Chiave API non valida. Controlla la tua chiave API e riprova.",
		"humanRelay": {
			"description": "Non è richiesta alcuna chiave API, ma l'utente dovrà aiutare a copiare e incollare le informazioni nella chat web AI.",
			"instructions": "Durante l'uso, apparirà una finestra di dialogo e il messaggio corrente verrà automaticamente copiato negli appunti. Dovrai incollarlo nelle versioni web dell'AI (come ChatGPT o Claude), quindi copiare la risposta dell'AI nella finestra di dialogo e fare clic sul pulsante di conferma."
		},
		"openRouter": {
			"providerRouting": {
				"title": "Routing dei fornitori OpenRouter",
				"description": "OpenRouter indirizza le richieste ai migliori fornitori disponibili per il tuo modello. Per impostazione predefinita, le richieste sono bilanciate tra i principali fornitori per massimizzare il tempo di attività. Tuttavia, puoi scegliere un fornitore specifico da utilizzare per questo modello.",
				"learnMore": "Scopri di più sul routing dei fornitori"
			}
		},
		"customModel": {
			"capabilities": "Configura le capacità e i prezzi del tuo modello personalizzato compatibile con OpenAI. Fai attenzione quando specifichi le capacità del modello, poiché possono influenzare le prestazioni di Kilo Code.",
			"maxTokens": {
				"label": "Token di output massimi",
				"description": "Numero massimo di token che il modello può generare in una risposta. (Specifica -1 per lasciare che il server imposti il massimo token.)"
			},
			"contextWindow": {
				"label": "Dimensione finestra di contesto",
				"description": "Numero totale di token (input + output) che il modello può elaborare."
			},
			"imageSupport": {
				"label": "Supporto immagini",
				"description": "Il modello è in grado di elaborare e comprendere le immagini?"
			},
			"computerUse": {
				"label": "Uso del computer",
				"description": "Il modello è in grado di interagire con il browser? (es. Claude 3.7 Sonnet)."
			},
			"promptCache": {
				"label": "Cache dei prompt",
				"description": "Il modello è in grado di memorizzare in cache i prompt?"
			},
			"pricing": {
				"input": {
					"label": "Prezzo input",
					"description": "Costo per milione di token di input/prompt. Questo influisce sul costo di invio di contesto e istruzioni al modello."
				},
				"output": {
					"label": "Prezzo output",
					"description": "Costo per milione di token della risposta del modello. Questo influisce sul costo del contenuto generato e dei completamenti."
				},
				"cacheReads": {
					"label": "Prezzo letture cache",
					"description": "Costo per milione di token per leggere dalla cache. Questo prezzo viene applicato quando si riceve una risposta memorizzata nella cache."
				},
				"cacheWrites": {
					"label": "Prezzo scritture cache",
					"description": "Costo per milione di token per scrivere nella cache. Questo prezzo viene applicato quando si memorizza un prompt nella cache per la prima volta."
				}
			},
			"resetDefaults": "Ripristina valori predefiniti"
		},
		"rateLimitSeconds": {
			"label": "Limite di frequenza",
			"description": "Tempo minimo tra le richieste API."
		},
		"reasoningEffort": {
			"label": "Sforzo di ragionamento del modello",
			"high": "Alto",
			"medium": "Medio",
			"low": "Basso"
		},
		"setReasoningLevel": "Abilita sforzo di ragionamento"
	},
	"browser": {
		"enable": {
			"label": "Abilita strumento browser",
			"description": "Quando abilitato, Kilo Code può utilizzare un browser per interagire con siti web quando si utilizzano modelli che supportano l'uso del computer. <0>Scopri di più</0>"
		},
		"viewport": {
			"label": "Dimensione viewport",
			"description": "Seleziona la dimensione del viewport per le interazioni del browser. Questo influisce su come i siti web vengono visualizzati e su come vi si interagisce.",
			"options": {
				"largeDesktop": "Desktop grande (1280x800)",
				"smallDesktop": "Desktop piccolo (900x600)",
				"tablet": "Tablet (768x1024)",
				"mobile": "Mobile (360x640)"
			}
		},
		"screenshotQuality": {
			"label": "Qualità screenshot",
			"description": "Regola la qualità WebP degli screenshot del browser. Valori più alti forniscono screenshot più nitidi ma aumentano l'utilizzo di token."
		},
		"remote": {
			"label": "Usa connessione browser remoto",
			"description": "Connettiti a un browser Chrome in esecuzione con debug remoto abilitato (--remote-debugging-port=9222).",
			"urlPlaceholder": "URL personalizzato (es. http://localhost:9222)",
			"testButton": "Testa connessione",
			"testingButton": "Test in corso...",
			"instructions": "Inserisci l'indirizzo host del protocollo DevTools o lascia vuoto per scoprire automaticamente le istanze Chrome locali. Il pulsante Test Connessione proverà l'URL personalizzato se fornito, o scoprirà automaticamente se il campo è vuoto."
		}
	},
	"checkpoints": {
		"enable": {
			"label": "Abilita punti di controllo automatici",
			"description": "Quando abilitato, Kilo Code creerà automaticamente punti di controllo durante l'esecuzione dei compiti, facilitando la revisione delle modifiche o il ritorno a stati precedenti. <0>Scopri di più</0>"
		}
	},
	"notifications": {
		"sound": {
			"label": "Abilita effetti sonori",
			"description": "Quando abilitato, Kilo Code riprodurrà effetti sonori per notifiche ed eventi.",
			"volumeLabel": "Volume"
		},
		"tts": {
			"label": "Abilita sintesi vocale",
			"description": "Quando abilitato, Kilo Code leggerà ad alta voce le sue risposte utilizzando la sintesi vocale.",
			"speedLabel": "Velocità"
		}
	},
	"contextManagement": {
		"description": "Controlla quali informazioni sono incluse nella finestra di contesto dell'IA, influenzando l'utilizzo di token e la qualità delle risposte",
		"autoCondenseContextPercent": {
			"label": "Soglia per attivare la condensazione intelligente del contesto",
			"description": "Quando la finestra di contesto raggiunge questa soglia, Kilo Code la condenserà automaticamente."
		},
		"condensingApiConfiguration": {
			"label": "Configurazione API per la condensazione del contesto",
			"description": "Seleziona quale configurazione API utilizzare per le operazioni di condensazione del contesto. Lascia deselezionato per utilizzare la configurazione attiva corrente.",
			"useCurrentConfig": "Predefinito"
		},
		"customCondensingPrompt": {
			"label": "Prompt personalizzato condensazione contesto",
			"description": "Prompt di sistema personalizzato per la condensazione del contesto. Lascia vuoto per utilizzare il prompt predefinito.",
			"placeholder": "Inserisci qui il tuo prompt di condensazione personalizzato...\n\nPuoi utilizzare la stessa struttura del prompt predefinito:\n- Conversazione precedente\n- Lavoro attuale\n- Concetti tecnici chiave\n- File e codice pertinenti\n- Risoluzione dei problemi\n- Attività in sospeso e prossimi passi",
			"reset": "Ripristina predefinito",
			"hint": "Vuoto = usa prompt predefinito"
		},
		"autoCondenseContext": {
			"name": "Attiva automaticamente la condensazione intelligente del contesto"
		},
		"openTabs": {
			"label": "Limite contesto schede aperte",
			"description": "Numero massimo di schede VSCode aperte da includere nel contesto. Valori più alti forniscono più contesto ma aumentano l'utilizzo di token."
		},
		"workspaceFiles": {
			"label": "Limite contesto file area di lavoro",
			"description": "Numero massimo di file da includere nei dettagli della directory di lavoro corrente. Valori più alti forniscono più contesto ma aumentano l'utilizzo di token."
		},
		"rooignore": {
			"label": "Mostra file .kilocodeignore negli elenchi e nelle ricerche",
			"description": "Quando abilitato, i file che corrispondono ai pattern in .kilocodeignore verranno mostrati negli elenchi con un simbolo di blocco. Quando disabilitato, questi file saranno completamente nascosti dagli elenchi di file e dalle ricerche."
		},
		"maxReadFile": {
			"label": "Soglia di auto-troncamento lettura file",
			"description": "Kilo Code legge questo numero di righe quando il modello omette i valori di inizio/fine. Se questo numero è inferiore al totale del file, Kilo Code genera un indice dei numeri di riga delle definizioni di codice. Casi speciali: -1 indica a Kilo Code di leggere l'intero file (senza indicizzazione), e 0 indica di non leggere righe e fornire solo indici di riga per un contesto minimo. Valori più bassi minimizzano l'utilizzo iniziale del contesto, permettendo successive letture precise di intervalli di righe. Le richieste con inizio/fine espliciti non sono limitate da questa impostazione.",
			"lines": "righe",
			"always_full_read": "Leggi sempre l'intero file"
		},
		"maxConcurrentFileReads": {
			"label": "Limite letture simultanee",
			"description": "Numero massimo di file che lo strumento 'read_file' può elaborare contemporaneamente. Valori più alti possono velocizzare la lettura di più file piccoli ma aumentano l'utilizzo della memoria."
		}
	},
	"terminal": {
		"basic": {
			"label": "Impostazioni terminale: Base",
			"description": "Impostazioni base del terminale"
		},
		"advanced": {
			"label": "Impostazioni terminale: Avanzate",
			"description": "Le seguenti opzioni potrebbero richiedere il riavvio del terminale per applicare l'impostazione."
		},
		"outputLineLimit": {
			"label": "Limite output terminale",
			"description": "Numero massimo di righe da includere nell'output del terminale durante l'esecuzione dei comandi. Quando superato, le righe verranno rimosse dal centro, risparmiando token. <0>Scopri di più</0>"
		},
		"shellIntegrationTimeout": {
			"label": "Timeout integrazione shell del terminale",
			"description": "Tempo massimo di attesa per l'inizializzazione dell'integrazione della shell prima di eseguire i comandi. Per gli utenti con tempi di avvio della shell lunghi, questo valore potrebbe dover essere aumentato se si vedono errori \"Shell Integration Unavailable\" nel terminale. <0>Scopri di più</0>"
		},
		"shellIntegrationDisabled": {
			"label": "Disabilita l'integrazione della shell del terminale",
			"description": "Abilita questa opzione se i comandi del terminale non funzionano correttamente o se vedi errori 'Shell Integration Unavailable'. Questo utilizza un metodo più semplice per eseguire i comandi, bypassando alcune funzionalità avanzate del terminale. <0>Scopri di più</0>"
		},
		"commandDelay": {
			"label": "Ritardo comando terminale",
			"description": "Ritardo in millisecondi da aggiungere dopo l'esecuzione del comando. L'impostazione predefinita di 0 disabilita completamente il ritardo. Questo può aiutare a garantire che l'output del comando sia catturato completamente nei terminali con problemi di temporizzazione. Nella maggior parte dei terminali viene implementato impostando `PROMPT_COMMAND='sleep N'` e Powershell aggiunge `start-sleep` alla fine di ogni comando. In origine era una soluzione per il bug VSCode#237208 e potrebbe non essere necessario. <0>Scopri di più</0>"
		},
		"compressProgressBar": {
			"label": "Comprimi output barre di progresso",
			"description": "Quando abilitato, elabora l'output del terminale con ritorni a capo (\\r) per simulare come un terminale reale visualizzerebbe il contenuto. Questo rimuove gli stati intermedi delle barre di progresso, mantenendo solo lo stato finale, il che conserva spazio di contesto per informazioni più rilevanti. <0>Scopri di più</0>"
		},
		"powershellCounter": {
			"label": "Abilita soluzione temporanea contatore PowerShell",
			"description": "Quando abilitato, aggiunge un contatore ai comandi PowerShell per garantire la corretta esecuzione dei comandi. Questo aiuta con i terminali PowerShell che potrebbero avere problemi con la cattura dell'output. <0>Scopri di più</0>"
		},
		"zshClearEolMark": {
			"label": "Cancella marcatore fine riga ZSH",
			"description": "Quando abilitato, cancella il marcatore di fine riga ZSH impostando PROMPT_EOL_MARK=''. Questo previene problemi con l'interpretazione dell'output dei comandi quando termina con caratteri speciali come '%'. <0>Scopri di più</0>"
		},
		"zshOhMy": {
			"label": "Abilita integrazione Oh My Zsh",
			"description": "Quando abilitato, imposta ITERM_SHELL_INTEGRATION_INSTALLED=Yes per abilitare le funzionalità di integrazione della shell Oh My Zsh. L'applicazione di questa impostazione potrebbe richiedere il riavvio dell'IDE. <0>Scopri di più</0>"
		},
		"zshP10k": {
			"label": "Abilita integrazione Powerlevel10k",
			"description": "Quando abilitato, imposta POWERLEVEL9K_TERM_SHELL_INTEGRATION=true per abilitare le funzionalità di integrazione della shell Powerlevel10k. <0>Scopri di più</0>"
		},
		"zdotdir": {
			"label": "Abilita gestione ZDOTDIR",
			"description": "Quando abilitato, crea una directory temporanea per ZDOTDIR per gestire correttamente l'integrazione della shell zsh. Questo assicura che l'integrazione della shell VSCode funzioni correttamente con zsh mantenendo la tua configurazione zsh. <0>Scopri di più</0>"
		},
		"inheritEnv": {
			"label": "Eredita variabili d'ambiente",
			"description": "Quando abilitato, il terminale eredita le variabili d'ambiente dal processo padre di VSCode, come le impostazioni di integrazione della shell definite nel profilo utente. Questo attiva direttamente l'impostazione globale di VSCode `terminal.integrated.inheritEnv`. <0>Scopri di più</0>"
		}
	},
	"advanced": {
		"diff": {
			"label": "Abilita modifica tramite diff",
			"description": "Quando abilitato, Kilo Code sarà in grado di modificare i file più velocemente e rifiuterà automaticamente scritture di file completi troncati. Funziona meglio con l'ultimo modello Claude 4 Sonnet.",
			"strategy": {
				"label": "Strategia diff",
				"options": {
					"standard": "Standard (Blocco singolo)",
					"multiBlock": "Sperimentale: Diff multi-blocco",
					"unified": "Sperimentale: Diff unificato"
				},
				"descriptions": {
					"standard": "La strategia diff standard applica modifiche a un singolo blocco di codice alla volta.",
					"unified": "La strategia diff unificato adotta diversi approcci per applicare i diff e sceglie il migliore.",
					"multiBlock": "La strategia diff multi-blocco consente di aggiornare più blocchi di codice in un file in una singola richiesta."
				}
			},
			"matchPrecision": {
				"label": "Precisione corrispondenza",
				"description": "Questo cursore controlla quanto precisamente le sezioni di codice devono corrispondere quando si applicano i diff. Valori più bassi consentono corrispondenze più flessibili ma aumentano il rischio di sostituzioni errate. Usa valori inferiori al 100% con estrema cautela."
			}
		}
	},
	"experimental": {
		"DIFF_STRATEGY_UNIFIED": {
			"name": "Usa strategia diff unificata sperimentale",
			"description": "Abilita la strategia diff unificata sperimentale. Questa strategia potrebbe ridurre il numero di tentativi causati da errori del modello, ma può causare comportamenti imprevisti o modifiche errate. Abilitala solo se comprendi i rischi e sei disposto a rivedere attentamente tutte le modifiche."
		},
		"SEARCH_AND_REPLACE": {
			"name": "Usa strumento di ricerca e sostituzione sperimentale",
			"description": "Abilita lo strumento di ricerca e sostituzione sperimentale, consentendo a Kilo Code di sostituire più istanze di un termine di ricerca in una singola richiesta."
		},
		"INSERT_BLOCK": {
			"name": "Usa strumento di inserimento contenuti sperimentale",
			"description": "Abilita lo strumento di inserimento contenuti sperimentale, consentendo a Kilo Code di inserire contenuti a numeri di riga specifici senza dover creare un diff."
		},
		"POWER_STEERING": {
			"name": "Usa modalità \"servosterzo\" sperimentale",
			"description": "Quando abilitato, Kilo Code ricorderà al modello i dettagli della sua definizione di modalità corrente più frequentemente. Questo porterà a una maggiore aderenza alle definizioni dei ruoli e alle istruzioni personalizzate, ma utilizzerà più token per messaggio."
		},
		"AUTOCOMPLETE": {
			"name": "Usa la funzione sperimentale di \"completamento automatico\"",
			"description": "Quando abilitato, Kilo Code fornirà suggerimenti di codice in linea durante la digitazione."
		},
		"MULTI_SEARCH_AND_REPLACE": {
			"name": "Usa strumento diff multi-blocco sperimentale",
			"description": "Quando abilitato, Kilo Code utilizzerà lo strumento diff multi-blocco. Questo tenterà di aggiornare più blocchi di codice nel file in una singola richiesta."
		},
		"CONCURRENT_FILE_READS": {
			"name": "Abilita lettura simultanea dei file",
			"description": "Quando abilitato, Kilo Code può leggere più file in una singola richiesta. Quando disabilitato, Kilo Code deve leggere i file uno alla volta. Disabilitarlo può aiutare quando si lavora con modelli meno capaci o quando si desidera maggiore controllo sull'accesso ai file."
		},
		"MARKETPLACE": {
			"name": "Abilita Marketplace",
			"description": "Quando abilitato, puoi installare MCP e modalità personalizzate dal Marketplace."
		},
		"DISABLE_COMPLETION_COMMAND": {
			"name": "Disabilita l'esecuzione dei comandi in attempt_completion",
			"description": "Se abilitato, lo strumento attempt_completion non eseguirà comandi. Questa è una funzionalità sperimentale per preparare la futura deprecazione dell'esecuzione dei comandi al completamento dell'attività."
		},
		"MULTI_FILE_APPLY_DIFF": {
			"name": "Abilita modifiche di file concorrenti",
			"description": "Quando abilitato, Roo può modificare più file in una singola richiesta. Quando disabilitato, Roo deve modificare i file uno alla volta. Disabilitare questa opzione può aiutare quando lavori con modelli meno capaci o quando vuoi più controllo sulle modifiche dei file."
		}
	},
	"promptCaching": {
		"label": "Disattiva la cache dei prompt",
		"description": "Quando selezionato, Kilo Code non utilizzerà la cache dei prompt per questo modello."
	},
	"temperature": {
		"useCustom": "Usa temperatura personalizzata",
		"description": "Controlla la casualità nelle risposte del modello.",
		"rangeDescription": "Valori più alti rendono l'output più casuale, valori più bassi lo rendono più deterministico."
	},
	"modelInfo": {
		"supportsImages": "Supporta immagini",
		"noImages": "Non supporta immagini",
		"supportsComputerUse": "Supporta uso del computer",
		"noComputerUse": "Non supporta uso del computer",
		"supportsPromptCache": "Supporta cache dei prompt",
		"noPromptCache": "Non supporta cache dei prompt",
		"maxOutput": "Output massimo",
		"inputPrice": "Prezzo input",
		"outputPrice": "Prezzo output",
		"cacheReadsPrice": "Prezzo letture cache",
		"cacheWritesPrice": "Prezzo scritture cache",
		"enableStreaming": "Abilita streaming",
		"enableR1Format": "Abilita i parametri del modello R1",
		"enableR1FormatTips": "Deve essere abilitato quando si utilizzano modelli R1 come QWQ, per evitare l'errore 400",
		"useAzure": "Usa Azure",
		"azureApiVersion": "Imposta versione API Azure",
		"gemini": {
			"freeRequests": "* Gratuito fino a {{count}} richieste al minuto. Dopo, la fatturazione dipende dalla dimensione del prompt.",
			"pricingDetails": "Per maggiori informazioni, vedi i dettagli sui prezzi.",
			"billingEstimate": "* La fatturazione è una stima - il costo esatto dipende dalle dimensioni del prompt."
		}
	},
	"modelPicker": {
		"automaticFetch": "L'estensione recupera automaticamente l'elenco più recente dei modelli disponibili su <serviceLink>{{serviceName}}</serviceLink>. Se non sei sicuro di quale modello scegliere, Kilo Code funziona meglio con <defaultModelLink>{{defaultModelId}}</defaultModelLink>. Puoi anche cercare \"free\" per opzioni gratuite attualmente disponibili.",
		"label": "Modello",
		"searchPlaceholder": "Cerca",
		"noMatchFound": "Nessuna corrispondenza trovata",
		"useCustomModel": "Usa personalizzato: {{modelId}}"
	},
	"footer": {
		"feedback": "Se hai domande o feedback, sentiti libero di aprire un issue su <githubLink>github.com/Kilo-Org/kilocode</githubLink> o unirti a <redditLink>reddit.com/r/kilocode</redditLink> o <discordLink>kilocode.ai/discord</discordLink>",
		"support": "Per domande finanziarie, contatta il Supporto Clienti a <supportLink>hi@kilocode.ai</supportLink>",
		"telemetry": {
			"label": "Consenti segnalazioni anonime di errori e utilizzo",
			"description": "Aiuta a migliorare Kilo Code inviando dati di utilizzo anonimi e segnalazioni di errori. Non vengono mai inviati codice, prompt o informazioni personali. Consulta la nostra politica sulla privacy per maggiori dettagli."
		},
		"settings": {
			"import": "Importa",
			"export": "Esporta",
			"reset": "Ripristina"
		}
	},
	"thinkingBudget": {
		"maxTokens": "Token massimi",
		"maxThinkingTokens": "Token massimi di pensiero"
	},
	"validation": {
		"apiKey": "È necessario fornire una chiave API valida.",
		"awsRegion": "È necessario scegliere una regione per utilizzare Amazon Bedrock.",
		"googleCloud": "È necessario fornire un ID progetto e una regione Google Cloud validi.",
		"modelId": "È necessario fornire un ID modello valido.",
		"modelSelector": "È necessario fornire un selettore di modello valido.",
		"openAi": "È necessario fornire un URL base, una chiave API e un ID modello validi.",
		"arn": {
			"invalidFormat": "Formato ARN non valido. Verificare i requisiti del formato.",
			"regionMismatch": "Attenzione: La regione nel tuo ARN ({{arnRegion}}) non corrisponde alla regione selezionata ({{region}}). Questo potrebbe causare problemi di accesso. Il provider utilizzerà la regione dall'ARN."
		},
		"modelAvailability": "L'ID modello ({{modelId}}) fornito non è disponibile. Seleziona un modello diverso.",
		"providerNotAllowed": "Il fornitore '{{provider}}' non è consentito dalla tua organizzazione",
		"modelNotAllowed": "Il modello '{{model}}' non è consentito per il fornitore '{{provider}}' dalla tua organizzazione.",
		"profileInvalid": "Questo profilo contiene un fornitore o un modello non consentito dalla tua organizzazione."
	},
	"placeholders": {
		"apiKey": "Inserisci chiave API...",
		"profileName": "Inserisci nome profilo",
		"accessKey": "Inserisci chiave di accesso...",
		"secretKey": "Inserisci chiave segreta...",
		"sessionToken": "Inserisci token di sessione...",
		"credentialsJson": "Inserisci JSON delle credenziali...",
		"keyFilePath": "Inserisci percorso file chiave...",
		"projectId": "Inserisci ID progetto...",
		"customArn": "Inserisci ARN (es. arn:aws:bedrock:us-east-1:123456789012:foundation-model/my-model)",
		"baseUrl": "Inserisci URL base...",
		"modelId": {
			"lmStudio": "es. meta-llama-3.1-8b-instruct",
			"lmStudioDraft": "es. lmstudio-community/llama-3.2-1b-instruct",
			"ollama": "es. llama3.1"
		},
		"numbers": {
			"maxTokens": "es. 4096",
			"contextWindow": "es. 128000",
			"inputPrice": "es. 0.0001",
			"outputPrice": "es. 0.0002",
			"cacheWritePrice": "es. 0.00005"
		}
	},
	"defaults": {
		"ollamaUrl": "Predefinito: http://localhost:11434",
		"lmStudioUrl": "Predefinito: http://localhost:1234",
		"geminiUrl": "Predefinito: https://generativelanguage.googleapis.com"
	},
	"labels": {
		"customArn": "ARN personalizzato",
		"useCustomArn": "Usa ARN personalizzato..."
	}
}<|MERGE_RESOLUTION|>--- conflicted
+++ resolved
@@ -82,15 +82,11 @@
 			"delayLabel": "Ritardo dopo le scritture per consentire alla diagnostica di rilevare potenziali problemi",
 			"outsideWorkspace": {
 				"label": "Includi file al di fuori dell'area di lavoro",
-<<<<<<< HEAD
 				"description": "Permetti a Kilo Code di creare e modificare file al di fuori dell'area di lavoro attuale senza richiedere approvazione."
-=======
-				"description": "Permetti a Roo di creare e modificare file al di fuori dell'area di lavoro attuale senza richiedere approvazione."
 			},
 			"protected": {
 				"label": "Includi file protetti",
-				"description": "Permetti a Roo di creare e modificare file protetti (come .rooignore e file di configurazione .roo/) senza richiedere approvazione."
->>>>>>> 23bbad04
+				"description": "Permetti a Kilo Code di creare e modificare file protetti (come .kilocodeignore e file di configurazione .kilocode/) senza richiedere approvazione."
 			}
 		},
 		"browser": {
@@ -519,7 +515,7 @@
 		},
 		"MULTI_FILE_APPLY_DIFF": {
 			"name": "Abilita modifiche di file concorrenti",
-			"description": "Quando abilitato, Roo può modificare più file in una singola richiesta. Quando disabilitato, Roo deve modificare i file uno alla volta. Disabilitare questa opzione può aiutare quando lavori con modelli meno capaci o quando vuoi più controllo sulle modifiche dei file."
+			"description": "Quando abilitato, Kilo Code può modificare più file in una singola richiesta. Quando disabilitato, Kilo Code deve modificare i file uno alla volta. Disabilitare questa opzione può aiutare quando lavori con modelli meno capaci o quando vuoi più controllo sulle modifiche dei file."
 		}
 	},
 	"promptCaching": {
