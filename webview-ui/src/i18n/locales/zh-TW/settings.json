{
	"common": {
		"save": "儲存",
		"done": "完成",
		"cancel": "取消",
		"reset": "重設",
		"select": "選擇",
		"add": "新增標頭",
		"remove": "移除"
	},
	"header": {
		"title": "設定",
		"saveButtonTooltip": "儲存變更",
		"nothingChangedTooltip": "無任何變更",
		"doneButtonTooltip": "捨棄未儲存的變更並關閉設定面板"
	},
	"unsavedChangesDialog": {
		"title": "未儲存的變更",
		"description": "是否要取消變更並繼續？",
		"cancelButton": "取消",
		"discardButton": "取消變更"
	},
	"sections": {
		"providers": "供應商",
		"autoApprove": "自動核准",
		"browser": "電腦存取",
		"checkpoints": "檢查點",
		"display": "顯示",
		"notifications": "通知",
		"contextManagement": "上下文",
		"terminal": "終端機",
		"slashCommands": "斜線命令",
		"prompts": "提示詞",
		"ui": "UI",
		"experimental": "實驗性",
		"language": "語言",
		"about": "關於 Kilo Code",
		"autoPurge": "自動清理",
		"ghost": "Ghost"
	},
	"about": {
		"bugReport": {
			"label": "發現錯誤？",
			"link": "在 GitHub 回報"
		},
		"featureRequest": {
			"label": "有想法？",
			"link": "與我們分享"
		},
		"securityIssue": {
			"label": "發現安全漏洞？",
			"link": "遵循我們的揭露流程"
		},
		"contact": {
			"label": "需要與我們聯絡？請寫信"
		},
		"community": "想要獲取使用技巧或與其他 Roo Code 使用者交流？加入 <redditLink>reddit.com/r/RooCode</redditLink> 或 <discordLink>discord.gg/roocode</discordLink>",
		"contactAndCommunity": "聯絡與社群",
		"manageSettings": "管理設定"
	},
	"slashCommands": {
		"description": "管理您的斜線命令，以便快速執行自訂工作流程和動作。 <DocsLink>了解更多</DocsLink>"
	},
	"prompts": {
		"description": "設定用於快速操作的支援提示詞，如增強提示詞、解釋程式碼和修復問題。這些提示詞幫助 Kilo Code 為常見開發工作提供更好的支援。"
	},
	"codeIndex": {
		"title": "程式碼庫索引",
		"enableLabel": "啟用程式碼庫索引",
		"enableDescription": "啟用程式碼索引以改進搜尋和上下文理解",
		"profileLabel": "嵌入供應商",
		"selectProfilePlaceholder": "選擇供應商",
		"openaiProvider": "OpenAI",
		"ollamaProvider": "Ollama",
		"geminiProvider": "Gemini",
		"geminiApiKeyLabel": "API 金鑰：",
		"geminiApiKeyPlaceholder": "輸入您的 Gemini API 金鑰",
		"vercelAiGatewayProvider": "Vercel AI Gateway",
		"vercelAiGatewayApiKeyLabel": "API 金鑰",
		"vercelAiGatewayApiKeyPlaceholder": "輸入您的 Vercel AI Gateway API 金鑰",
		"bedrockProvider": "Amazon Bedrock",
		"bedrockRegionLabel": "AWS 區域",
		"bedrockRegionPlaceholder": "us-east-1",
		"bedrockProfileLabel": "AWS 設定檔",
		"bedrockProfilePlaceholder": "default",
		"bedrockProfileDescription": "來自 ~/.aws/credentials 的 AWS 設定檔名稱（必需）。",
		"openRouterProvider": "OpenRouter",
		"openRouterApiKeyLabel": "OpenRouter API 金鑰",
		"openRouterApiKeyPlaceholder": "輸入您的 OpenRouter API 金鑰",
		"mistralProvider": "Mistral",
		"mistralApiKeyLabel": "API 金鑰：",
		"mistralApiKeyPlaceholder": "輸入您的 Mistral API 金鑰",
		"openaiCompatibleProvider": "OpenAI 相容",
		"openAiKeyLabel": "OpenAI API 金鑰",
		"openAiKeyPlaceholder": "輸入您的 OpenAI API 金鑰",
		"openAiCompatibleBaseUrlLabel": "基礎 URL",
		"openAiCompatibleApiKeyLabel": "API 金鑰",
		"openAiCompatibleApiKeyPlaceholder": "輸入您的 API 金鑰",
		"openAiCompatibleModelDimensionLabel": "嵌入維度：",
		"modelDimensionLabel": "模型維度",
		"openAiCompatibleModelDimensionPlaceholder": "例如，1536",
		"openAiCompatibleModelDimensionDescription": "模型的嵌入維度（輸出大小）。請查閱您的提供商文件以取得此值。常見值：384、768、1536、3072。",
		"modelLabel": "模型",
		"selectModelPlaceholder": "選擇模型",
		"ollamaUrlLabel": "Ollama URL:",
		"qdrantUrlLabel": "Qdrant URL",
		"qdrantKeyLabel": "Qdrant 金鑰：",
		"startIndexingButton": "開始",
		"clearIndexDataButton": "清除索引",
		"unsavedSettingsMessage": "請先儲存設定再開始索引程序。",
		"clearDataDialog": {
			"title": "確定要繼續嗎？",
			"description": "此操作無法復原。這將永久刪除您的程式碼庫索引資料。",
			"cancelButton": "取消",
			"confirmButton": "清除資料"
		},
		"description": "設定程式碼庫索引設定以啟用專案的語意搜尋。<0>了解更多</0>",
		"statusTitle": "狀態",
		"settingsTitle": "索引設定",
		"disabledMessage": "程式碼庫索引目前已停用。請在全域設定中啟用以設定索引選項。",
		"embedderProviderLabel": "嵌入模型供應商",
		"modelPlaceholder": "輸入模型名稱",
		"selectModel": "選擇模型",
		"ollamaBaseUrlLabel": "Ollama 基礎 URL",
		"vectorStoreProviderLabel": "向量儲存提供者",
		"qdrantApiKeyLabel": "Qdrant API 金鑰",
		"qdrantApiKeyPlaceholder": "輸入您的 Qdrant API 金鑰（選用）",
		"lancedbVectorStoreDirectoryLabel": "LanceDB Vector Store 路徑",
		"lancedbVectorStoreDirectoryPlaceholder": "輸入自訂向量儲存路徑（選用）",
		"lancedbVectorStoreDirectoryDescription": "儲存 LanceDB 向量資料庫的路徑。如果為空，將使用 globalStorageUri/vector 的預設位置。",
		"setupConfigLabel": "設定",
		"ollamaUrlPlaceholder": "http://localhost:11434",
		"openAiCompatibleBaseUrlPlaceholder": "https://api.example.com",
		"modelDimensionPlaceholder": "1536",
		"qdrantUrlPlaceholder": "http://localhost:6333",
		"saveError": "無法儲存設定",
		"modelDimensions": "({{dimension}} 維度)",
		"saveSuccess": "設定已成功儲存",
		"saving": "儲存中...",
		"saveSettings": "儲存",
		"indexingStatuses": {
			"standby": "待命",
			"indexing": "索引中",
			"indexed": "已索引",
			"error": "錯誤"
		},
		"close": "關閉",
		"validation": {
			"invalidQdrantUrl": "無效的 Qdrant URL",
			"invalidOllamaUrl": "無效的 Ollama URL",
			"invalidBaseUrl": "無效的基礎 URL",
			"qdrantUrlRequired": "需要 Qdrant URL",
			"openaiApiKeyRequired": "需要 OpenAI API 金鑰",
			"modelSelectionRequired": "需要選擇模型",
			"apiKeyRequired": "需要 API 金鑰",
			"modelIdRequired": "需要模型 ID",
			"modelDimensionRequired": "需要模型維度",
			"geminiApiKeyRequired": "需要 Gemini API 金鑰",
			"mistralApiKeyRequired": "需要 Mistral API 金鑰",
			"vercelAiGatewayApiKeyRequired": "需要 Vercel AI Gateway API 金鑰",
			"bedrockRegionRequired": "AWS 區域為必填",
			"bedrockProfileRequired": "AWS 設定檔為必填",
			"ollamaBaseUrlRequired": "需要 Ollama 基礎 URL",
			"baseUrlRequired": "需要基礎 URL",
			"modelDimensionMinValue": "模型維度必須大於 0",
			"openRouterApiKeyRequired": "OpenRouter API 密鑰是必需的"
		},
		"optional": "可選",
		"advancedConfigLabel": "進階設定",
		"searchMinScoreLabel": "搜尋分數閾值",
		"searchMinScoreDescription": "搜尋結果所需的最低相似度分數（0.0-1.0）。較低的值會傳回更多結果，但可能較不相關。較高的值會傳回較少但更相關的結果。",
		"searchMinScoreResetTooltip": "重設為預設值 (0.4)",
		"searchMaxResultsLabel": "最大搜尋結果數",
		"searchMaxResultsDescription": "查詢程式碼庫索引時傳回的最大搜尋結果數。較高的值提供更多上下文，但可能包含相關性較低的結果。",
		"resetToDefault": "重設為預設值",
		"cancelling": "正在取消...",
		"cancelIndexingButton": "取消索引"
	},
	"autoApprove": {
		"toggleShortcut": "您可以<SettingsLink>在 IDE 偏好設定中</SettingsLink>為此設定設定全域快捷鍵。",
		"description": "允許 Kilo Code 無需核准即執行操作。僅在您完全信任 AI 並了解相關安全風險時啟用這些設定。",
		"enabled": "自動核准已啟用",
		"toggleAriaLabel": "切換自動核准",
		"disabledAriaLabel": "自動核准已停用 - 請先選取選項",
		"readOnly": {
			"label": "讀取",
			"description": "啟用後，Kilo Code 將自動檢視目錄內容並讀取檔案，無需點選核准按鈕。",
			"outsideWorkspace": {
				"label": "包含工作區外的檔案",
				"description": "允許 Kilo Code 讀取目前工作區外的檔案，無需核准。"
			}
		},
		"write": {
			"label": "寫入",
			"description": "自動建立和編輯檔案而無需核准",
			"delayLabel": "寫入後延遲以允許診斷偵測潛在問題",
			"outsideWorkspace": {
				"label": "包含工作區外的檔案",
				"description": "允許 Kilo Code 在目前工作區外建立和編輯檔案，無需核准。"
			},
			"protected": {
				"label": "包含受保護的檔案",
				"description": "允許 Kilo Code 建立和編輯受保護的檔案（如 .kilocodeignore 和 .kilocode/ 設定檔），無需核准。"
			}
		},
		"browser": {
			"label": "瀏覽器",
			"description": "自動執行瀏覽器操作而無需核准 — 注意：僅適用於模型支援電腦使用時"
		},
		"retry": {
			"label": "重試",
			"description": "當伺服器回傳錯誤回應時自動重試失敗的 API 請求",
			"delayLabel": "重試請求前的延遲"
		},
		"mcp": {
			"label": "MCP",
			"description": "在 MCP 伺服器檢視中啟用個別 MCP 工具的自動核准（需要此設定和工具的「始終允許」核取方塊）"
		},
		"modeSwitch": {
			"label": "模式",
			"description": "自動在不同模式之間切換而無需核准"
		},
		"subtasks": {
			"label": "子任務",
			"description": "允許建立和完成子任務而無需核准"
		},
		"followupQuestions": {
			"label": "問題",
			"description": "在設定的逾時時間後自動選擇後續問題的第一個建議答案",
			"timeoutLabel": "自動選擇第一個答案前的等待時間"
		},
		"execute": {
			"label": "執行",
			"description": "自動執行允許的終端機命令而無需核准",
			"allowedCommands": "允許自動執行的命令",
			"allowedCommandsDescription": "當「始終核准執行操作」啟用時可以自動執行的命令前綴。新增 * 以允許所有命令（請謹慎使用）。",
			"deniedCommands": "拒絕的命令",
			"deniedCommandsDescription": "將自動拒絕的命令前綴，無需使用者核准。與允許命令衝突時，最長前綴匹配優先。新增 * 拒絕所有命令。",
			"commandPlaceholder": "輸入命令前綴（例如 'git '）",
			"deniedCommandPlaceholder": "輸入要拒絕的命令前綴（例如 'rm -rf'）",
			"addButton": "新增",
			"autoDenied": "前綴為 `{{prefix}}` 的命令已被使用者禁止。不要透過執行其他命令來繞過此限制。"
		},
		"showMenu": {
			"label": "在聊天視圖中顯示自動核准選單",
			"description": "啟用後，自動核准選單將顯示在聊天視圖底部，提供快速存取自動核准設定"
		},
		"updateTodoList": {
			"label": "待辦",
			"description": "自動更新待辦清單無需核准"
		},
		"apiRequestLimit": {
			"title": "最大請求數",
			"description": "在請求核准以繼續執行工作之前，自動發出此數量的 API 請求。",
			"unlimited": "無限制"
		},
		"selectOptionsFirst": "請至少選擇以下一個選項以啟用自動核准",
		"apiCostLimit": {
			"unlimited": "無限",
			"title": "最高費用"
		},
		"maxLimits": {
			"description": "在請求獲得繼續操作的核准前，自動發送請求直至達到這些限制。"
		}
	},
	"providers": {
		"providerDocumentation": "{{provider}} 說明文件",
		"configProfile": "設定檔",
		"description": "儲存不同的 API 設定以快速切換供應商和設定。",
		"makeActiveProfile": "設為活動設定檔",
		"makeActiveTooltip": "啟用此設定檔以用於 API 請求",
		"apiProvider": "API 供應商",
		"model": "模型",
		"nameEmpty": "名稱不能為空",
		"nameExists": "已存在同名的設定檔",
		"deleteProfile": "刪除設定檔",
		"invalidArnFormat": "ARN 格式無效。請檢查上方示例。",
		"enterNewName": "輸入新名稱",
		"addProfile": "新增設定檔",
		"renameProfile": "重新命名設定檔",
		"newProfile": "新建設定檔",
		"enterProfileName": "輸入設定檔名稱",
		"createProfile": "建立設定檔",
		"cannotDeleteOnlyProfile": "無法刪除唯一的設定檔",
		"searchPlaceholder": "搜尋設定檔",
		"searchProviderPlaceholder": "搜尋供應商",
		"noProviderMatchFound": "找不到供應商",
		"noMatchFound": "找不到符合的設定檔",
		"vscodeLmDescription": "VS Code 語言模型 API 可以讓您使用其他擴充功能（如 GitHub Copilot）提供的模型。最簡單的方式是從 VS Code Marketplace 安裝 Copilot 和 Copilot Chat 擴充套件。",
		"vscodeLmUnavailable": "VS Code 語言模型支援僅在 Visual Studio Code 可用。像 VSCodium 這類分支可能無法運作。此外，此功能在 JetBrains 工具中不可用。",
		"vscodeLmUnavailableInstructions": "請確認您使用支援的工具，並且已安裝且啟用了 VS Code Chat",
		"awsCustomArnUse": "輸入您要使用的模型的有效 Amazon Bedrock ARN。格式範例：",
		"awsCustomArnDesc": "確保 ARN 中的區域與您上面選擇的 AWS 區域相符。",
		"openRouterApiKey": "OpenRouter API 金鑰",
		"getOpenRouterApiKey": "取得 OpenRouter API 金鑰",
		"vercelAiGatewayApiKey": "Vercel AI Gateway API 金鑰",
		"getVercelAiGatewayApiKey": "取得 Vercel AI Gateway API 金鑰",
		"apiKeyStorageNotice": "API 金鑰安全儲存於 VSCode 金鑰儲存中",
		"glamaApiKey": "Glama API 金鑰",
		"getGlamaApiKey": "取得 Glama API 金鑰",
		"useCustomBaseUrl": "使用自訂基礎 URL",
		"useReasoning": "啟用推理",
		"useHostHeader": "使用自訂 Host 標頭",
		"useLegacyFormat": "使用舊版 OpenAI API 格式",
		"customHeaders": "自訂標頭",
		"headerName": "標頭名稱",
		"headerValue": "標頭值",
		"noCustomHeaders": "尚未定義自訂標頭。點擊 + 按鈕以新增。",
		"requestyApiKey": "Requesty API 金鑰",
		"refreshModels": {
			"label": "重新整理模型",
			"hint": "請重新開啟設定以查看最新模型。",
			"loading": "正在重新整理模型列表...",
			"success": "模型列表重新整理成功！",
			"error": "重新整理模型列表失敗。請再試一次。"
		},
		"getRequestyApiKey": "取得 Requesty API 金鑰",
		"getRequestyBaseUrl": "基礎 URL",
		"requestyUseCustomBaseUrl": "使用自訂基礎 URL",
		"openRouterTransformsText": "將提示和訊息鏈壓縮到上下文大小 (<a>OpenRouter 轉換</a>)",
		"anthropicApiKey": "Anthropic API 金鑰",
		"getAnthropicApiKey": "取得 Anthropic API 金鑰",
		"anthropicUseAuthToken": "將 Anthropic API 金鑰作為 Authorization 標頭傳遞，而非使用 X-Api-Key",
		"anthropic1MContextBetaLabel": "啟用 1M 上下文視窗 (Beta)",
		"anthropic1MContextBetaDescription": "為 Claude Sonnet 4 將上下文視窗擴展至 100 萬個 token",
		"awsBedrock1MContextBetaLabel": "啟用 1M 上下文視窗 (Beta)",
		"awsBedrock1MContextBetaDescription": "為 Claude Sonnet 4 將上下文視窗擴展至 100 萬個 token",
		"basetenApiKey": "Baseten API 金鑰",
		"getBasetenApiKey": "取得 Baseten API 金鑰",
		"cerebrasApiKey": "Cerebras API 金鑰",
		"getCerebrasApiKey": "取得 Cerebras API 金鑰",
		"chutesApiKey": "Chutes API 金鑰",
		"getChutesApiKey": "取得 Chutes API 金鑰",
		"fireworksApiKey": "Fireworks API 金鑰",
		"getFireworksApiKey": "取得 Fireworks API 金鑰",
		"syntheticApiKey": "Synthetic API 金鑰",
		"getSyntheticApiKey": "取得 Synthetic API 金鑰",
		"featherlessApiKey": "Featherless API 金鑰",
		"getFeatherlessApiKey": "取得 Featherless API 金鑰",
		"ioIntelligenceApiKey": "IO Intelligence API 金鑰",
		"ioIntelligenceApiKeyPlaceholder": "輸入您的 IO Intelligence API 金鑰",
		"getIoIntelligenceApiKey": "取得 IO Intelligence API 金鑰",
		"deepSeekApiKey": "DeepSeek API 金鑰",
		"getDeepSeekApiKey": "取得 DeepSeek API 金鑰",
		"doubaoApiKey": "豆包 API 金鑰",
		"getDoubaoApiKey": "取得豆包 API 金鑰",
		"moonshotApiKey": "Moonshot API 金鑰",
		"getMoonshotApiKey": "取得 Moonshot API 金鑰",
		"moonshotBaseUrl": "Moonshot 服務端點",
		"zaiApiKey": "Z AI API 金鑰",
		"getZaiApiKey": "取得 Z AI API 金鑰",
		"zaiEntrypoint": "Z AI 服務端點",
		"zaiEntrypointDescription": "請根據您的位置選擇適當的 API 服務端點。如果您在中國，請選擇 open.bigmodel.cn。否則，請選擇 api.z.ai。",
		"minimaxApiKey": "MiniMax API 金鑰",
		"getMiniMaxApiKey": "取得 MiniMax API 金鑰",
		"minimaxBaseUrl": "MiniMax 服務端點",
		"geminiApiKey": "Gemini API 金鑰",
		"getGroqApiKey": "取得 Groq API 金鑰",
		"groqApiKey": "Groq API 金鑰",
		"getSambaNovaApiKey": "取得 SambaNova API 金鑰",
		"sambaNovaApiKey": "SambaNova API 金鑰",
		"getHuggingFaceApiKey": "取得 Hugging Face API 金鑰",
		"huggingFaceApiKey": "Hugging Face API 金鑰",
		"getOvhCloudAiEndpointsApiKey": "取得 OVHcloud AI Endpoints API 金鑰",
		"ovhCloudAiEndpointsApiKey": "OVHcloud AI Endpoints API 金鑰",
		"ovhCloudAiEndpointsBaseUrl": "基礎 URL",
		"getOvhCloudAiEndpointsBaseUrl": "使用自訂基礎 URL",
		"huggingFaceModelId": "模型 ID",
		"huggingFaceLoading": "載入中...",
		"huggingFaceModelsCount": "({{count}} 個模型)",
		"huggingFaceSelectModel": "選擇模型...",
		"huggingFaceSearchModels": "搜尋模型...",
		"huggingFaceNoModelsFound": "找不到模型",
		"huggingFaceProvider": "供應商",
		"huggingFaceProviderAuto": "自動",
		"huggingFaceSelectProvider": "選擇供應商...",
		"huggingFaceSearchProviders": "搜尋供應商...",
		"huggingFaceNoProvidersFound": "找不到供應商",
		"getGeminiApiKey": "取得 Gemini API 金鑰",
		"openAiApiKey": "OpenAI API 金鑰",
		"apiKey": "API 金鑰",
		"openAiBaseUrl": "基礎 URL",
		"getOpenAiApiKey": "取得 OpenAI API 金鑰",
		"mistralApiKey": "Mistral API 金鑰",
		"getMistralApiKey": "取得 Mistral/Codestral API 金鑰",
		"codestralBaseUrl": "Codestral 基礎 URL（選用）",
		"codestralBaseUrlDesc": "設定 Codestral 模型的替代 URL。",
		"nanoGptApiKey": "Nano-GPT API 金鑰",
		"getNanoGptApiKey": "取得 Nano-GPT API 金鑰",
		"nanoGptModelList": "模型列表",
		"nanoGptModelListOptions": {
			"all": "所有模型",
			"personalized": "個人化模型",
			"subscription": "訂閱模型"
		},
		"xaiApiKey": "xAI API 金鑰",
		"getXaiApiKey": "取得 xAI API 金鑰",
		"litellmApiKey": "LiteLLM API 金鑰",
		"litellmBaseUrl": "LiteLLM 基礎 URL",
		"awsCredentials": "AWS 認證",
		"awsProfile": "AWS Profile",
		"awsApiKey": "Amazon Bedrock API 金鑰",
		"awsProfileName": "AWS Profile 名稱",
		"awsAccessKey": "AWS Access Key",
		"awsSecretKey": "AWS Secret Key",
		"awsSessionToken": "AWS 工作階段權杖",
		"awsRegion": "AWS 區域",
		"awsCrossRegion": "使用跨區域推論",
		"awsGlobalInference": "使用全域推論 (自動選取最佳 AWS 區域)",
		"awsBedrockVpc": {
			"useCustomVpcEndpoint": "使用自訂 VPC 端點",
			"vpcEndpointUrlPlaceholder": "輸入 VPC 端點 URL（選填）",
			"examples": "範例："
		},
		"enablePromptCaching": "啟用提示快取",
		"enablePromptCachingTitle": "啟用提示快取以提升支援的模型效能並降低成本。",
		"cacheUsageNote": "注意：如果您沒有看到快取使用情況，請嘗試選擇其他模型，然後重新選擇您想要的模型。",
		"vscodeLmModel": "語言模型",
		"vscodeLmWarning": "注意：透過 VS Code Language Model API 存取的模型可能由供應商封裝或微調，因此其行為可能與直接從一般供應商或路由器使用相同模型時不同。要使用「Language Model」下拉式選單中的模型，請先切換到該模型，然後在 Copilot Chat 提示中點擊「接受」；否則可能會出現 400「The requested model is not supported」等錯誤。",
		"geminiParameters": {
			"urlContext": {
				"title": "啟用 URL 上下文",
				"description": "讓 Gemini 讀取連結的頁面以提取、比較和綜合其內容，從而提供明智的答覆。"
			},
			"groundingSearch": {
				"title": "啟用 Google 搜尋基礎",
				"description": "將 Gemini 連接到即時網路數據，以獲得包含可驗證引用的準確、最新的答案。"
			}
		},
		"googleCloudSetup": {
			"title": "要使用 Google Cloud Vertex AI，您需要：",
			"step1": "1. 建立 Google Cloud 帳戶，啟用 Vertex AI API 並啟用所需的 Claude 模型。",
			"step2": "2. 安裝 Google Cloud CLI 並設定應用程式預設憑證。",
			"step3": "3. 或建立具有憑證的服務帳戶。"
		},
		"googleCloudCredentials": "Google Cloud 憑證",
		"googleCloudKeyFile": "Google Cloud 金鑰檔案路徑",
		"googleCloudProjectId": "Google Cloud 專案 ID",
		"googleCloudRegion": "Google Cloud 區域",
		"lmStudio": {
			"baseUrl": "基礎 URL（選用）",
			"modelId": "模型 ID",
			"speculativeDecoding": "啟用預測性解碼",
			"draftModelId": "草稿模型 ID",
			"draftModelDesc": "草稿模型必須來自相同模型系列才能正確運作。",
			"selectDraftModel": "選擇草稿模型",
			"noModelsFound": "未找到草稿模型。請確保 LM Studio 以伺服器模式執行。",
			"description": "LM Studio 允許您在本機電腦執行模型。詳細資訊請參閱快速入門指南。您需要啟動 LM Studio 的本機伺服器功能才能與此擴充功能搭配使用。<span>注意：</span> Kilo Code 使用複雜提示，與 Claude 模型搭配最佳。功能較弱的模型可能無法正常運作。"
		},
		"ollama": {
			"baseUrl": "基礎 URL（選用）",
			"modelId": "模型 ID",
			"apiKey": "Ollama API 金鑰",
			"apiKeyPlaceholder": "輸入您的 API 金鑰",
			"apiKeyHelp": "用於已認證 Ollama 執行個體或雲端服務的選用 API 金鑰。本機安裝請留空。",
			"numCtx": "上下文視窗大小 (num_ctx)",
			"numCtxHelp": "覆寫模型的預設上下文視窗大小。留空以使用模型的 Modelfile 設定。最小值為 128。",
			"description": "Ollama 允許您在本機電腦執行模型。請參閱快速入門指南。",
			"warning": "注意：Kilo Code 使用複雜提示，與 Claude 模型搭配最佳。功能較弱的模型可能無法正常運作。"
		},
		"unboundApiKey": "Unbound API 金鑰",
		"getUnboundApiKey": "取得 Unbound API 金鑰",
		"unboundRefreshModelsSuccess": "模型列表已更新！您現在可以從最新模型中選擇。",
		"unboundInvalidApiKey": "無效的 API 金鑰。請檢查您的 API 金鑰並重試。",
		"humanRelay": {
			"description": "不需要 API 金鑰，但使用者需要協助將資訊複製並貼上到網頁聊天 AI。",
			"instructions": "使用期間會彈出對話框，並自動將目前訊息複製到剪貼簿。您需要將這些內容貼上到網頁版 AI（如 ChatGPT 或 Claude），然後將 AI 的回覆複製回對話框並點選確認按鈕。"
		},
		"roo": {
			"authenticatedMessage": "已透過 Roo Code Cloud 帳戶安全認證。",
			"connectButton": "連接到 Roo Code Cloud"
		},
		"openRouter": {
			"providerRouting": {
				"title": "OpenRouter 供應商路由",
				"description": "OpenRouter 會將請求路由到適合您模型的最佳可用供應商。預設情況下，請求會在頂尖供應商之間進行負載平衡以最大化正常運作時間。您也可以為此模型選擇特定的供應商。",
				"learnMore": "了解更多關於供應商路由的資訊"
			}
		},
		"customModel": {
			"capabilities": "設定自訂 OpenAI 相容模型的功能和定價。請謹慎設定模型功能，因為這會影響 Kilo Code 的運作方式。",
			"maxTokens": {
				"label": "最大輸出 Token",
				"description": "模型能在一則回應中產生的最大 Token 數量。（設為 -1 則由伺服器決定最大值）"
			},
			"contextWindow": {
				"label": "上下文視窗大小",
				"description": "模型能處理的總 Token 數量（包含輸入和輸出）"
			},
			"imageSupport": {
				"label": "影像支援",
				"description": "此模型是否能夠處理和理解影像？"
			},
			"computerUse": {
				"label": "電腦使用",
				"description": "此模型是否能夠與瀏覽器互動？（例如 Claude Sonnet）"
			},
			"promptCache": {
				"label": "提示快取",
				"description": "此模型是否能夠快取提示？"
			},
			"pricing": {
				"input": {
					"label": "輸入價格",
					"description": "輸入/提示每百萬 Token 的費用。這會影響向模型傳送內容和指令時的費用。"
				},
				"output": {
					"label": "輸出價格",
					"description": "模型回應每百萬 Token 的費用。這會影響模型產生內容的費用。"
				},
				"cacheReads": {
					"label": "快取讀取價格",
					"description": "每百萬 Token 的快取讀取費用。當從快取中取得已儲存的回應時，會收取此費用。"
				},
				"cacheWrites": {
					"label": "快取寫入價格",
					"description": "每百萬 Token 的快取寫入費用。當提示首次被儲存至快取時，會收取此費用。"
				}
			},
			"resetDefaults": "重設為預設值"
		},
		"rateLimitAfter": {
			"label": "在結束時速率限制",
			"description": "在 API 流結束後開始速率限制。"
		},
		"rateLimitSeconds": {
			"label": "速率限制",
			"description": "API 請求間的最短時間"
		},
		"consecutiveMistakeLimit": {
			"label": "錯誤和重複限制",
			"description": "在顯示「Kilo 遇到問題」對話方塊前允許的連續錯誤或重複操作次數。設定為 0 可停用此安全機制（永不觸發）。",
			"unlimitedDescription": "已啟用無限重試（自動繼續）。對話方塊將永遠不會出現。",
			"warning": "⚠️ 設定為 0 允許無限重試，這可能會消耗大量 API 使用量"
		},
		"reasoningEffort": {
			"label": "模型推理強度",
			"none": "無",
			"minimal": "最小 (最快)",
			"high": "高",
			"medium": "中",
			"low": "低"
		},
		"verbosity": {
			"label": "輸出詳細程度",
			"high": "高",
			"medium": "中",
			"low": "低",
			"description": "控制模型回應的詳細程度。低詳細度產生簡潔的回答，而高詳細度提供詳盡的解釋。"
		},
		"setReasoningLevel": "啟用推理工作量",
		"claudeCode": {
			"pathLabel": "Claude Code 路徑",
			"description": "可選的 Claude Code CLI 路徑。如果未設定，則預設為 'claude'。",
			"placeholder": "預設：claude",
			"maxTokensLabel": "最大輸出 Token",
			"maxTokensDescription": "Claude Code 回應的最大輸出 Token 數量。預設為 8000。"
		},
		"geminiCli": {
			"description": "此供應商使用 Gemini CLI 工具的 OAuth 身份驗證，不需要 API 金鑰。",
			"oauthPath": "OAuth 憑證路徑（可選）",
			"oauthPathDescription": "OAuth 憑證檔案的路徑。留空以使用預設位置（~/.gemini/oauth_creds.json）。",
			"instructions": "如果您尚未進行身份驗證，請先執行",
			"instructionsContinued": "在您的終端機中。",
			"setupLink": "Gemini CLI 設定說明",
			"requirementsTitle": "重要要求",
			"requirement1": "首先，您需要安裝 Gemini CLI 工具",
			"requirement2": "然後，在終端機中執行 gemini 並確保使用 Google 登入",
			"requirement3": "僅適用於個人 Google 帳戶（不支援 Google Workspace 帳戶）",
			"requirement4": "不使用 API 金鑰 - 身份驗證透過 OAuth 處理",
			"requirement5": "需要先安裝並驗證 Gemini CLI 工具",
			"freeAccess": "透過 OAuth 身份驗證免費存取"
		},
		"qwenCode": {
			"oauthPath": "OAuth 憑證路徑（選用）",
			"oauthPathDescription": "OAuth 憑證檔案的路徑。留空以使用預設位置（~/.qwen/oauth_creds.json）。",
			"description": "此供應商使用 Qwen 服務的 OAuth 身份驗證，不需要 API 金鑰。",
			"instructions": "請依照官方文件取得授權檔案並放置在指定路徑。",
			"setupLink": "Qwen 官方文件"
		},
		"sapAiCore": {
			"serviceKey": "AI Core 服務金鑰",
			"serviceKeyJson": "輸入服務金鑰 JSON...",
			"resourceGroup": "AI Core 資源群組",
			"credentialsNote": "這些憑證儲存於本機，僅用於從此擴充功能發送 API 請求。",
			"learnMore": "您可以在此處找到更多關於 SAP AI Core API 存取的資訊。",
			"orchestrationMode": "協調模式",
			"orchestrationEnabledDesc": "啟用後，可存取所有可用模型，無需個別部署。",
			"orchestrationDisabledDesc": "停用後，僅可存取您 AI Core 服務執行個體中已部署的基礎模型。",
			"modelDeploymentDesc": "您只能選擇有可用部署的模型。",
			"deployment": "部署",
			"loading": "載入中...",
			"modelsCount": "({{count}} 個模型)",
			"deploymentsCount": "({{count}} 個部署)",
			"selectModel": "選擇模型...",
			"selectDeployment": "選擇部署...",
			"searchModels": "搜尋模型...",
			"searchDeployments": "搜尋部署...",
			"noModelsFound": "找不到模型",
			"noDeploymentFound": "找不到部署",
			"getStarted": "開始使用 SAP AI Core",
			"supportedProviders": "支援的供應商",
			"supportedProvidersDesc1": "SAP AI Core 供應商目前僅支援以下 LLM 供應商的基礎模型：",
			"supportedProvidersDesc2": "考慮切換至協調模式以存取更多模型。",
			"supportedProvidersDesc3": "了解更多關於協調模式"
		},
		"profileName": "設定檔名稱",
		"profileType": "設定檔類型",
		"profileTypeChat": "對話",
		"profileTypeAutocomplete": "自動完成",
		"profileTypeDescription": "對話設定檔用於交談。只允許一個自動完成設定檔。",
		"autocompleteLabel": "(自動完成)",
		"autocomplete": {
			"onlyOneAllowed": "只允許一個自動完成設定檔。設定檔「{{existingName}}」已設定為自動完成。請先變更其類型或刪除它。"
		}
	},
	"browser": {
		"enable": {
			"label": "啟用瀏覽器工具",
			"description": "啟用後，Kilo Code 可在使用支援電腦使用的模型時使用瀏覽器與網站互動。 <0>了解更多</0>"
		},
		"viewport": {
			"label": "視窗大小",
			"description": "選擇瀏覽器互動的視窗大小。這會影響網站的顯示方式和互動方式。",
			"options": {
				"largeDesktop": "大型桌面 (1280x800)",
				"smallDesktop": "小型桌面 (900x600)",
				"tablet": "平板 (768x1024)",
				"mobile": "行動裝置 (360x640)"
			}
		},
		"screenshotQuality": {
			"label": "截圖品質",
			"description": "調整瀏覽器截圖的 WebP 品質。數值越高截圖越清晰，但會增加 token 用量。"
		},
		"remote": {
			"label": "使用遠端瀏覽器連線",
			"description": "連線到啟用遠端除錯的 Chrome 瀏覽器（--remote-debugging-port=9222）。",
			"urlPlaceholder": "自訂 URL（例如 http://localhost:9222）",
			"testButton": "測試連線",
			"testingButton": "測試中...",
			"instructions": "請輸入 DevTools Protocol 主機位址，或留空以自動偵測本機 Chrome 執行個體。「測試連線」按鈕將嘗試連線至您提供的自訂 URL，若未提供則會自動偵測。"
		}
	},
	"checkpoints": {
		"timeout": {
			"label": "檢查點初始化逾時（秒）",
			"description": "檢查點服務初始化的最長等待時間。預設為 15 秒。範圍：10-60 秒。"
		},
		"enable": {
			"label": "啟用自動檢查點",
			"description": "啟用後，Kilo Code 將在工作執行期間自動建立檢查點，使審核變更或回到早期狀態變得容易。 <0>了解更多</0>"
		}
	},
	"autoPurge": {
		"enable": {
			"label": "啟用自動任務清理",
			"description": "自動刪除舊任務以釋放磁碟空間並提升效能。任務會依類型和時間分類，以決定何時應該移除。"
		},
		"defaultRetention": {
			"label": "預設保留期間（天）",
			"description": "任務在符合清理條件前的保留天數"
		},
		"neverPurgeFavorited": {
			"label": "永不刪除我的最愛任務",
			"description": "啟用後，我的最愛任務無論多久都不會被自動刪除"
		},
		"favoritedRetention": {
			"label": "我的最愛任務保留期（天）",
			"description": "我的最愛任務的保留天數（僅在「永不刪除我的最愛任務」停用時適用）"
		},
		"completedRetention": {
			"label": "已完成任務保留期（天）",
			"description": "成功完成的任務保留天數"
		},
		"incompleteRetention": {
			"label": "未完成任務保留期（天）",
			"description": "未完成任務的保留天數（通常比已完成任務更短）"
		},
		"lastRun": {
			"label": "上次清理"
		},
		"manualPurge": {
			"button": "立即執行清理"
		}
	},
	"notifications": {
		"sound": {
			"label": "啟用音效",
			"description": "啟用後，Kilo Code 將為通知和事件播放音效。",
			"volumeLabel": "音量"
		},
		"tts": {
			"label": "啟用文字轉語音",
			"description": "啟用後，Kilo Code 將使用文字轉語音功能朗讀其回應。",
			"speedLabel": "速度"
		}
	},
	"contextManagement": {
		"description": "控制 AI 上下文視窗中要包含哪些資訊，會影響 token 用量和回應品質",
		"autoCondenseContextPercent": {
			"label": "觸發智慧上下文壓縮的閾值",
			"description": "當上下文視窗達到此閾值時，Kilo Code 將自動壓縮它。"
		},
		"condensingApiConfiguration": {
			"label": "上下文壓縮的 API 設定",
			"description": "選擇用於上下文壓縮操作的 API 設定。留空則使用目前啟用的設定。",
			"useCurrentConfig": "使用目前設定"
		},
		"customCondensingPrompt": {
			"label": "自訂上下文壓縮提示",
			"description": "自訂用於上下文壓縮的系統提示。留空則使用預設提示。",
			"placeholder": "請在此輸入您的自訂上下文壓縮提示...\n\n您可以參考預設提示的結構：\n- 先前對話\n- 目前工作\n- 主要技術概念\n- 相關檔案與程式碼\n- 問題解決\n- 未完成的任務與後續步驟",
			"reset": "重設為預設值",
			"hint": "留空 = 使用預設提示"
		},
		"autoCondenseContext": {
			"name": "自動觸發智慧上下文壓縮",
			"description": "啟用時，Kilo Code 會在達到閾值時自動壓縮上下文。停用時，您仍可手動觸發上下文壓縮。"
		},
		"openTabs": {
			"label": "開啟分頁的上下文限制",
			"description": "上下文中最多包含多少個 VS Code 開啟的分頁。數值越高提供的上下文越多，但 token 用量也會增加。"
		},
		"workspaceFiles": {
			"label": "工作區檔案的上下文限制",
			"description": "目前工作目錄中最多包含多少個檔案。數值越高提供的上下文越多，但 token 用量也會增加。"
		},
		"rooignore": {
			"label": "在列表和搜尋中顯示被 .kilocodeignore 排除的檔案",
			"description": "啟用後，符合 .kilocodeignore 規則的檔案會在列表中顯示並標示鎖定圖示。停用後，這些檔案將完全從檔案列表和搜尋結果中隱藏。"
		},
		"maxReadFile": {
			"label": "檔案讀取自動截斷閾值",
			"description": "當模型未指定起始/結束值時，Kilo Code 讀取的行數。如果此數值小於檔案總行數，Kilo Code 將產生程式碼定義的行號索引。特殊情況：-1 指示 Kilo Code 讀取整個檔案（不建立索引），0 指示不讀取任何行並僅提供行索引以取得最小上下文。較低的值可最小化初始上下文使用，允許後續精確的行範圍讀取。明確指定起始/結束的請求不受此設定限制。 <0>了解更多</0>",
			"lines": "行",
			"always_full_read": "始終讀取整個檔案"
		},
		"maxConcurrentFileReads": {
			"label": "並行檔案讀取限制",
			"description": "read_file 工具可以同時處理的最大檔案數。較高的值可能會加快讀取多個小檔案的速度，但會增加記憶體使用量。"
		},
		"diagnostics": {
			"includeMessages": {
				"label": "自動在上下文中包含診斷",
				"description": "啟用後，來自已編輯檔案的診斷訊息（錯誤）將自動包含在上下文中。您隨時可以使用 @problems 手動包含所有工作區診斷。"
			},
			"maxMessages": {
				"label": "最大診斷訊息數",
				"description": "每個檔案包含的最大診斷訊息數。此限制適用於自動包含（當核取方塊啟用時）和手動 @problems 提及。較高的值提供更多上下文，但會增加 token 使用量。",
				"resetTooltip": "重設為預設值 (50)",
				"unlimited": "無限制診斷訊息",
				"unlimitedLabel": "無限制"
			},
			"delayAfterWrite": {
				"label": "寫入後延遲以允許診斷程式偵測潛在問題",
				"description": "在繼續之前寫入檔案後等待的時間，允許診斷工具處理變更並偵測問題。"
			}
		},
		"condensingThreshold": {
			"label": "壓縮觸發閾值",
			"selectProfile": "設定檔案閾值",
			"defaultProfile": "全域預設（所有設定檔）",
			"defaultDescription": "當上下文達到此百分比時，將自動壓縮上下文，可被自定義設定檔覆蓋",
			"profileDescription": "僅此設定檔的自訂閾值（覆蓋全域預設）",
			"inheritDescription": "此設定檔繼承全域預設閾值（{{threshold}}%）",
			"usesGlobal": "（使用全域 {{threshold}}%）"
		},
		"maxImageFileSize": {
			"label": "最大圖片檔案大小",
			"mb": "MB",
			"description": "read file 工具可以處理的圖像檔案的最大大小（以 MB 為單位）。"
		},
		"maxTotalImageSize": {
			"label": "圖片總大小上限",
			"mb": "MB",
			"description": "單次 read_file 操作中處理的所有圖片的最大累計大小限制（MB）。讀取多張圖片時，每張圖片的大小會累加到總大小中。如果包含另一張圖片會超過此限制，則會跳過該圖片。"
		},
		"includeCurrentTime": {
			"label": "在上下文中包含目前時間",
			"description": "啟用後，目前時間和時區資訊將包含在系統提示中。如果模型因時間問題停止工作，請停用此選項。"
		},
		"includeCurrentCost": {
			"label": "在上下文中包含目前成本",
			"description": "啟用後，目前 API 使用成本將包含在系統提示中。如果模型因成本問題停止工作，請停用此選項。"
		},
		"maxGitStatusFiles": {
			"label": "Git 狀態最大檔案數",
			"description": "git狀態上下文中包含的最大檔案條目數。設為0禁用。分支資訊和提交在>0時始終顯示。"
		}
	},
	"terminal": {
		"basic": {
			"label": "終端機設定：基本",
			"description": "基本終端機設定"
		},
		"advanced": {
			"label": "終端機設定：進階",
			"description": "這些設定僅在「使用內嵌終端機」停用時適用。僅影響 VS Code 終端機，可能需要重啟 IDE。"
		},
		"outputLineLimit": {
			"label": "終端機輸出限制",
			"description": "保留首尾行並丟棄中間行以保持在限制內。降低可節省 token；提高可為 Kilo 提供更多中間細節。Kilo 看到內容被跳過的佔位符。<0>了解更多</0>"
		},
		"outputCharacterLimit": {
			"label": "終端機字元限制",
			"description": "透過強制限制輸出大小來覆寫行限制以防止記憶體問題。如果超出，保留開頭和結尾並向 Kilo 顯示內容被跳過的佔位符。<0>了解更多</0>"
		},
		"shellIntegrationTimeout": {
			"label": "終端機 shell 整合逾時",
			"description": "執行命令前等待 VS Code shell 整合的時間。如果 shell 啟動緩慢或看到 'Shell Integration Unavailable' 錯誤，請提高此值。<0>了解更多</0>"
		},
		"shellIntegrationDisabled": {
			"label": "使用內嵌終端機（建議）",
			"description": "在內嵌終端機（聊天）中執行命令以繞過 shell 設定檔/整合，實現更快、更可靠的執行。停用時，Kilo 使用 VS Code 終端機及您的 shell 設定檔、提示和外掛程式。<0>了解更多</0>"
		},
		"commandDelay": {
			"label": "終端機命令延遲",
			"description": "在每個命令後新增短暫暫停，以便 VS Code 終端機刷新所有輸出（bash/zsh: PROMPT_COMMAND sleep; PowerShell: start-sleep）。僅在看到缺少尾部輸出時使用；否則保持為 0。<0>了解更多</0>"
		},
		"compressProgressBar": {
			"label": "壓縮進度條輸出",
			"description": "折疊進度條/旋轉器，僅保留最終狀態（節省 token）。<0>了解更多</0>"
		},
		"powershellCounter": {
			"label": "啟用 PowerShell 計數器解決方案",
			"description": "當 PowerShell 輸出遺失或重複時啟用此選項；它會為每個命令附加一個小計數器以穩定輸出。如果輸出已正常，請保持關閉。<0>了解更多</0>"
		},
		"zshClearEolMark": {
			"label": "清除 ZSH EOL 標記",
			"description": "當您在行尾看到零散的 % 或解析看起來錯誤時啟用此選項；它會省略 Zsh 的行尾標記（%）。<0>了解更多</0>"
		},
		"zshOhMy": {
			"label": "啟用 Oh My Zsh 整合",
			"description": "當您的 Oh My Zsh 主題/外掛程式期望 shell 整合時啟用此選項；它會設定 ITERM_SHELL_INTEGRATION_INSTALLED=Yes。關閉此選項以避免設定該變數。<0>了解更多</0>"
		},
		"zshP10k": {
			"label": "啟用 Powerlevel10k 整合",
			"description": "使用 Powerlevel10k shell 整合時啟用此選項。<0>了解更多</0>"
		},
		"zdotdir": {
			"label": "啟用 ZDOTDIR 處理",
			"description": "當 zsh shell 整合失敗或與您的 dotfiles 衝突時啟用此選項。<0>了解更多</0>"
		},
		"inheritEnv": {
			"label": "繼承環境變數",
			"description": "啟用此選項以從父 VS Code 程序繼承環境變數。<0>了解更多</0>"
		}
	},
	"advancedSettings": {
		"title": "進階設定"
	},
	"toolProtocol": {
		"label": "工具呼叫協議",
		"description": "選擇 Roo 如何與 API 通信。原生使用提供者的函數呼叫 API，而 XML 使用 XML 格式的工具定義。",
		"default": "預設",
		"xml": "XML",
		"native": "原生",
		"currentDefault": "預設: {{protocol}}"
	},
	"advanced": {
		"diff": {
			"label": "透過差異比對編輯",
			"description": "啟用後，Kilo Code 可更快速地編輯檔案，並自動拒絕不完整的整檔覆寫",
			"strategy": {
				"label": "差異比對策略",
				"options": {
					"standard": "標準（單一區塊）",
					"multiBlock": "實驗性：多區塊差異",
					"unified": "實驗性：統一差異"
				},
				"descriptions": {
					"standard": "標準策略一次只修改一個程式碼區塊。",
					"unified": "統一差異策略會嘗試多種比對方式，並選擇最佳方案。",
					"multiBlock": "多區塊策略可在單一請求中更新檔案內的多個程式碼區塊。"
				}
			},
			"matchPrecision": {
				"label": "比對精確度",
				"description": "此滑桿控制套用差異時程式碼區段的比對精確度。較低的數值允許更彈性的比對，但也會增加錯誤取代的風險。使用低於 100% 的數值時請特別謹慎。"
			}
		},
		"todoList": {
			"label": "啟用待辦事項清單工具",
			"description": "啟用後，Kilo Code 可以建立和管理待辦事項清單來追蹤任務進度。這有助於將複雜任務組織成可管理的步驟。"
		}
	},
	"experimental": {
		"DIFF_STRATEGY_UNIFIED": {
			"name": "使用實驗性統一差異比對策略",
			"description": "啟用實驗性的統一差異比對策略。此策略可能減少因模型錯誤而導致的重試次數，但也可能導致意外行為或錯誤的編輯。請務必了解風險，並願意仔細檢查所有變更後再啟用。"
		},
		"INSERT_BLOCK": {
			"name": "使用實驗性插入內容工具",
			"description": "啟用實驗性的插入內容工具，允許 Kilo Code 直接在指定行號插入內容，而無需產生差異比對。"
		},
		"POWER_STEERING": {
			"name": "使用實驗性「動力輔助」模式",
			"description": "啟用後，Kilo Code 將更頻繁地提醒模型目前模式的詳細設定。這能讓模型更嚴格遵守角色定義和自訂指令，但每則訊息會使用更多 token。"
		},
		"MULTI_SEARCH_AND_REPLACE": {
			"name": "使用實驗性多區塊差異比對工具",
			"description": "啟用後，Kilo Code 將使用多區塊差異比對工具，嘗試在單一請求中更新檔案內的多個程式碼區塊。"
		},
		"CONCURRENT_FILE_READS": {
			"name": "啟用並行檔案讀取",
			"description": "啟用後，Kilo Code 可以在單一請求中讀取多個檔案（最多 15 個檔案）。停用後，Kilo Code 必須逐一讀取檔案。在使用能力較弱的模型或希望對檔案存取有更多控制時，停用此功能可能會有所幫助。"
		},
		"MARKETPLACE": {
			"name": "啟用 Marketplace",
			"description": "啟用後，您可以從 Marketplace 安裝 MCP 和自訂模式。"
		},
		"MULTI_FILE_APPLY_DIFF": {
			"name": "啟用並行檔案編輯",
			"description": "啟用後 Kilo Code 可在單個請求中編輯多個檔案。停用後 Kilo Code 必須逐個編輯檔案。停用此功能有助於使用能力較弱的模型或需要更精確控制檔案修改時。"
		},
		"MORPH_FAST_APPLY": {
			"name": "啟用 Fast Apply",
			"description": "啟用後，Kilo Code 可使用專為程式碼修改最佳化的特殊模型進行 Fast Apply 編輯檔案。需要 Kilo Gateway Provider、OpenRouter 或 Morph API 金鑰。",
			"apiProvider": "API 供應商",
			"apiProviderList": {
				"current": "目前"
			},
			"apiKey": "API 金鑰（選用）",
			"placeholder": "輸入您的 API 金鑰（選用）",
			"modelLabel": "模型選擇",
			"modelDescription": "選擇用於檔案編輯的快速套用模型",
			"models": {
				"auto": "自動（預設 - 選擇最佳可用）",
				"morphFast": "Morph v3 Fast（更快、成本更低）",
				"morphLarge": "Morph v3 Large（功能更強）",
				"relace": "Relace Apply v3"
			}
		},
		"PREVENT_FOCUS_DISRUPTION": {
			"name": "背景編輯",
			"description": "啟用後可防止編輯器焦點中斷。檔案編輯會在背景進行，不會開啟 diff 檢視或搶奪焦點。您可以在 Roo 進行變更時繼續不受干擾地工作。檔案可能會在不獲得焦點的情況下開啟以捕獲診斷，或保持完全關閉。"
		},
		"ASSISTANT_MESSAGE_PARSER": {
			"name": "使用全新訊息解析器",
			"description": "啟用實驗性的串流訊息解析器。透過更有效率地處理訊息，能顯著提升長回覆的效能。"
		},
		"NEW_TASK_REQUIRE_TODOS": {
			"name": "要求新工作提供 'todos' 列表",
			"description": "啟用後，new_task 工具將需要提供 todos 參數。這可以確保所有新工作都以明確的目標列表開始。停用時（預設），todos 參數保持可選，以實現向後相容。"
		},
		"IMAGE_GENERATION": {
			"providerLabel": "提供商",
			"providerDescription": "選擇用於圖像生成的提供商。",
			"name": "啟用 AI 圖像生成",
			"description": "啟用後，Kilo Code 可以從文字提示生成圖像。需要設定 Kilo Code 或 OpenRouter API 金鑰。",
			"apiProvider": "API 供應商",
			"openRouterApiKeyLabel": "OpenRouter API 金鑰",
			"openRouterApiKeyPlaceholder": "輸入您的 OpenRouter API 金鑰",
			"kiloCodeApiKeyLabel": "Kilo Code API 金鑰",
			"kiloCodeApiKeyPlaceholder": "輸入您的 Kilo Code API 金鑰",
			"kiloCodeApiKeyPaste": "貼上目前的 Kilo Code API 金鑰",
			"getApiKeyText": "取得您的 API 金鑰從",
			"modelSelectionLabel": "圖像生成模型",
			"modelSelectionDescription": "選擇用於圖像生成的模型",
			"warningMissingKey": "⚠️ 圖像生成需要 API 金鑰，請在上方設定。",
			"successConfigured": "✓ 圖像生成已設定完成並準備使用"
		},
		"INLINE_ASSIST": {
			"name": "自動補全",
			"description": "啟用自動補全功能，在編輯器中直接提供快速程式碼建議和改進。包括針對性變更的快速工作（Cmd+I）和內容改進的自動補全"
		},
		"RUN_SLASH_COMMAND": {
<<<<<<< HEAD
			"name": "啟用模型發起斜線命令",
			"description": "啟用時，Kilo Code 可以執行您的斜線命令來執行工作流程。"
=======
			"name": "啟用模型啟動的斜線命令",
			"description": "啟用時，Roo 可以執行您的斜線命令來執行工作流程。"
		},
		"MULTIPLE_NATIVE_TOOL_CALLS": {
			"name": "並行工具呼叫",
			"description": "啟用後，原生協定可在單個助理訊息輪次中執行多個工具。"
>>>>>>> 2c3b2953
		}
	},
	"promptCaching": {
		"label": "停用提示詞快取",
		"description": "勾選後，Kilo Code 將不會為此模型使用提示詞快取。"
	},
	"temperature": {
		"useCustom": "使用自訂溫度",
		"description": "控制模型回應的隨機性",
		"rangeDescription": "較高值使輸出更隨機，較低值更穩定"
	},
	"modelInfo": {
		"supportsImages": "支援影像",
		"noImages": "不支援影像",
		"supportsPromptCache": "支援提示快取",
		"noPromptCache": "不支援提示快取",
		"contextWindow": "上下文視窗:",
		"maxOutput": "最大輸出",
		"inputPrice": "輸入價格",
		"outputPrice": "輸出價格",
		"cacheReadsPrice": "快取讀取價格",
		"cacheWritesPrice": "快取寫入價格",
		"enableStreaming": "啟用串流輸出",
		"enableR1Format": "啟用 R1 模型參數",
		"enableR1FormatTips": "使用 QWQ 等 R1 模型時必須啟用，以避免發生 400 錯誤",
		"useAzure": "使用 Azure",
		"azureApiVersion": "設定 Azure API 版本",
		"gemini": {
			"freeRequests": "* 每分鐘可免費使用 {{count}} 次請求，超過後將依提示大小計費。",
			"pricingDetails": "詳細資訊請參閱定價說明。",
			"billingEstimate": "* 費用為估算值 - 實際費用取決於提示大小。"
		}
	},
	"modelPicker": {
		"automaticFetch": "此擴充功能會自動從 <serviceLink>{{serviceName}}</serviceLink> 取得最新的可用模型清單。如果不確定要選哪個模型，建議使用 <defaultModelLink>{{defaultModelId}}</defaultModelLink>，這是與 Kilo Code 最佳搭配的模型。",
		"label": "模型",
		"searchPlaceholder": "搜尋",
		"noMatchFound": "找不到符合的項目",
		"useCustomModel": "使用自訂模型：{{modelId}}"
	},
	"footer": {
		"feedback": "若您有任何問題或建議，歡迎至 <githubLink>github.com/Kilo-Org/kilocode</githubLink> 提出 issue，或加入 <redditLink>reddit.com/r/kilocode</redditLink> 或 <discordLink>kilocode.ai/discord</discordLink> 討論。",
		"support": "如有財務相關問題，請聯絡客戶支援 <supportLink>https://kilocode.ai/support</supportLink>",
		"telemetry": {
			"label": "允許匿名錯誤與使用情況回報",
			"description": "透過傳送匿名的使用資料與錯誤回報，協助改善 Kilo Code。我們絕不會傳送您的程式碼、提示或個人資訊。詳細資訊請參閱我們的隱私權政策。"
		},
		"settings": {
			"import": "匯入",
			"export": "匯出",
			"reset": "重設"
		}
	},
	"thinkingBudget": {
		"maxTokens": "最大 token 數",
		"maxThinkingTokens": "最大思考 token 數"
	},
	"validation": {
		"apiKey": "請提供有效的 API 金鑰。",
		"awsRegion": "請選擇要用於 Amazon Bedrock 的區域。",
		"googleCloud": "請提供有效的 Google Cloud 專案 ID 和區域。",
		"modelId": "請提供有效的模型 ID。",
		"modelSelector": "請提供有效的模型選擇器。",
		"openAi": "請提供有效的基礎 URL、API 金鑰和模型 ID。",
		"arn": {
			"invalidFormat": "ARN 格式無效，請檢查格式要求。",
			"regionMismatch": "警告：您 ARN 中的區域 ({{arnRegion}}) 與您選擇的區域 ({{region}}) 不符，可能導致存取問題。系統將使用 ARN 中指定的區域。"
		},
		"modelAvailability": "您指定的模型 ID ({{modelId}}) 目前無法使用，請選擇其他模型。",
		"modelDeprecated": "此模型已停用，請選擇其他模型。",
		"providerNotAllowed": "供應商 '{{provider}}' 不允許用於您的組織。",
		"modelNotAllowed": "模型 '{{model}}' 不允許用於供應商 '{{provider}}'，您的組織不允許",
		"profileInvalid": "此設定檔包含您的組織不允許的供應商或模型",
		"qwenCodeOauthPath": "您必須提供有效的 OAuth 憑證路徑",
		"sapAiCore": "您必須提供有效的 SAP AI Core 服務金鑰。",
		"sapAiCoreDeploymentId": "您必須為模型「{{model}}」選擇執行中的部署。"
	},
	"placeholders": {
		"apiKey": "請輸入 API 金鑰...",
		"profileName": "請輸入設定檔名稱",
		"accessKey": "請輸入存取金鑰...",
		"secretKey": "請輸入金鑰...",
		"sessionToken": "請輸入工作階段權杖...",
		"credentialsJson": "請輸入憑證 JSON...",
		"keyFilePath": "請輸入金鑰檔案路徑...",
		"projectId": "請輸入專案 ID...",
		"customArn": "請輸入 ARN（例：arn:aws:bedrock:us-east-1:123456789012:foundation-model/my-model）",
		"baseUrl": "請輸入基礎 URL...",
		"modelId": {
			"lmStudio": "例：meta-llama-3.1-8b-instruct",
			"lmStudioDraft": "例：lmstudio-community/llama-3.2-1b-instruct",
			"ollama": "例：llama3.1"
		},
		"numbers": {
			"maxTokens": "例：4096",
			"contextWindow": "例：128000",
			"inputPrice": "例：0.0001",
			"outputPrice": "例：0.0002",
			"cacheWritePrice": "例：0.00005"
		}
	},
	"defaults": {
		"ollamaUrl": "預設：http://localhost:11434",
		"lmStudioUrl": "預設：http://localhost:1234",
		"geminiUrl": "預設：https://generativelanguage.googleapis.com"
	},
	"labels": {
		"customArn": "自訂 ARN",
		"useCustomArn": "使用自訂 ARN..."
	},
	"display": {
		"taskTimeline": {
			"label": "顯示任務時間軸",
			"description": "顯示任務訊息的視覺化時間軸，按類型著色，讓您能夠快速查看任務進度並回滾到任務歷史中的特定節點。"
		},
		"sendMessageOnEnter": {
			"label": "使用 Enter 鍵傳送訊息",
			"description": "啟用後，按 Enter 鍵傳送訊息，Shift+Enter 鍵換行。停用後，使用 Shift+Enter 鍵傳送訊息。"
		},
		"costThreshold": {
			"description": "僅顯示超過此金額的請求費用。當詳細資訊儀錶板打開時，費用始終可見。",
			"label": "隱藏低於閾值的費用",
			"currentValue": "當前閾值：${{value}}"
		},
		"showTimestamps": {
			"label": "顯示時間戳記",
			"description": "在聊天檢視中顯示每則訊息的時間戳記"
		}
	},
	"ghost": {
		"showGutterAnimation": {
			"label": "自動完成時顯示編輯器邊欄動畫",
			"description": "在自動完成執行時於編輯器邊欄顯示動畫指示",
			"preview": "動畫預覽"
		}
	},
	"contextWindow": {
		"description": "最大對話內容",
		"oneMillion": "1M"
	},
	"kiloRemoteControl": {
		"description": "啟用遠端任務控制"
	},
	"includeMaxOutputTokens": "包含最大輸出 Token 數",
	"includeMaxOutputTokensDescription": "在 API 請求中傳送最大輸出 Token 參數。某些供應商可能不支援此功能。",
	"limitMaxTokensDescription": "限制回應中的最大 Token 數量",
	"maxOutputTokensLabel": "最大輸出 Token 數",
	"maxTokensGenerateDescription": "回應中產生的最大 Token 數",
	"serviceTier": {
		"label": "服務層級",
		"tooltip": "若需更快的 API 請求處理，請嘗試優先處理服務層級。若需較低價格但延遲較高，請嘗試彈性處理層級。",
		"standard": "標準",
		"flex": "彈性",
		"priority": "優先",
		"pricingTableTitle": "按服務層級定價（每百萬 Token 價格）",
		"columns": {
			"tier": "層級",
			"input": "輸入",
			"output": "輸出",
			"cacheReads": "快取讀取"
		}
	},
	"ui": {
		"collapseThinking": {
			"label": "預設折疊“思考”訊息",
			"description": "啟用後，“思考”塊將預設折疊，直到您與其互動"
		}
	}
}<|MERGE_RESOLUTION|>--- conflicted
+++ resolved
@@ -966,17 +966,12 @@
 			"description": "啟用自動補全功能，在編輯器中直接提供快速程式碼建議和改進。包括針對性變更的快速工作（Cmd+I）和內容改進的自動補全"
 		},
 		"RUN_SLASH_COMMAND": {
-<<<<<<< HEAD
 			"name": "啟用模型發起斜線命令",
 			"description": "啟用時，Kilo Code 可以執行您的斜線命令來執行工作流程。"
-=======
-			"name": "啟用模型啟動的斜線命令",
-			"description": "啟用時，Roo 可以執行您的斜線命令來執行工作流程。"
 		},
 		"MULTIPLE_NATIVE_TOOL_CALLS": {
 			"name": "並行工具呼叫",
 			"description": "啟用後，原生協定可在單個助理訊息輪次中執行多個工具。"
->>>>>>> 2c3b2953
 		}
 	},
 	"promptCaching": {
