--- conflicted
+++ resolved
@@ -696,19 +696,15 @@
 		},
 		"MULTI_FILE_APPLY_DIFF": {
 			"name": "Habilitar ediciones de archivos concurrentes",
-<<<<<<< HEAD
 			"description": "Cuando está habilitado, Kilo Code puede editar múltiples archivos en una sola solicitud. Cuando está deshabilitado, Kilo Code debe editar archivos de uno en uno. Deshabilitar esto puede ayudar cuando trabajas con modelos menos capaces o cuando quieres más control sobre las modificaciones de archivos."
 		},
 		"INLINE_ASSIST": {
 			"name": "Asistencia Integrada",
 			"description": "Habilita las funciones de Asistencia en línea para obtener sugerencias y mejoras de código rápidas directamente en tu editor. Incluye Tarea rápida en línea (Cmd+I) para cambios específicos y Tarea automática en línea para mejoras contextuales."
-=======
-			"description": "Cuando está habilitado, Roo puede editar múltiples archivos en una sola solicitud. Cuando está deshabilitado, Roo debe editar archivos de uno en uno. Deshabilitar esto puede ayudar cuando trabajas con modelos menos capaces o cuando quieres más control sobre las modificaciones de archivos."
 		},
 		"PREVENT_FOCUS_DISRUPTION": {
 			"name": "Edición en segundo plano",
-			"description": "Previene la interrupción del foco del editor cuando está habilitado. Las ediciones de archivos ocurren en segundo plano sin abrir vistas de diferencias o robar el foco. Puedes continuar trabajando sin interrupciones mientras Roo realiza cambios. Los archivos pueden abrirse sin foco para capturar diagnósticos o mantenerse completamente cerrados."
->>>>>>> 1695c83c
+			"description": "Previene la interrupción del foco del editor cuando está habilitado. Las ediciones de archivos ocurren en segundo plano sin abrir vistas de diferencias o robar el foco. Puedes continuar trabajando sin interrupciones mientras Kilo Code realiza cambios. Los archivos pueden abrirse sin foco para capturar diagnósticos o mantenerse completamente cerrados."
 		}
 	},
 	"promptCaching": {
