--- conflicted
+++ resolved
@@ -781,15 +781,13 @@
 			"warningMissingKey": "⚠️ Se requiere una clave API para la generación de imágenes, por favor configúrala arriba.",
 			"successConfigured": "✓ La generación de imágenes está configurada y lista para usar"
 		},
-<<<<<<< HEAD
 		"INLINE_ASSIST": {
 			"name": "Autocomplete",
 			"description": "Habilita las funciones de Autocomplete para sugerencias de código rápidas y mejoras directamente en tu editor. Incluye Tarea Rápida (Cmd+I) para cambios específicos y Autocomplete para mejoras contextuales."
-=======
+		},
 		"RUN_SLASH_COMMAND": {
 			"name": "Habilitar comandos slash iniciados por el modelo",
-			"description": "Cuando está habilitado, Roo puede ejecutar tus comandos slash para ejecutar flujos de trabajo."
->>>>>>> 173acdb1
+			"description": "Cuando está habilitado, Kilo Code puede ejecutar tus comandos slash para ejecutar flujos de trabajo."
 		}
 	},
 	"promptCaching": {
