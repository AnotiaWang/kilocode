{
	"common": {
		"save": "Guardar",
		"done": "Hecho",
		"cancel": "Cancelar",
		"reset": "Restablecer",
		"select": "Seleccionar",
		"add": "Añadir encabezado",
		"remove": "Eliminar"
	},
	"header": {
		"title": "Configuración",
		"saveButtonTooltip": "Guardar cambios",
		"nothingChangedTooltip": "Nada ha cambiado",
		"doneButtonTooltip": "Descartar cambios no guardados y cerrar el panel de configuración"
	},
	"unsavedChangesDialog": {
		"title": "Cambios no guardados",
		"description": "¿Desea descartar los cambios y continuar?",
		"cancelButton": "Cancelar",
		"discardButton": "Descartar cambios"
	},
	"sections": {
		"providers": "Proveedores",
		"autoApprove": "Auto-aprobación",
		"browser": "Acceso al ordenador",
		"checkpoints": "Puntos de control",
		"notifications": "Notificaciones",
		"contextManagement": "Contexto",
		"terminal": "Terminal",
		"prompts": "Indicaciones",
		"experimental": "Experimental",
		"language": "Idioma",
		"about": "Acerca de Kilo Code",
		"display": "Mostrar"
	},
	"prompts": {
		"description": "Configura indicaciones de soporte que se utilizan para acciones rápidas como mejorar indicaciones, explicar código y solucionar problemas. Estas indicaciones ayudan a Kilo Code a brindar mejor asistencia para tareas comunes de desarrollo."
	},
	"codeIndex": {
		"title": "Indexación de código",
		"enableLabel": "Habilitar indexación de código",
		"enableDescription": "<0>La indexación de código</0> es una función experimental que crea un índice de búsqueda semántica de tu proyecto usando embeddings de IA. Esto permite a Kilo Code entender mejor y navegar grandes bases de código encontrando código relevante basado en significado en lugar de solo palabras clave.",
		"providerLabel": "Proveedor de embeddings",
		"selectProviderPlaceholder": "Seleccionar proveedor",
		"openaiProvider": "OpenAI",
		"ollamaProvider": "Ollama",
		"openaiCompatibleProvider": "Compatible con OpenAI",
		"openaiCompatibleBaseUrlLabel": "URL base:",
		"openaiCompatibleApiKeyLabel": "Clave API:",
		"openaiCompatibleModelDimensionLabel": "Dimensión de Embedding:",
		"openaiCompatibleModelDimensionPlaceholder": "ej., 1536",
		"openaiCompatibleModelDimensionDescription": "La dimensión de embedding (tamaño de salida) para tu modelo. Consulta la documentación de tu proveedor para este valor. Valores comunes: 384, 768, 1536, 3072.",
		"openaiKeyLabel": "Clave de OpenAI:",
		"modelLabel": "Modelo",
		"selectModelPlaceholder": "Seleccionar modelo",
		"ollamaUrlLabel": "URL de Ollama:",
		"qdrantUrlLabel": "URL de Qdrant",
		"qdrantKeyLabel": "Clave de Qdrant:",
		"startIndexingButton": "Iniciar indexación",
		"clearIndexDataButton": "Borrar datos de índice",
		"unsavedSettingsMessage": "Por favor guarda tus ajustes antes de iniciar el proceso de indexación.",
		"clearDataDialog": {
			"title": "¿Estás seguro?",
			"description": "Esta acción no se puede deshacer. Esto eliminará permanentemente los datos de índice de tu base de código.",
			"cancelButton": "Cancelar",
			"confirmButton": "Borrar datos"
		}
	},
	"autoApprove": {
		"description": "Permitir que Kilo Code realice operaciones automáticamente sin requerir aprobación. Habilite esta configuración solo si confía plenamente en la IA y comprende los riesgos de seguridad asociados.",
		"readOnly": {
			"label": "Lectura",
			"description": "Cuando está habilitado, Kilo Code verá automáticamente el contenido del directorio y leerá archivos sin que necesite hacer clic en el botón Aprobar.",
			"outsideWorkspace": {
				"label": "Incluir archivos fuera del espacio de trabajo",
				"description": "Permitir a Kilo Code leer archivos fuera del espacio de trabajo actual sin requerir aprobación."
			}
		},
		"write": {
			"label": "Escritura",
			"description": "Crear y editar archivos automáticamente sin requerir aprobación",
			"delayLabel": "Retraso después de escritura para permitir que los diagnósticos detecten posibles problemas",
			"outsideWorkspace": {
				"label": "Incluir archivos fuera del espacio de trabajo",
				"description": "Permitir a Kilo Code crear y editar archivos fuera del espacio de trabajo actual sin requerir aprobación."
			},
			"protected": {
				"label": "Incluir archivos protegidos",
				"description": "Permitir a Kilo Code crear y editar archivos protegidos (como .kilocodeignore y archivos de configuración .kilocode/) sin requerir aprobación."
			}
		},
		"browser": {
			"label": "Navegador",
			"description": "Realizar acciones del navegador automáticamente sin requerir aprobación. Nota: Solo se aplica cuando el modelo admite el uso del ordenador"
		},
		"retry": {
			"label": "Reintentar",
			"description": "Reintentar automáticamente solicitudes de API fallidas cuando el servidor devuelve una respuesta de error",
			"delayLabel": "Retraso antes de reintentar la solicitud"
		},
		"mcp": {
			"label": "MCP",
			"description": "Habilitar la aprobación automática de herramientas MCP individuales en la vista de Servidores MCP (requiere tanto esta configuración como la casilla \"Permitir siempre\" de la herramienta)"
		},
		"modeSwitch": {
			"label": "Modo",
			"description": "Cambiar automáticamente entre diferentes modos sin requerir aprobación"
		},
		"subtasks": {
			"label": "Subtareas",
			"description": "Permitir la creación y finalización de subtareas sin requerir aprobación"
		},
		"execute": {
			"label": "Ejecutar",
			"description": "Ejecutar automáticamente comandos de terminal permitidos sin requerir aprobación",
			"allowedCommands": "Comandos de auto-ejecución permitidos",
			"allowedCommandsDescription": "Prefijos de comandos que pueden ser ejecutados automáticamente cuando \"Aprobar siempre operaciones de ejecución\" está habilitado. Añade * para permitir todos los comandos (usar con precaución).",
			"commandPlaceholder": "Ingrese prefijo de comando (ej. 'git ')",
			"addButton": "Añadir"
		},
		"showMenu": {
			"label": "Mostrar menú de aprobación automática en la vista de chat",
			"description": "Cuando está habilitado, el menú de aprobación automática se mostrará en la parte inferior de la vista de chat, permitiendo un acceso rápido a la configuración de aprobación automática"
		},
		"apiRequestLimit": {
			"title": "Solicitudes máximas",
			"description": "Realizar automáticamente esta cantidad de solicitudes a la API antes de pedir aprobación para continuar con la tarea.",
			"unlimited": "Ilimitado"
		}
	},
	"providers": {
		"providerDocumentation": "Documentación de {{provider}}",
		"configProfile": "Perfil de configuración",
		"description": "Guarde diferentes configuraciones de API para cambiar rápidamente entre proveedores y ajustes.",
		"apiProvider": "Proveedor de API",
		"model": "Modelo",
		"nameEmpty": "El nombre no puede estar vacío",
		"nameExists": "Ya existe un perfil con este nombre",
		"deleteProfile": "Eliminar perfil",
		"invalidArnFormat": "Formato de ARN no válido. Verifica los ejemplos anteriores.",
		"enterNewName": "Ingrese un nuevo nombre",
		"addProfile": "Agregar perfil",
		"renameProfile": "Renombrar perfil",
		"newProfile": "Nuevo perfil de configuración",
		"enterProfileName": "Ingrese el nombre del perfil",
		"createProfile": "Crear perfil",
		"cannotDeleteOnlyProfile": "No se puede eliminar el único perfil",
		"searchPlaceholder": "Buscar perfiles",
		"noMatchFound": "No se encontraron perfiles coincidentes",
		"vscodeLmDescription": "La API del Modelo de Lenguaje de VS Code le permite ejecutar modelos proporcionados por otras extensiones de VS Code (incluido, entre otros, GitHub Copilot). La forma más sencilla de empezar es instalar las extensiones Copilot y Copilot Chat desde el VS Code Marketplace.",
		"awsCustomArnUse": "Ingrese un ARN de Amazon Bedrock válido para el modelo que desea utilizar. Ejemplos de formato:",
		"awsCustomArnDesc": "Asegúrese de que la región en el ARN coincida con la región de AWS seleccionada anteriormente.",
		"openRouterApiKey": "Clave API de OpenRouter",
		"getOpenRouterApiKey": "Obtener clave API de OpenRouter",
		"apiKeyStorageNotice": "Las claves API se almacenan de forma segura en el Almacenamiento Secreto de VSCode",
		"glamaApiKey": "Clave API de Glama",
		"getGlamaApiKey": "Obtener clave API de Glama",
		"useCustomBaseUrl": "Usar URL base personalizada",
		"useReasoning": "Habilitar razonamiento",
		"useHostHeader": "Usar encabezado Host personalizado",
		"useLegacyFormat": "Usar formato API de OpenAI heredado",
		"customHeaders": "Encabezados personalizados",
		"headerName": "Nombre del encabezado",
		"headerValue": "Valor del encabezado",
		"noCustomHeaders": "No hay encabezados personalizados definidos. Haga clic en el botón + para añadir uno.",
		"requestyApiKey": "Clave API de Requesty",
		"refreshModels": {
			"label": "Actualizar modelos",
			"hint": "Por favor, vuelve a abrir la configuración para ver los modelos más recientes.",
			"loading": "Actualizando lista de modelos...",
			"success": "¡Lista de modelos actualizada correctamente!",
			"error": "Error al actualizar la lista de modelos. Por favor, inténtalo de nuevo."
		},
		"getRequestyApiKey": "Obtener clave API de Requesty",
		"openRouterTransformsText": "Comprimir prompts y cadenas de mensajes al tamaño del contexto (<a>Transformaciones de OpenRouter</a>)",
		"anthropicApiKey": "Clave API de Anthropic",
		"getAnthropicApiKey": "Obtener clave API de Anthropic",
		"anthropicUseAuthToken": "Pasar la clave API de Anthropic como encabezado de autorización en lugar de X-Api-Key",
		"chutesApiKey": "Clave API de Chutes",
		"getChutesApiKey": "Obtener clave API de Chutes",
		"deepSeekApiKey": "Clave API de DeepSeek",
		"getDeepSeekApiKey": "Obtener clave API de DeepSeek",
		"geminiApiKey": "Clave API de Gemini",
		"getGroqApiKey": "Obtener clave API de Groq",
		"groqApiKey": "Clave API de Groq",
		"getGeminiApiKey": "Obtener clave API de Gemini",
		"openAiApiKey": "Clave API de OpenAI",
		"apiKey": "Clave API",
		"openAiBaseUrl": "URL base",
		"getOpenAiApiKey": "Obtener clave API de OpenAI",
		"mistralApiKey": "Clave API de Mistral",
		"getMistralApiKey": "Obtener clave API de Mistral / Codestral",
		"codestralBaseUrl": "URL base de Codestral (Opcional)",
		"codestralBaseUrlDesc": "Establecer una URL alternativa para el modelo Codestral.",
		"xaiApiKey": "Clave API de xAI",
		"getXaiApiKey": "Obtener clave API de xAI",
		"litellmApiKey": "Clave API de LiteLLM",
		"litellmBaseUrl": "URL base de LiteLLM",
		"awsCredentials": "Credenciales de AWS",
		"awsProfile": "Perfil de AWS",
		"awsProfileName": "Nombre del perfil de AWS",
		"awsAccessKey": "Clave de acceso de AWS",
		"awsSecretKey": "Clave secreta de AWS",
		"awsSessionToken": "Token de sesión de AWS",
		"awsRegion": "Región de AWS",
		"awsCrossRegion": "Usar inferencia entre regiones",
		"awsBedrockVpc": {
			"useCustomVpcEndpoint": "Usar punto de conexión VPC personalizado",
			"vpcEndpointUrlPlaceholder": "Ingrese URL del punto de conexión VPC (opcional)",
			"examples": "Ejemplos:"
		},
		"enablePromptCaching": "Habilitar caché de prompts",
		"enablePromptCachingTitle": "Habilitar el caché de prompts para mejorar el rendimiento y reducir costos para modelos compatibles.",
		"cacheUsageNote": "Nota: Si no ve el uso del caché, intente seleccionar un modelo diferente y luego seleccionar nuevamente su modelo deseado.",
		"vscodeLmModel": "Modelo de lenguaje",
		"vscodeLmWarning": "Nota: Esta es una integración muy experimental y el soporte del proveedor variará. Si recibe un error sobre un modelo no compatible, es un problema del proveedor.",
		"googleCloudSetup": {
			"title": "Para usar Google Cloud Vertex AI, necesita:",
			"step1": "1. Crear una cuenta de Google Cloud, habilitar la API de Vertex AI y habilitar los modelos Claude deseados.",
			"step2": "2. Instalar Google Cloud CLI y configurar las credenciales predeterminadas de la aplicación.",
			"step3": "3. O crear una cuenta de servicio con credenciales."
		},
		"googleCloudCredentials": "Credenciales de Google Cloud",
		"googleCloudKeyFile": "Ruta del archivo de clave de Google Cloud",
		"googleCloudProjectId": "ID del proyecto de Google Cloud",
		"googleCloudRegion": "Región de Google Cloud",
		"lmStudio": {
			"baseUrl": "URL base (opcional)",
			"modelId": "ID del modelo",
			"speculativeDecoding": "Habilitar decodificación especulativa",
			"draftModelId": "ID del modelo borrador",
			"draftModelDesc": "El modelo borrador debe ser de la misma familia de modelos para que la decodificación especulativa funcione correctamente.",
			"selectDraftModel": "Seleccionar modelo borrador",
			"noModelsFound": "No se encontraron modelos borrador. Asegúrese de que LM Studio esté ejecutándose con el Modo Servidor habilitado.",
			"description": "LM Studio le permite ejecutar modelos localmente en su computadora. Para obtener instrucciones sobre cómo comenzar, consulte su <a>guía de inicio rápido</a>. También necesitará iniciar la función de <b>servidor local</b> de LM Studio para usarlo con esta extensión. <span>Nota:</span> Kilo Code utiliza prompts complejos y funciona mejor con modelos Claude. Los modelos menos capaces pueden no funcionar como se espera."
		},
		"ollama": {
			"baseUrl": "URL base (opcional)",
			"modelId": "ID del modelo",
			"description": "Ollama le permite ejecutar modelos localmente en su computadora. Para obtener instrucciones sobre cómo comenzar, consulte la guía de inicio rápido.",
			"warning": "Nota: Kilo Code utiliza prompts complejos y funciona mejor con modelos Claude. Los modelos menos capaces pueden no funcionar como se espera."
		},
		"unboundApiKey": "Clave API de Unbound",
		"getUnboundApiKey": "Obtener clave API de Unbound",
		"unboundRefreshModelsSuccess": "¡Lista de modelos actualizada! Ahora puede seleccionar entre los últimos modelos.",
		"unboundInvalidApiKey": "Clave API inválida. Por favor, verifique su clave API e inténtelo de nuevo.",
		"humanRelay": {
			"description": "No se requiere clave API, pero el usuario necesita ayudar a copiar y pegar la información en el chat web de IA.",
			"instructions": "Durante el uso, aparecerá un cuadro de diálogo y el mensaje actual se copiará automáticamente al portapapeles. Debe pegarlo en las versiones web de IA (como ChatGPT o Claude), luego copiar la respuesta de la IA de vuelta al cuadro de diálogo y hacer clic en el botón de confirmar."
		},
		"openRouter": {
			"providerRouting": {
				"title": "Enrutamiento de Proveedores de OpenRouter",
				"description": "OpenRouter dirige las solicitudes a los mejores proveedores disponibles para su modelo. Por defecto, las solicitudes se equilibran entre los principales proveedores para maximizar el tiempo de actividad. Sin embargo, puede elegir un proveedor específico para este modelo.",
				"learnMore": "Más información sobre el enrutamiento de proveedores"
			}
		},
		"cerebras": {
			"apiKey": "Clave API de Cerebras",
			"getApiKey": "Obtener clave API de Cerebras"
		},
		"customModel": {
			"capabilities": "Configure las capacidades y precios para su modelo personalizado compatible con OpenAI. Tenga cuidado al especificar las capacidades del modelo, ya que pueden afectar cómo funciona Kilo Code.",
			"maxTokens": {
				"label": "Tokens máximos de salida",
				"description": "Número máximo de tokens que el modelo puede generar en una respuesta. (Especifique -1 para permitir que el servidor establezca los tokens máximos.)"
			},
			"contextWindow": {
				"label": "Tamaño de ventana de contexto",
				"description": "Total de tokens (entrada + salida) que el modelo puede procesar."
			},
			"imageSupport": {
				"label": "Soporte de imágenes",
				"description": "¿Es este modelo capaz de procesar y entender imágenes?"
			},
			"computerUse": {
				"label": "Uso del ordenador",
				"description": "¿Es este modelo capaz de interactuar con un navegador? (ej. Claude 3.7 Sonnet)"
			},
			"promptCache": {
				"label": "Caché de prompts",
				"description": "¿Es este modelo capaz de almacenar prompts en caché?"
			},
			"pricing": {
				"input": {
					"label": "Precio de entrada",
					"description": "Costo por millón de tokens en la entrada/prompt. Esto afecta el costo de enviar contexto e instrucciones al modelo."
				},
				"output": {
					"label": "Precio de salida",
					"description": "Costo por millón de tokens en la respuesta del modelo. Esto afecta el costo del contenido generado y las completaciones."
				},
				"cacheReads": {
					"label": "Precio de lecturas de caché",
					"description": "Costo por millón de tokens para leer del caché. Este es el precio que se cobra cuando se recupera una respuesta almacenada en caché."
				},
				"cacheWrites": {
					"label": "Precio de escrituras de caché",
					"description": "Costo por millón de tokens para escribir en el caché. Este es el precio que se cobra cuando se almacena un prompt en caché por primera vez."
				}
			},
			"resetDefaults": "Restablecer valores predeterminados"
		},
		"rateLimitSeconds": {
			"label": "Límite de tasa",
			"description": "Tiempo mínimo entre solicitudes de API."
		},
		"reasoningEffort": {
			"label": "Esfuerzo de razonamiento del modelo",
			"high": "Alto",
			"medium": "Medio",
			"low": "Bajo"
		},
		"setReasoningLevel": "Habilitar esfuerzo de razonamiento",
		"claudeCode": {
			"pathLabel": "Ruta de Claude Code",
			"description": "Ruta opcional a su CLI de Claude Code. Por defecto, es 'claude' si no se establece.",
			"placeholder": "Por defecto: claude"
		},
		"geminiCli": {
<<<<<<< HEAD
			"description": "Este proveedor utiliza autenticación OAuth de la herramienta Gemini CLI y no requiere claves API.",
			"oauthPath": "Ruta de credenciales OAuth (opcional)",
			"oauthPathDescription": "Ruta al archivo de credenciales OAuth. Déjalo vacío para usar la ubicación predeterminada (~/.gemini/oauth_creds.json).",
			"instructions": "Si aún no te has autenticado, por favor ejecuta",
			"instructionsContinued": "en tu terminal primero.",
			"setupLink": "Instrucciones de configuración de Gemini CLI",
			"requirementsTitle": "Requisitos importantes",
=======
			"description": "Este proveedor usa autenticación OAuth de la herramienta Gemini CLI y no requiere claves API.",
			"oauthPath": "Ruta de Credenciales OAuth (opcional)",
			"oauthPathDescription": "Ruta al archivo de credenciales OAuth. Deja vacío para usar la ubicación predeterminada (~/.gemini/oauth_creds.json).",
			"instructions": "Si aún no te has autenticado, por favor ejecuta",
			"instructionsContinued": "en tu terminal primero.",
			"setupLink": "Instrucciones de Configuración de Gemini CLI",
			"requirementsTitle": "Requisitos Importantes",
>>>>>>> db07ff56
			"requirement1": "Primero, necesitas instalar la herramienta Gemini CLI",
			"requirement2": "Luego, ejecuta gemini en tu terminal y asegúrate de iniciar sesión con Google",
			"requirement3": "Solo funciona con cuentas personales de Google (no cuentas de Google Workspace)",
			"requirement4": "No usa claves API - la autenticación se maneja vía OAuth",
			"requirement5": "Requiere que la herramienta Gemini CLI esté instalada y autenticada primero",
<<<<<<< HEAD
			"freeAccess": "Acceso de nivel gratuito vía autenticación OAuth"
=======
			"freeAccess": "Acceso gratuito vía autenticación OAuth"
>>>>>>> db07ff56
		}
	},
	"browser": {
		"enable": {
			"label": "Habilitar herramienta de navegador",
			"description": "Cuando está habilitado, Kilo Code puede usar un navegador para interactuar con sitios web cuando se utilizan modelos que admiten el uso del ordenador. <0>Más información</0>"
		},
		"viewport": {
			"label": "Tamaño del viewport",
			"description": "Seleccione el tamaño del viewport para interacciones del navegador. Esto afecta cómo se muestran e interactúan los sitios web.",
			"options": {
				"largeDesktop": "Escritorio grande (1280x800)",
				"smallDesktop": "Escritorio pequeño (900x600)",
				"tablet": "Tablet (768x1024)",
				"mobile": "Móvil (360x640)"
			}
		},
		"screenshotQuality": {
			"label": "Calidad de capturas de pantalla",
			"description": "Ajuste la calidad WebP de las capturas de pantalla del navegador. Valores más altos proporcionan capturas más claras pero aumentan el uso de token."
		},
		"remote": {
			"label": "Usar conexión remota del navegador",
			"description": "Conectarse a un navegador Chrome que se ejecuta con depuración remota habilitada (--remote-debugging-port=9222).",
			"urlPlaceholder": "URL personalizada (ej. http://localhost:9222)",
			"testButton": "Probar conexión",
			"testingButton": "Probando...",
			"instructions": "Ingrese la dirección del host del protocolo DevTools o déjelo vacío para descubrir automáticamente instancias locales de Chrome. El botón Probar Conexión intentará usar la URL personalizada si se proporciona, o descubrirá automáticamente si el campo está vacío."
		}
	},
	"checkpoints": {
		"enable": {
			"label": "Habilitar puntos de control automáticos",
			"description": "Cuando está habilitado, Kilo Code creará automáticamente puntos de control durante la ejecución de tareas, facilitando la revisión de cambios o la reversión a estados anteriores. <0>Más información</0>"
		}
	},
	"notifications": {
		"sound": {
			"label": "Habilitar efectos de sonido",
			"description": "Cuando está habilitado, Kilo Code reproducirá efectos de sonido para notificaciones y eventos.",
			"volumeLabel": "Volumen"
		},
		"tts": {
			"label": "Habilitar texto a voz",
			"description": "Cuando está habilitado, Kilo Code leerá en voz alta sus respuestas usando texto a voz.",
			"speedLabel": "Velocidad"
		}
	},
	"contextManagement": {
		"description": "Controle qué información se incluye en la ventana de contexto de la IA, afectando el uso de token y la calidad de respuesta",
		"autoCondenseContextPercent": {
			"label": "Umbral para activar la condensación inteligente de contexto",
			"description": "Cuando la ventana de contexto alcanza este umbral, Kilo Code la condensará automáticamente."
		},
		"condensingApiConfiguration": {
			"label": "Configuración de API para condensación de contexto",
			"description": "Seleccione qué configuración de API usar para operaciones de condensación de contexto. Deje sin seleccionar para usar la configuración activa actual.",
			"useCurrentConfig": "Usar configuración actual"
		},
		"customCondensingPrompt": {
			"label": "Prompt personalizado para condensación de contexto",
			"description": "Personalice el prompt del sistema utilizado para la condensación de contexto. Deje vacío para usar el prompt predeterminado.",
			"placeholder": "Ingrese su prompt de condensación personalizado aquí...\n\nPuede usar la misma estructura que el prompt predeterminado:\n- Conversación anterior\n- Trabajo actual\n- Conceptos técnicos clave\n- Archivos y código relevantes\n- Resolución de problemas\n- Tareas pendientes y próximos pasos",
			"reset": "Restablecer a predeterminado",
			"hint": "Vacío = usar prompt predeterminado"
		},
		"autoCondenseContext": {
			"name": "Activar automáticamente la condensación inteligente de contexto",
			"description": "Cuando está habilitado, Roo condensará automáticamente el contexto cuando se alcance el umbral. Cuando está deshabilitado, aún puedes activar manualmente la condensación de contexto."
		},
		"openTabs": {
			"label": "Límite de contexto de pestañas abiertas",
			"description": "Número máximo de pestañas abiertas de VSCode a incluir en el contexto. Valores más altos proporcionan más contexto pero aumentan el uso de token."
		},
		"workspaceFiles": {
			"label": "Límite de contexto de archivos del espacio de trabajo",
			"description": "Número máximo de archivos a incluir en los detalles del directorio de trabajo actual. Valores más altos proporcionan más contexto pero aumentan el uso de token."
		},
		"rooignore": {
			"label": "Mostrar archivos .kilocodeignore en listas y búsquedas",
			"description": "Cuando está habilitado, los archivos que coinciden con los patrones en .kilocodeignore se mostrarán en listas con un símbolo de candado. Cuando está deshabilitado, estos archivos se ocultarán completamente de las listas de archivos y búsquedas."
		},
		"maxReadFile": {
			"label": "Umbral de auto-truncado de lectura de archivos",
			"description": "Kilo Code lee este número de líneas cuando el modelo omite valores de inicio/fin. Si este número es menor que el total del archivo, Kilo Code genera un índice de números de línea de las definiciones de código. Casos especiales: -1 indica a Kilo Code que lea el archivo completo (sin indexación), y 0 indica que no lea líneas y proporcione solo índices de línea para un contexto mínimo. Valores más bajos minimizan el uso inicial de contexto, permitiendo lecturas posteriores de rangos de líneas precisos. Las solicitudes con inicio/fin explícitos no están limitadas por esta configuración.",
			"lines": "líneas",
			"always_full_read": "Siempre leer el archivo completo"
		},
		"maxConcurrentFileReads": {
			"label": "Límite de lecturas simultáneas",
			"description": "Número máximo de archivos que la herramienta 'read_file' puede procesar simultáneamente. Valores más altos pueden acelerar la lectura de múltiples archivos pequeños pero aumentan el uso de memoria."
		},
		"condensingThreshold": {
			"label": "Umbral de condensación de contexto",
			"selectProfile": "Configurar umbral para perfil",
			"defaultProfile": "Predeterminado global (todos los perfiles)",
			"defaultDescription": "Cuando el contexto alcance este porcentaje, se condensará automáticamente para todos los perfiles a menos que tengan configuraciones personalizadas",
			"profileDescription": "Umbral personalizado solo para este perfil (anula el predeterminado global)",
			"inheritDescription": "Este perfil hereda el umbral predeterminado global ({{threshold}}%)",
			"usesGlobal": "(usa global {{threshold}}%)"
		}
	},
	"terminal": {
		"basic": {
			"label": "Configuración del terminal: Básica",
			"description": "Configuración básica del terminal"
		},
		"advanced": {
			"label": "Configuración del terminal: Avanzada",
			"description": "Las siguientes opciones pueden requerir reiniciar el terminal para aplicar la configuración."
		},
		"outputLineLimit": {
			"label": "Límite de salida de terminal",
			"description": "Número máximo de líneas a incluir en la salida del terminal al ejecutar comandos. Cuando se excede, se eliminarán líneas del medio, ahorrando token. <0>Más información</0>"
		},
		"shellIntegrationTimeout": {
			"label": "Tiempo de espera de integración del shell del terminal",
			"description": "Tiempo máximo de espera para la inicialización de la integración del shell antes de ejecutar comandos. Para usuarios con tiempos de inicio de shell largos, este valor puede necesitar ser aumentado si ve errores \"Shell Integration Unavailable\" en el terminal. <0>Más información</0>"
		},
		"shellIntegrationDisabled": {
			"label": "Desactivar la integración del shell del terminal",
			"description": "Activa esto si los comandos del terminal no funcionan correctamente o si ves errores de 'Shell Integration Unavailable'. Esto utiliza un método más simple para ejecutar comandos, omitiendo algunas funciones avanzadas del terminal. <0>Más información</0>"
		},
		"commandDelay": {
			"label": "Retraso de comando del terminal",
			"description": "Retraso en milisegundos para añadir después de la ejecución del comando. La configuración predeterminada de 0 desactiva completamente el retraso. Esto puede ayudar a asegurar que la salida del comando se capture completamente en terminales con problemas de temporización. En la mayoría de terminales se implementa estableciendo `PROMPT_COMMAND='sleep N'` y Powershell añade `start-sleep` al final de cada comando. Originalmente era una solución para el error VSCode#237208 y puede no ser necesario. <0>Más información</0>"
		},
		"compressProgressBar": {
			"label": "Comprimir salida de barras de progreso",
			"description": "Cuando está habilitado, procesa la salida del terminal con retornos de carro (\\r) para simular cómo un terminal real mostraría el contenido. Esto elimina los estados intermedios de las barras de progreso, conservando solo el estado final, lo que ahorra espacio de contexto para información más relevante. <0>Más información</0>"
		},
		"powershellCounter": {
			"label": "Habilitar solución temporal del contador de PowerShell",
			"description": "Cuando está habilitado, agrega un contador a los comandos de PowerShell para garantizar la ejecución correcta de los comandos. Esto ayuda con las terminales PowerShell que pueden tener problemas con la captura de salida de comandos. <0>Más información</0>"
		},
		"zshClearEolMark": {
			"label": "Limpiar marca de fin de línea de ZSH",
			"description": "Cuando está habilitado, limpia la marca de fin de línea de ZSH estableciendo PROMPT_EOL_MARK=''. Esto evita problemas con la interpretación de la salida de comandos cuando termina con caracteres especiales como '%'. <0>Más información</0>"
		},
		"zshOhMy": {
			"label": "Habilitar integración Oh My Zsh",
			"description": "Cuando está habilitado, establece ITERM_SHELL_INTEGRATION_INSTALLED=Yes para habilitar las características de integración del shell Oh My Zsh. Aplicar esta configuración puede requerir reiniciar el IDE. <0>Más información</0>"
		},
		"zshP10k": {
			"label": "Habilitar integración Powerlevel10k",
			"description": "Cuando está habilitado, establece POWERLEVEL9K_TERM_SHELL_INTEGRATION=true para habilitar las características de integración del shell Powerlevel10k. <0>Más información</0>"
		},
		"zdotdir": {
			"label": "Habilitar gestión de ZDOTDIR",
			"description": "Cuando está habilitado, crea un directorio temporal para ZDOTDIR para manejar correctamente la integración del shell zsh. Esto asegura que la integración del shell de VSCode funcione correctamente con zsh mientras preserva tu configuración de zsh. <0>Más información</0>"
		},
		"inheritEnv": {
			"label": "Heredar variables de entorno",
			"description": "Cuando está habilitado, el terminal hereda las variables de entorno del proceso padre de VSCode, como la configuración de integración del shell definida en el perfil del usuario. Esto alterna directamente la configuración global de VSCode `terminal.integrated.inheritEnv`. <0>Más información</0>"
		}
	},
	"advanced": {
		"diff": {
			"label": "Habilitar edición a través de diffs",
			"description": "Cuando está habilitado, Kilo Code podrá editar archivos más rápidamente y rechazará automáticamente escrituras completas de archivos truncados. Funciona mejor con el último modelo Claude 4 Sonnet.",
			"strategy": {
				"label": "Estrategia de diff",
				"options": {
					"standard": "Estándar (Bloque único)",
					"multiBlock": "Experimental: Diff multi-bloque",
					"unified": "Experimental: Diff unificado"
				},
				"descriptions": {
					"standard": "La estrategia de diff estándar aplica cambios a un solo bloque de código a la vez.",
					"unified": "La estrategia de diff unificado toma múltiples enfoques para aplicar diffs y elige el mejor enfoque.",
					"multiBlock": "La estrategia de diff multi-bloque permite actualizar múltiples bloques de código en un archivo en una sola solicitud."
				}
			},
			"matchPrecision": {
				"label": "Precisión de coincidencia",
				"description": "Este control deslizante controla cuán precisamente deben coincidir las secciones de código al aplicar diffs. Valores más bajos permiten coincidencias más flexibles pero aumentan el riesgo de reemplazos incorrectos. Use valores por debajo del 100% con extrema precaución."
			}
		}
	},
	"experimental": {
		"DIFF_STRATEGY_UNIFIED": {
			"name": "Usar estrategia de diff unificada experimental",
			"description": "Habilitar la estrategia de diff unificada experimental. Esta estrategia podría reducir el número de reintentos causados por errores del modelo, pero puede causar comportamientos inesperados o ediciones incorrectas. Habilítela solo si comprende los riesgos y está dispuesto a revisar cuidadosamente todos los cambios."
		},
		"SEARCH_AND_REPLACE": {
			"name": "Usar herramienta experimental de búsqueda y reemplazo",
			"description": "Habilitar la herramienta experimental de búsqueda y reemplazo, permitiendo a Kilo Code reemplazar múltiples instancias de un término de búsqueda en una sola solicitud."
		},
		"INSERT_BLOCK": {
			"name": "Usar herramienta experimental de inserción de contenido",
			"description": "Habilitar la herramienta experimental de inserción de contenido, permitiendo a Kilo Code insertar contenido en números de línea específicos sin necesidad de crear un diff."
		},
		"POWER_STEERING": {
			"name": "Usar modo experimental de \"dirección asistida\"",
			"description": "Cuando está habilitado, Kilo Code recordará al modelo los detalles de su definición de modo actual con más frecuencia. Esto llevará a una mayor adherencia a las definiciones de roles e instrucciones personalizadas, pero usará más tokens por mensaje."
		},
		"AUTOCOMPLETE": {
			"name": "Usar la función experimental de \"autocompletar\"",
			"description": "Cuando está activado, Kilo Code proporcionará sugerencias de código en línea mientras escribes."
		},
		"MULTI_SEARCH_AND_REPLACE": {
			"name": "Usar herramienta experimental de diff de bloques múltiples",
			"description": "Cuando está habilitado, Kilo Code usará la herramienta de diff de bloques múltiples. Esto intentará actualizar múltiples bloques de código en el archivo en una sola solicitud."
		},
		"CONCURRENT_FILE_READS": {
			"name": "Habilitar lectura concurrente de archivos",
			"description": "Cuando está habilitado, Kilo Code puede leer múltiples archivos en una sola solicitud. Cuando está deshabilitado, Kilo Code debe leer archivos uno a la vez. Deshabilitarlo puede ayudar cuando se trabaja con modelos menos capaces o cuando deseas más control sobre el acceso a archivos."
		},
		"MARKETPLACE": {
			"name": "Habilitar Marketplace",
			"description": "Cuando está habilitado, puedes instalar MCP y modos personalizados del Marketplace."
		},
		"MULTI_FILE_APPLY_DIFF": {
			"name": "Habilitar ediciones de archivos concurrentes",
			"description": "Cuando está habilitado, Kilo Code puede editar múltiples archivos en una sola solicitud. Cuando está deshabilitado, Kilo Code debe editar archivos de uno en uno. Deshabilitar esto puede ayudar cuando trabajas con modelos menos capaces o cuando quieres más control sobre las modificaciones de archivos."
		}
	},
	"promptCaching": {
		"label": "Desactivar caché de prompts",
		"description": "Cuando está marcado, Kilo Code no utilizará el caché de prompts para este modelo."
	},
	"temperature": {
		"useCustom": "Usar temperatura personalizada",
		"description": "Controla la aleatoriedad en las respuestas del modelo.",
		"rangeDescription": "Valores más altos hacen que la salida sea más aleatoria, valores más bajos la hacen más determinista."
	},
	"modelInfo": {
		"supportsImages": "Soporta imágenes",
		"noImages": "No soporta imágenes",
		"supportsComputerUse": "Soporta uso del ordenador",
		"noComputerUse": "No soporta uso del ordenador",
		"supportsPromptCache": "Soporta caché de prompts",
		"noPromptCache": "No soporta caché de prompts",
		"maxOutput": "Salida máxima",
		"inputPrice": "Precio de entrada",
		"outputPrice": "Precio de salida",
		"cacheReadsPrice": "Precio de lecturas de caché",
		"cacheWritesPrice": "Precio de escrituras de caché",
		"enableStreaming": "Habilitar streaming",
		"enableR1Format": "Habilitar parámetros del modelo R1",
		"enableR1FormatTips": "Debe habilitarse al utilizar modelos R1 como QWQ, para evitar el error 400",
		"useAzure": "Usar Azure",
		"azureApiVersion": "Establecer versión de API de Azure",
		"gemini": {
			"freeRequests": "* Gratis hasta {{count}} solicitudes por minuto. Después de eso, la facturación depende del tamaño del prompt.",
			"pricingDetails": "Para más información, consulte los detalles de precios.",
			"billingEstimate": "* La facturación es una estimación - el costo exacto depende del tamaño del prompt."
		}
	},
	"modelPicker": {
		"automaticFetch": "La extensión obtiene automáticamente la lista más reciente de modelos disponibles en <serviceLink>{{serviceName}}</serviceLink>. Si no está seguro de qué modelo elegir, Kilo Code funciona mejor con <defaultModelLink>{{defaultModelId}}</defaultModelLink>. También puede buscar \"free\" para opciones sin costo actualmente disponibles.",
		"label": "Modelo",
		"searchPlaceholder": "Buscar",
		"noMatchFound": "No se encontraron coincidencias",
		"useCustomModel": "Usar personalizado: {{modelId}}"
	},
	"footer": {
		"feedback": "Si tiene alguna pregunta o comentario, no dude en abrir un issue en <githubLink>github.com/Kilo-Org/kilocode</githubLink> o unirse a <redditLink>reddit.com/r/kilocode</redditLink> o <discordLink>kilocode.ai/discord</discordLink>",
		"support": "Para preguntas financieras, por favor contacte a Soporte al Cliente en <supportLink>hi@kilocode.ai</supportLink>",
		"telemetry": {
			"label": "Permitir informes anónimos de errores y uso",
			"description": "Ayude a mejorar Kilo Code enviando datos de uso anónimos e informes de errores. Nunca se envía código, prompts o información personal. Consulte nuestra política de privacidad para más detalles."
		},
		"settings": {
			"import": "Importar",
			"export": "Exportar",
			"reset": "Restablecer"
		}
	},
	"thinkingBudget": {
		"maxTokens": "Tokens máximos",
		"maxThinkingTokens": "Tokens máximos de pensamiento"
	},
	"validation": {
		"apiKey": "Debe proporcionar una clave API válida.",
		"awsRegion": "Debe elegir una región para usar con Amazon Bedrock.",
		"googleCloud": "Debe proporcionar un ID de proyecto y región de Google Cloud válidos.",
		"modelId": "Debe proporcionar un ID de modelo válido.",
		"modelSelector": "Debe proporcionar un selector de modelo válido.",
		"openAi": "Debe proporcionar una URL base, clave API y ID de modelo válidos.",
		"arn": {
			"invalidFormat": "Formato de ARN no válido. Por favor, verifique los requisitos de formato.",
			"regionMismatch": "Advertencia: La región en su ARN ({{arnRegion}}) no coincide con su región seleccionada ({{region}}). Esto puede causar problemas de acceso. El proveedor usará la región del ARN."
		},
		"modelAvailability": "El ID de modelo ({{modelId}}) que proporcionó no está disponible. Por favor, elija un modelo diferente.",
		"providerNotAllowed": "El proveedor '{{provider}}' no está permitido por su organización",
		"modelNotAllowed": "El modelo '{{model}}' no está permitido para el proveedor '{{provider}}' por su organización",
		"profileInvalid": "Este perfil contiene un proveedor o modelo que no está permitido por su organización"
	},
	"placeholders": {
		"apiKey": "Ingrese clave API...",
		"profileName": "Ingrese nombre del perfil",
		"accessKey": "Ingrese clave de acceso...",
		"secretKey": "Ingrese clave secreta...",
		"sessionToken": "Ingrese token de sesión...",
		"credentialsJson": "Ingrese JSON de credenciales...",
		"keyFilePath": "Ingrese ruta del archivo de clave...",
		"projectId": "Ingrese ID del proyecto...",
		"customArn": "Ingrese ARN (ej. arn:aws:bedrock:us-east-1:123456789012:foundation-model/my-model)",
		"baseUrl": "Ingrese URL base...",
		"modelId": {
			"lmStudio": "ej. meta-llama-3.1-8b-instruct",
			"lmStudioDraft": "ej. lmstudio-community/llama-3.2-1b-instruct",
			"ollama": "ej. llama3.1"
		},
		"numbers": {
			"maxTokens": "ej. 4096",
			"contextWindow": "ej. 128000",
			"inputPrice": "ej. 0.0001",
			"outputPrice": "ej. 0.0002",
			"cacheWritePrice": "ej. 0.00005"
		}
	},
	"defaults": {
		"ollamaUrl": "Predeterminado: http://localhost:11434",
		"lmStudioUrl": "Predeterminado: http://localhost:1234",
		"geminiUrl": "Predeterminado: https://generativelanguage.googleapis.com"
	},
	"labels": {
		"customArn": "ARN personalizado",
		"useCustomArn": "Usar ARN personalizado..."
	},
	"display": {
		"taskTimeline": {
			"label": "Mostrar cronología de tareas",
			"description": "Muestra una línea de tiempo visual de los mensajes de tareas, colorizados por tipo, permitiéndote ver rápidamente el progreso de la tarea y desplazarte hacia atrás hasta puntos específicos en el historial de la tarea."
		}
	},
	"includeMaxOutputTokens": "Incluir tokens máximos de salida",
	"includeMaxOutputTokensDescription": "Enviar parámetro de tokens máximos de salida en solicitudes API. Algunos proveedores pueden no soportar esto."
}<|MERGE_RESOLUTION|>--- conflicted
+++ resolved
@@ -319,15 +319,6 @@
 			"placeholder": "Por defecto: claude"
 		},
 		"geminiCli": {
-<<<<<<< HEAD
-			"description": "Este proveedor utiliza autenticación OAuth de la herramienta Gemini CLI y no requiere claves API.",
-			"oauthPath": "Ruta de credenciales OAuth (opcional)",
-			"oauthPathDescription": "Ruta al archivo de credenciales OAuth. Déjalo vacío para usar la ubicación predeterminada (~/.gemini/oauth_creds.json).",
-			"instructions": "Si aún no te has autenticado, por favor ejecuta",
-			"instructionsContinued": "en tu terminal primero.",
-			"setupLink": "Instrucciones de configuración de Gemini CLI",
-			"requirementsTitle": "Requisitos importantes",
-=======
 			"description": "Este proveedor usa autenticación OAuth de la herramienta Gemini CLI y no requiere claves API.",
 			"oauthPath": "Ruta de Credenciales OAuth (opcional)",
 			"oauthPathDescription": "Ruta al archivo de credenciales OAuth. Deja vacío para usar la ubicación predeterminada (~/.gemini/oauth_creds.json).",
@@ -335,17 +326,12 @@
 			"instructionsContinued": "en tu terminal primero.",
 			"setupLink": "Instrucciones de Configuración de Gemini CLI",
 			"requirementsTitle": "Requisitos Importantes",
->>>>>>> db07ff56
 			"requirement1": "Primero, necesitas instalar la herramienta Gemini CLI",
 			"requirement2": "Luego, ejecuta gemini en tu terminal y asegúrate de iniciar sesión con Google",
 			"requirement3": "Solo funciona con cuentas personales de Google (no cuentas de Google Workspace)",
 			"requirement4": "No usa claves API - la autenticación se maneja vía OAuth",
 			"requirement5": "Requiere que la herramienta Gemini CLI esté instalada y autenticada primero",
-<<<<<<< HEAD
-			"freeAccess": "Acceso de nivel gratuito vía autenticación OAuth"
-=======
 			"freeAccess": "Acceso gratuito vía autenticación OAuth"
->>>>>>> db07ff56
 		}
 	},
 	"browser": {
@@ -414,7 +400,7 @@
 		},
 		"autoCondenseContext": {
 			"name": "Activar automáticamente la condensación inteligente de contexto",
-			"description": "Cuando está habilitado, Roo condensará automáticamente el contexto cuando se alcance el umbral. Cuando está deshabilitado, aún puedes activar manualmente la condensación de contexto."
+			"description": "Cuando está habilitado, Kilo Code condensará automáticamente el contexto cuando se alcance el umbral. Cuando está deshabilitado, aún puedes activar manualmente la condensación de contexto."
 		},
 		"openTabs": {
 			"label": "Límite de contexto de pestañas abiertas",
