--- conflicted
+++ resolved
@@ -16,10 +16,7 @@
 			"incentive": "Probeer Roo gratis uit"
 		}
 	},
-<<<<<<< HEAD
 	"chooseProvider": "Om zijn magie te doen, heeft Kilo Code een API-sleutel nodig.",
-=======
-	"chooseProvider": "Om te beginnen heb je een LLM-provider nodig:",
 	"providerSignup": {
 		"rooCloudProvider": "Roo Code Cloud Provider",
 		"rooCloudDescription": "De eenvoudigste manier om Roo te gebruiken. Een samengestelde mix van gratis en betaalde modellen tegen lage kosten",
@@ -36,7 +33,6 @@
 		"pasteUrl": "Plak de callback-URL vanuit je browser:",
 		"goBack": "Terug"
 	},
->>>>>>> 2c3b2953
 	"startRouter": "We raden aan om een LLM-router te gebruiken:",
 	"startCustom": "Of je kunt je eigen API-sleutel gebruiken:",
 	"telemetry": {
