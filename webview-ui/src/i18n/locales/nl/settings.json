--- conflicted
+++ resolved
@@ -767,7 +767,6 @@
 			"name": "'todos'-lijst vereisen voor nieuwe taken",
 			"description": "Wanneer ingeschakeld, vereist de new_task-tool dat een todos-parameter wordt opgegeven. Dit zorgt ervoor dat alle nieuwe taken beginnen met een duidelijke lijst met doelstellingen. Wanneer uitgeschakeld (standaard), blijft de todos-parameter optioneel voor achterwaartse compatibiliteit."
 		},
-<<<<<<< HEAD
 		"IMAGE_GENERATION": {
 			"name": "AI-afbeeldingsgeneratie inschakelen",
 			"description": "Wanneer ingeschakeld, kan Roo afbeeldingen genereren van tekstprompts met behulp van OpenRouter's afbeeldingsgeneratiemodellen. Vereist een geconfigureerde OpenRouter API-sleutel.",
@@ -778,11 +777,10 @@
 			"modelSelectionDescription": "Selecteer het model voor afbeeldingsgeneratie",
 			"warningMissingKey": "⚠️ OpenRouter API-sleutel is vereist voor afbeeldingsgeneratie. Configureer deze hierboven.",
 			"successConfigured": "✓ Afbeeldingsgeneratie is geconfigureerd en klaar voor gebruik"
-=======
+		},
 		"INLINE_ASSIST": {
 			"name": "Autocomplete",
 			"description": "Schakel Autocomplete-functies in voor snelle codesuggesties en verbeteringen direct in je editor. Bevat Snelle Taak (Cmd+I) voor gerichte wijzigingen en Autocomplete voor contextuele verbeteringen."
->>>>>>> 3513c60f
 		}
 	},
 	"promptCaching": {
