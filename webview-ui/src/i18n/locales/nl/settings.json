--- conflicted
+++ resolved
@@ -319,21 +319,6 @@
 			"placeholder": "Standaard: claude"
 		},
 		"geminiCli": {
-<<<<<<< HEAD
-			"description": "Deze provider gebruikt OAuth-authenticatie van het Gemini CLI-tool en vereist geen API-sleutels.",
-			"oauthPath": "OAuth-referentiepad (optioneel)",
-			"oauthPathDescription": "Pad naar het OAuth-referentiebestand. Laat leeg om de standaardlocatie te gebruiken (~/.gemini/oauth_creds.json).",
-			"instructions": "Als je nog niet bent geauthenticeerd, voer dan",
-			"instructionsContinued": "eerst uit in je terminal.",
-			"setupLink": "Gemini CLI-installatie-instructies",
-			"requirementsTitle": "Belangrijke vereisten",
-			"requirement1": "Eerst moet je het Gemini CLI-tool installeren",
-			"requirement2": "Voer daarna gemini uit in je terminal en zorg ervoor dat je inlogt met Google",
-			"requirement3": "Werkt alleen met persoonlijke Google-accounts (geen Google Workspace-accounts)",
-			"requirement4": "Gebruikt geen API-sleutels - authenticatie wordt afgehandeld via OAuth",
-			"requirement5": "Vereist dat het Gemini CLI-tool eerst wordt geïnstalleerd en geauthenticeerd",
-			"freeAccess": "Gratis tier-toegang via OAuth-authenticatie"
-=======
 			"description": "Deze provider gebruikt OAuth-authenticatie van de Gemini CLI-tool en vereist geen API-sleutels.",
 			"oauthPath": "OAuth-referentiepad (optioneel)",
 			"oauthPathDescription": "Pad naar het OAuth-referentiebestand. Laat leeg om de standaardlocatie te gebruiken (~/.gemini/oauth_creds.json).",
@@ -347,7 +332,6 @@
 			"requirement4": "Gebruikt geen API-sleutels - authenticatie wordt afgehandeld via OAuth",
 			"requirement5": "Vereist dat de Gemini CLI-tool eerst wordt geïnstalleerd en geauthenticeerd",
 			"freeAccess": "Gratis toegang via OAuth-authenticatie"
->>>>>>> db07ff56
 		}
 	},
 	"browser": {
@@ -416,7 +400,7 @@
 		},
 		"autoCondenseContext": {
 			"name": "Automatisch intelligente contextcompressie activeren",
-			"description": "Wanneer ingeschakeld, zal Roo automatisch de context comprimeren wanneer de drempel wordt bereikt. Wanneer uitgeschakeld, kun je nog steeds handmatig contextcompressie activeren."
+			"description": "Wanneer ingeschakeld, zal Kilo Code automatisch de context comprimeren wanneer de drempel wordt bereikt. Wanneer uitgeschakeld, kun je nog steeds handmatig contextcompressie activeren."
 		},
 		"openTabs": {
 			"label": "Limiet geopende tabbladen in context",
