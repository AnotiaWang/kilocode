--- conflicted
+++ resolved
@@ -122,7 +122,7 @@
 		"title": "모드",
 		"marketplace": "모드 마켓플레이스",
 		"settings": "모드 설정",
-		"description": "Roo의 행동을 맞춤화하는 전문화된 페르소나."
+		"description": "Kilo Code의 행동을 맞춤화하는 전문화된 페르소나."
 	},
 	"errorReadingFile": "파일 읽기 오류:",
 	"noValidImages": "처리된 유효한 이미지가 없습니다",
@@ -301,16 +301,10 @@
 		}
 	},
 	"codebaseSearch": {
-<<<<<<< HEAD
 		"wantsToSearch": "Kilo Code가 코드베이스에서 <code>{{query}}</code>을(를) 검색하고 싶어합니다:",
 		"wantsToSearchWithPath": "Kilo Code가 <code>{{path}}</code>에서 <code>{{query}}</code>을(를) 검색하고 싶어합니다:",
-		"didSearch": "<code>{{query}}</code>에 대한 검색 결과 {{count}}개 찾음:"
-=======
-		"wantsToSearch": "Roo가 코드베이스에서 <code>{{query}}</code>을(를) 검색하고 싶어합니다:",
-		"wantsToSearchWithPath": "Roo가 <code>{{path}}</code>에서 <code>{{query}}</code>을(를) 검색하고 싶어합니다:",
 		"didSearch": "<code>{{query}}</code>에 대한 검색 결과 {{count}}개 찾음:",
 		"resultTooltip": "유사도 점수: {{score}} (클릭하여 파일 열기)"
->>>>>>> ed536a98
 	},
 	"read-batch": {
 		"approve": {
