--- conflicted
+++ resolved
@@ -91,14 +91,9 @@
 		"tooltip": "현재 작업 취소"
 	},
 	"scrollToBottom": "채팅 하단으로 스크롤",
-<<<<<<< HEAD
 	"about": "AI 지원으로 코드를 생성, 리팩터링 및 디버깅합니다. 자세한 내용은 <DocsLink>문서</DocsLink>를 확인하세요.",
+	"docs": "더 알아보려면 <DocsLink>문서</DocsLink>를 확인하세요.",
 	"onboarding": "<strong>이 작업 공간의 작업 목록이 비어 있습니다.</strong> 아래에 작업을 입력하여 시작하세요. 어떻게 시작해야 할지 모르겠나요? Kilo Code가 무엇을 할 수 있는지 <DocsLink>문서</DocsLink>에서 자세히 알아보세요.",
-=======
-	"about": "Roo Code는 편집기 안에 있는 전체 AI 개발팀입니다.",
-	"docs": "더 알아보려면 <DocsLink>문서</DocsLink>를 확인하세요.",
-	"onboarding": "이 작업 공간의 작업 목록이 비어 있습니다.",
->>>>>>> 06b775a8
 	"rooTips": {
 		"customizableModes": {
 			"title": "사용자 정의 가능한 모드",
@@ -435,20 +430,14 @@
 		"clickToEdit": "클릭하여 메시지 편집"
 	},
 	"slashCommand": {
-<<<<<<< HEAD
 		"wantsToRun": "Kilo Code가 슬래시 명령어를 실행하려고 합니다",
 		"didRun": "Kilo Code가 슬래시 명령어를 실행했습니다"
-=======
-		"wantsToRun": "Roo가 슬래시 명령어를 실행하려고 합니다",
-		"didRun": "Roo가 슬래시 명령어를 실행했습니다"
-	},
-	"docs": "Check our <DocsLink>docs</DocsLink> to learn more.",
+	},
 	"todo": {
 		"partial": "{{total}}개의 할 일 중 {{completed}}개 완료",
 		"complete": "{{total}}개의 할 일 완료",
 		"updated": "할 일 목록을 업데이트했습니다",
 		"completed": "완료됨",
 		"started": "시작됨"
->>>>>>> 06b775a8
 	}
 }