{
	"common": {
		"save": "حفظ",
		"done": "تم",
		"cancel": "إلغاء",
		"reset": "إعادة ضبط",
		"select": "اختيار",
		"add": "إضافة رأس",
		"remove": "إزالة"
	},
	"header": {
		"title": "الإعدادات",
		"saveButtonTooltip": "حفظ التغييرات",
		"nothingChangedTooltip": "ما صار أي تغيير",
		"doneButtonTooltip": "تجاهل التغييرات غير المحفوظة وإغلاق اللوحة"
	},
	"unsavedChangesDialog": {
		"title": "تغييرات غير محفوظة",
		"description": "تبي تتجاهل التغييرات وتكمل؟",
		"cancelButton": "إلغاء",
		"discardButton": "تجاهل التغييرات"
	},
	"sections": {
		"providers": "المزوّدون",
		"autoApprove": "الموافقة التلقائية",
		"browser": "المتصفح",
		"checkpoints": "نقاط الحفظ",
		"display": "العرض",
		"notifications": "الإشعارات",
		"contextManagement": "السياق",
		"terminal": "الطرفية",
		"slashCommands": "أوامر الشرطة المائلة",
		"prompts": "الموجهات",
		"ui": "واجهة المستخدم",
		"experimental": "تجريبي",
		"language": "اللغة",
		"about": "عن Kilo Code",
		"autoPurge": "التنظيف التلقائي"
	},
	"slashCommands": {
		"description": "إدارة أوامر الشرطة المائلة لتنفيذ سير العمل والإجراءات المخصصة بسرعة. <DocsLink>تعرف أكثر</DocsLink>"
	},
	"ui": {
		"collapseThinking": {
			"label": "طوي رسائل التفكير افتراضياً",
			"description": "عند التفعيل، ستكون كتل التفكير مطوية افتراضياً حتى تتفاعل معها"
		}
	},
	"prompts": {
		"description": "اضبط الموجهات المساعدة لعمليات مثل تحسين الموجه وشرح الكود وإصلاح المشاكل. هذي الموجهات تساعد Kilo Code يقدّم دعم أفضل للمهام المتكررة."
	},
	"codeIndex": {
		"title": "فهرسة قاعدة الكود",
		"description": "اضبط إعدادات فهرسة الكود لتمكين البحث الدلالي في مشروعك. <0>تعرف أكثر</0>",
		"statusTitle": "الحالة",
		"enableLabel": "تفعيل فهرسة الكود",
		"enableDescription": "تفعيل فهرسة الكود لتحسين البحث وفهم السياق",
		"settingsTitle": "إعدادات الفهرسة",
		"disabledMessage": "فهرسة الكود معطلة حاليًا. فعّلها في الإعدادات العامة لضبط خيارات الفهرسة.",
		"profileLabel": "موفّر التضمين",
		"embedderProviderLabel": "موفّر التضمين",
		"selectProfilePlaceholder": "اختر المزوّد",
		"openaiProvider": "OpenAI",
		"ollamaProvider": "Ollama",
		"geminiProvider": "Gemini",
		"geminiApiKeyLabel": "مفتاح API:",
		"geminiApiKeyPlaceholder": "أدخل مفتاح Gemini API",
		"mistralProvider": "Mistral",
		"mistralApiKeyLabel": "مفتاح API:",
		"mistralApiKeyPlaceholder": "أدخل مفتاح Mistral API",
		"vercelAiGatewayProvider": "Vercel AI Gateway",
		"vercelAiGatewayApiKeyLabel": "مفتاح API",
		"vercelAiGatewayApiKeyPlaceholder": "أدخل مفتاح Vercel AI Gateway API",
		"openRouterProvider": "OpenRouter",
		"openRouterApiKeyLabel": "مفتاح OpenRouter API",
		"openRouterApiKeyPlaceholder": "أدخل مفتاح OpenRouter API",
		"openaiCompatibleProvider": "متوافق مع OpenAI",
		"openAiKeyLabel": "مفتاح OpenAI API",
		"openAiKeyPlaceholder": "أدخل مفتاح OpenAI API",
		"openAiCompatibleBaseUrlLabel": "الرابط الأساسي",
		"openAiCompatibleApiKeyLabel": "مفتاح API",
		"openAiCompatibleApiKeyPlaceholder": "أدخل مفتاح API",
		"openAiCompatibleModelDimensionLabel": "بُعد التضمين:",
		"modelDimensionLabel": "بُعد النموذج",
		"openAiCompatibleModelDimensionPlaceholder": "مثال: 1536",
		"openAiCompatibleModelDimensionDescription": "بُعد التضمين (حجم المخرجات) لنموذجك. راجع توثيق المزوّد لهذه القيمة. القيم الشائعة: 384، 768، 1536، 3072.",
		"modelLabel": "النموذج",
		"modelPlaceholder": "أدخل اسم النموذج",
		"selectModel": "اختر نموذج",
		"selectModelPlaceholder": "اختر نموذج",
		"ollamaUrlLabel": "رابط Ollama:",
		"ollamaBaseUrlLabel": "رابط Ollama الأساسي",
		"vectorStoreProviderLabel": "مزود تخزين المتجهات",
		"qdrantUrlLabel": "رابط Qdrant",
		"qdrantKeyLabel": "مفتاح Qdrant:",
		"qdrantApiKeyLabel": "مفتاح Qdrant API",
		"qdrantApiKeyPlaceholder": "أدخل مفتاح Qdrant API (اختياري)",
		"lancedbVectorStoreDirectoryLabel": "مسار LanceDB لتخزين المتجهات",
		"lancedbVectorStoreDirectoryPlaceholder": "أدخل مسار تخزين المتجهات (اختياري)",
		"lancedbVectorStoreDirectoryDescription": "المسار لتخزين قاعدة بيانات LanceDB للمتجهات. إذا تركته فارغًا، سيتم استخدام الموقع الافتراضي في globalStorageUri/vector.",
		"setupConfigLabel": "الإعداد",
		"advancedConfigLabel": "الإعدادات المتقدمة",
		"searchMinScoreLabel": "حد نقاط البحث",
		"searchMinScoreDescription": "أدنى نقاط التشابه (0.0-1.0) المطلوبة للنتائج. القيم الأقل تعطي نتائج أكثر لكن قد تكون أقل صلة. القيم الأعلى تعطي نتائج أقل لكن أكثر صلة.",
		"searchMinScoreResetTooltip": "إعادة للقيمة الافتراضية (0.4)",
		"searchMaxResultsLabel": "أقصى نتائج البحث",
		"searchMaxResultsDescription": "أقصى عدد نتائج البحث المُعادة عند الاستعلام عن فهرس الكود. القيم الأعلى توفر سياق أكثر لكن قد تشمل نتائج أقل صلة.",
		"resetToDefault": "إعادة للافتراضي",
		"startIndexingButton": "ابدأ الفهرسة",
		"clearIndexDataButton": "مسح بيانات الفهرسة",
		"unsavedSettingsMessage": "احفظ الإعدادات قبل بدء الفهرسة.",
		"clearDataDialog": {
			"title": "متأكد؟",
			"description": "العملية غير قابلة للتراجع. هذا يمسح بيانات الفهرسة نهائيًا.",
			"cancelButton": "إلغاء",
			"confirmButton": "مسح البيانات"
		},
		"ollamaUrlPlaceholder": "http://localhost:11434",
		"openAiCompatibleBaseUrlPlaceholder": "https://api.example.com",
		"modelDimensionPlaceholder": "1536",
		"qdrantUrlPlaceholder": "http://localhost:6333",
		"saveError": "فشل في حفظ الإعدادات",
		"modelDimensions": "({{dimension}} أبعاد)",
		"saveSuccess": "تم حفظ الإعدادات بنجاح",
		"saving": "جارٍ الحفظ...",
		"saveSettings": "حفظ",
		"indexingStatuses": {
			"standby": "في الانتظار",
			"indexing": "جارٍ الفهرسة",
			"indexed": "مُفهرس",
			"error": "خطأ"
		},
		"close": "إغلاق",
		"validation": {
			"qdrantUrlRequired": "رابط Qdrant مطلوب",
			"invalidQdrantUrl": "رابط Qdrant غير صالح",
			"invalidOllamaUrl": "رابط Ollama غير صالح",
			"invalidBaseUrl": "رابط أساسي غير صالح",
			"openaiApiKeyRequired": "مفتاح OpenAI API مطلوب",
			"modelSelectionRequired": "اختيار النموذج مطلوب",
			"apiKeyRequired": "مفتاح API مطلوب",
			"modelIdRequired": "معرّف النموذج مطلوب",
			"modelDimensionRequired": "بُعد النموذج مطلوب",
			"geminiApiKeyRequired": "مفتاح Gemini API مطلوب",
			"mistralApiKeyRequired": "مفتاح Mistral API مطلوب",
			"vercelAiGatewayApiKeyRequired": "مفتاح Vercel AI Gateway API مطلوب",
			"openRouterApiKeyRequired": "مفتاح OpenRouter API مطلوب",
			"ollamaBaseUrlRequired": "رابط Ollama الأساسي مطلوب",
			"baseUrlRequired": "الرابط الأساسي مطلوب",
			"modelDimensionMinValue": "بُعد النموذج يجب أن يكون أكبر من 0"
		},
		"cancelling": "جارٍ الإلغاء...",
		"cancelIndexingButton": "إلغاء الفهرسة"
	},
	"autoApproval": {
		"title": "الموافقة التلقائية",
		"description": "السماح لـ Kilo Code بتنفيذ العمليات تلقائيًا بدون طلب الموافقة. فعّل هذه الإعدادات فقط إذا كنت تثق بالذكاء الاصطناعي تمامًا وتفهم المخاطر الأمنية المرتبطة."
	},
	"autoApprove": {
		"description": "خلّ Kilo Code ينفذ العمليات تلقائيًا بدون موافقة. فعّلها فقط إذا كنت واثق من الأمان.",
		"toggleShortcut": "تقدر تضبط اختصار لوحة مفاتيح لهذا الإعداد <SettingsLink>في تفضيلات IDE</SettingsLink>.",
		"enabled": "الموافقة التلقائية مفعلة",
		"readOnly": {
			"label": "قراءة",
			"description": "يسمح لـ Kilo Code يعرض المجلدات ويقرأ الملفات تلقائي.",
			"outsideWorkspace": {
				"label": "تشمل الملفات خارج المشروع",
				"description": "اسمح لـ Kilo Code يقرأ ملفات برّا مساحة العمل بدون موافقة."
			}
		},
		"write": {
			"label": "كتابة",
			"description": "إنشاء وتعديل الملفات تلقائيًا",
			"delayLabel": "تأخير بعد الكتابة لفحص المشاكل",
			"outsideWorkspace": {
				"label": "تشمل الملفات خارج المشروع",
				"description": "اسمح لـ Kilo Code يعدل ملفات خارج مساحة العمل بدون موافقة."
			},
			"protected": {
				"label": "تشمل الملفات المحمية",
				"description": "اسمح لـ Kilo Code يعدل ملفات إعدادات مصغرة بدون موافقة."
			}
		},
		"browser": {
			"label": "المتصفح",
			"description": "تنفيذ إجراءات المتصبح تلقائيًا (للنماذج الداعمة)"
		},
		"retry": {
			"label": "إعادة المحاولة",
			"description": "إعادة محاولة طلبات API الفاشلة تلقائيًا",
			"delayLabel": "تأخير قبل الإعادة"
		},
		"mcp": {
			"label": "MCP",
			"description": "الموافقة التلقائية لأدوات MCP الفردية في عرض الخوادم"
		},
		"modeSwitch": {
			"label": "النمط",
			"description": "تبديل الأنماط تلقائيًا بدون موافقة"
		},
		"subtasks": {
			"label": "المهام الفرعية",
			"description": "إنشاء وإنهاء المهام الفرعية تلقائيًا"
		},
		"followupQuestions": {
			"label": "الأسئلة",
			"description": "اختيار الإجابة الأولى المقترحة تلقائيًا بعد المهلة المحددة",
			"timeoutLabel": "وقت الانتظار قبل الاختيار التلقائي للإجابة الأولى"
		},
		"execute": {
			"label": "تشغيل",
			"description": "تنفيذ أوامر الطرفية المسموحة تلقائيًا",
			"allowedCommands": "أوامر التنفيذ التلقائي المسموحة",
			"allowedCommandsDescription": "بادئات الأوامر المسموح بها عند تفعيل \"الموافقة الدائمة على التنفيذ\". أضف * للسماح بكل الأوامر (بحذر).",
			"deniedCommands": "الأوامر المرفوضة",
			"deniedCommandsDescription": "بادئات الأوامر التي سيتم رفضها تلقائيًا بدون طلب الموافقة. في حالة التعارض مع الأوامر المسموحة، تأخذ أطول بادئة مطابقة الأولوية. أضف * لرفض جميع الأوامر.",
			"commandPlaceholder": "أدخل بادئة الأمر (مثال: 'git ')",
			"deniedCommandPlaceholder": "أدخل بادئة الأمر المرفوض (مثال: 'rm -rf')",
			"addButton": "إضافة",
			"autoDenied": "الأوامر التي تبدأ بـ `{{prefix}}` محظورة من قبل المستخدم. لا تتجاوز هذا القيد بتشغيل أمر آخر."
		},
		"showMenu": {
			"label": "إظهار قائمة الموافقة التلقائية في عرض المحادثة",
			"description": "عند التفعيل، ستظهر قائمة الموافقة التلقائية في أسفل عرض المحادثة، مما يتيح الوصول السريع لإعدادات الموافقة التلقائية"
		},
		"updateTodoList": {
			"label": "المهام",
			"description": "تحديث قائمة المهام تلقائيًا بدون موافقة"
		},
		"apiRequestLimit": {
			"title": "أقصى الطلبات",
			"unlimited": "غير محدود"
		},
		"apiCostLimit": {
			"title": "أقصى تكلفة",
			"unlimited": "غير محدود"
		},
		"maxLimits": {
			"description": "تنفيذ الطلبات تلقائيًا حتى هذه الحدود قبل طلب الموافقة للمتابعة."
		},
		"toggleAriaLabel": "تبديل الموافقة التلقائية",
		"disabledAriaLabel": "الbaughة التلقائية معطلة - اختر الخيارات أولاً",
		"selectOptionsFirst": "اختر خيار واحد على الأقل أدناه لتفعيل الموافقة التلقائية"
	},
	"providers": {
		"providerDocumentation": "توثيق {{provider}}",
		"configProfile": "ملف الإعداد",
		"description": "احفظ إعدادات متعددة للتبديل السريع بين مزوّدين ونماذج.",
		"makeActiveProfile": "جعل الملف النشط",
		"makeActiveTooltip": "تفعيل هذا الملف لاستخدامه في طلبات API",
		"apiProvider": "مزود API",
		"model": "النموذج",
		"nameEmpty": "الاسم ما يصير فاضي",
		"nameExists": "الاسم مستخدم مسبقًا",
		"deleteProfile": "حذف الملف",
		"invalidArnFormat": "تنسيق ARN غير صالح.",
		"enterNewName": "أدخل اسم جديد",
		"addProfile": "إضافة ملف",
		"renameProfile": "إعادة تسمية الملف",
		"newProfile": "ملف إعداد جديد",
		"enterProfileName": "اكتب اسم الملف",
		"createProfile": "إنشاء الملف",
		"cannotDeleteOnlyProfile": "ما تقدر تحذف الملف الوحيد",
		"searchPlaceholder": "بحث في الملفات",
		"searchProviderPlaceholder": "بحث في المزوّدين",
		"noProviderMatchFound": "لم يتم العثور على مزوّدين",
		"noMatchFound": "ما فيه ملفات مطابقة",
		"vscodeLmDescription": "واجهة VS Code Language Model تسمح بتشغيل نماذج من إضافات أخرى مثل GitHub Copilot.",
		"vscodeLmUnavailable": "دعم نماذج اللغة الخاصة بـ VS Code متاح فقط على Visual Studio Code. قد لا تعمل النسخ الفرعية مثل VSCodium وغيرها. علاوة على ذلك، هذه الميزة غير متوفرة في أدوات JetBrains.",
		"vscodeLmUnavailableInstructions": "تأكد من أنك تستخدم أداة مدعومة وأن VS Code Chat مثبت ومُمكّن",
		"awsCustomArnUse": "أدخل ARN صحيح لنموذج Amazon Bedrock. أمثلة:",
		"awsCustomArnDesc": "تأكد إن المنطقة في ARN تطابق المنطقة المختارة.",
		"openRouterApiKey": "مفتاح OpenRouter",
		"getOpenRouterApiKey": "احصل على المفتاح",
		"vercelAiGatewayApiKey": "مفتاح Vercel AI Gateway",
		"getVercelAiGatewayApiKey": "احصل على مفتاح Vercel AI Gateway",
		"apiKeyStorageNotice": "المفاتيح تُحفظ بأمان في مخزن أسرار VSCode",
		"glamaApiKey": "مفتاح Glama",
		"getGlamaApiKey": "احصل على مفتاح Glama",
		"useCustomBaseUrl": "استخدم رابط أساسي مخصص",
		"useReasoning": "تفعيل الـ Reasoning",
		"useHostHeader": "استخدم ترويسة Host مخصصة",
		"useLegacyFormat": "استخدم تنسيق OpenAI القديم",
		"customHeaders": "ترويسات مخصصة",
		"headerName": "اسم الترويسة",
		"headerValue": "قيمة الترويسة",
		"noCustomHeaders": "ما فيه ترويسات. اضغط + لإضافة واحدة.",
		"requestyApiKey": "مفتاح Requesty",
		"refreshModels": {
			"label": "تحديث النماذج",
			"hint": "أعد فتح الإعدادات لرؤية النماذج الجديدة.",
			"loading": "جاري تحديث القائمة...",
			"success": "تم التحديث!",
			"error": "فشل التحديث. جرّب مرة ثانية."
		},
		"getRequestyApiKey": "احصل على مفتاح Requesty",
		"getRequestyBaseUrl": "رابط الأساس",
		"requestyUseCustomBaseUrl": "استخدم رابط أساس مخصص",
		"openRouterTransformsText": "ضغط الموجهات لتناسب حجم السياق (<a>OpenRouter Transforms</a>)",
		"anthropicApiKey": "مفتاح Anthropic",
		"getAnthropicApiKey": "احصل على مفتاح Anthropic",
		"anthropicUseAuthToken": "إرسال المفتاح في ترويسة Authorization بدل X-Api-Key",
		"anthropic1MContextBetaLabel": "تفعيل نافذة السياق 1 مليون (Beta)",
		"anthropic1MContextBetaDescription": "توسيع نافذة السياق إلى مليون رمز لـ Claude Sonnet 4",
		"awsBedrock1MContextBetaLabel": "تفعيل نافذة السياق 1 مليون (Beta)",
		"awsBedrock1MContextBetaDescription": "توسيع نافذة السياق إلى مليون رمز لـ Claude Sonnet 4",
		"cerebrasApiKey": "مفتاح Cerebras API",
		"getCerebrasApiKey": "احصل على مفتاح Cerebras API",
		"chutesApiKey": "مفتاح Chutes",
		"getChutesApiKey": "احصل على مفتاح Chutes",
		"ioIntelligenceApiKey": "مفتاح IO Intelligence",
		"ioIntelligenceApiKeyPlaceholder": "أدخل مفتاح IO Intelligence API",
		"getIoIntelligenceApiKey": "احصل على مفتاح IO Intelligence",
		"deepSeekApiKey": "مفتاح DeepSeek",
		"getDeepSeekApiKey": "احصل على مفتاح DeepSeek",
		"doubaoApiKey": "مفتاح Doubao",
		"getDoubaoApiKey": "احصل على مفتاح Doubao",
		"featherlessApiKey": "مفتاح Featherless API",
		"getFeatherlessApiKey": "احصل على مفتاح Featherless API",
		"fireworksApiKey": "مفتاح Fireworks",
		"getFireworksApiKey": "احصل على مفتاح Fireworks",
		"syntheticApiKey": "مفتاح Synthetic API",
		"getSyntheticApiKey": "احصل على مفتاح Synthetic API",
		"moonshotApiKey": "مفتاح Moonshot",
		"getMoonshotApiKey": "احصل على مفتاح Moonshot",
		"moonshotBaseUrl": "نقطة دخول Moonshot",
		"minimaxApiKey": "مفتاح MiniMax API",
		"getMiniMaxApiKey": "احصل على مفتاح MiniMax API",
		"minimaxBaseUrl": "نقطة دخول MiniMax",
		"zaiApiKey": "مفتاح Z.AI",
		"getZaiApiKey": "احصل على مفتاح Z.AI",
		"zaiEntrypoint": "نقطة دخول Z AI",
		"zaiEntrypointDescription": "يرجى اختيار نقطة دخول API المناسبة حسب موقعك. إذا كنت في الصين، اختر open.bigmodel.cn. وإلا، اختر api.z.ai.",
<<<<<<< HEAD
=======
		"minimaxApiKey": "مفتاح MiniMax API",
		"getMiniMaxApiKey": "احصل على مفتاح MiniMax API",
		"minimaxBaseUrl": "نقطة دخول MiniMax",
		"nanoGptApiKey": "مفتاح Nano-GPT",
		"getNanoGptApiKey": "احصل على مفتاح Nano-GPT",
		"nanoGptModelList": "قائمة النماذج",
		"nanoGptModelListOptions": {
			"all": "جميع النماذج",
			"personalized": "نماذج مخصصة",
			"subscription": "نماذج الاشتراك"
		},
>>>>>>> 61227cbf
		"geminiApiKey": "مفتاح Gemini",
		"getGroqApiKey": "احصل على مفتاح Groq",
		"groqApiKey": "مفتاح Groq",
		"getSambaNovaApiKey": "احصل على مفتاح SambaNova",
		"sambaNovaApiKey": "مفتاح SambaNova",
		"getGeminiApiKey": "احصل على مفتاح Gemini",
		"openAiApiKey": "مفتاح OpenAI",
		"getHuggingFaceApiKey": "احصل على مفتاح Hugging Face API",
		"huggingFaceApiKey": "مفتاح Hugging Face API",
		"getOvhCloudAiEndpointsApiKey": "احصل على مفتاح OVHcloud AI Endpoints",
		"ovhCloudAiEndpointsApiKey": "مفتاح OVHcloud AI Endpoints",
		"ovhCloudAiEndpointsBaseUrl": "URL الأساسي",
		"getOvhCloudAiEndpointsBaseUrl": "استخدام URL أساسي مخصص",
		"huggingFaceModelId": "معرّف النموذج",
		"huggingFaceLoading": "جارٍ التحميل...",
		"huggingFaceModelsCount": "({{count}} نموذج)",
		"huggingFaceSelectModel": "اختر نموذج...",
		"huggingFaceSearchModels": "البحث في النماذج...",
		"huggingFaceNoModelsFound": "لم يتم العثور على نماذج",
		"huggingFaceProvider": "المزوّد",
		"huggingFaceProviderAuto": "تلقائي",
		"huggingFaceSelectProvider": "اختر مزوّد...",
		"huggingFaceSearchProviders": "البحث في المزوّدين...",
		"huggingFaceNoProvidersFound": "لم يتم العثور على مزوّدين",
		"awsApiKey": "مفتاح Amazon Bedrock API",
		"apiKey": "مفتاح API",
		"anthropic": {
			"baseUrl": "الرابط الأساسي",
			"baseUrlDescription": "رابط أساسي مخصص لـ Anthropic API (اختياري)"
		},
		"openai": {
			"baseUrl": "الرابط الأساسي",
			"baseUrlDescription": "رابط أساسي مخصص لـ OpenAI API (اختياري)"
		},
		"openrouter": {
			"baseUrl": "الرابط الأساسي",
			"baseUrlDescription": "رابط أساسي مخصص لـ OpenRouter API (اختياري)"
		},
		"openAiBaseUrl": "الرابط الأساسي",
		"getOpenAiApiKey": "احصل على مفتاح OpenAI",
		"mistralApiKey": "مفتاح Mistral",
		"getMistralApiKey": "احصل على مفتاح Mistral/Codestral",
		"codestralBaseUrl": "رابط Codestral الأساسي (اختياري)",
		"codestralBaseUrlDesc": "يمكنك تعيين رابط بديل لنموذج Codestral.",
		"xaiApiKey": "مفتاح xAI",
		"getXaiApiKey": "احصل على مفتاح xAI",
		"litellmApiKey": "مفتاح LiteLLM",
		"litellmBaseUrl": "رابط LiteLLM الأساسي",
		"awsCredentials": "بيانات اعتماد AWS",
		"awsProfile": "ملف AWS",
		"awsProfileName": "اسم ملف AWS",
		"awsAccessKey": "مفتاح الوصول",
		"awsSecretKey": "المفتاح السري",
		"awsSessionToken": "رمز الجلسة",
		"awsRegion": "منطقة AWS",
		"awsCrossRegion": "تمكين الاستدلال عبر المناطق",
		"awsGlobalInference": "استخدام الاستدلال العالمي (اختيار منطقة AWS الأمثل تلقائيًا)",
		"awsBedrockVpc": {
			"useCustomVpcEndpoint": "استخدام نقطة VPC مخصصة",
			"vpcEndpointUrlPlaceholder": "اكتب رابط نقطة VPC (اختياري)",
			"examples": "أمثلة:"
		},
		"enablePromptCaching": "تفعيل تخزين الموجهات",
		"enablePromptCachingTitle": "تسريع الأداء وتقليل التكلفة.",
		"cacheUsageNote": "إذا ما تشوف استخدام الكاش، اختر نموذج مختلف ثم ارجع.",
		"geminiParameters": {
			"urlContext": {
				"title": "تفعيل سياق URL",
				"description": "يسمح لـ Gemini بقراءة الصفحات المرتبطة لاستخراج ومقارنة وتجميع محتواها في ردود مدروسة."
			},
			"groundingSearch": {
				"title": "تفعيل التأسيس مع بحث Google",
				"description": "يربط Gemini ببيانات الويب الحية للحصول على إجابات دقيقة ومحدثة مع استشهادات قابلة للتحقق."
			}
		},
		"vscodeLmModel": "نموذج اللغة",
		"vscodeLmWarning": "الميزة تجريبية جدًا والدعم يختلف حسب المزوّد.",
		"googleCloudSetup": {
			"title": "لاستخدام Vertex AI:",
			"step1": "1. فعل Vertex AI ونماذج Claude بالحساب.",
			"step2": "2. ثبت Google Cloud CLI واضبط الاعتماد.",
			"step3": "3. أو أنشئ حساب خدمة بمفاتيح."
		},
		"googleCloudCredentials": "بيانات اعتماد Google Cloud",
		"googleCloudKeyFile": "مسار ملف المفتاح",
		"googleCloudProjectId": "معرّف المشروع",
		"googleCloudRegion": "المنطقة",
		"lmStudio": {
			"baseUrl": "الرابط الأساسي (اختياري)",
			"modelId": "معرّف النموذج",
			"speculativeDecoding": "تفعيل Speculative Decoding",
			"draftModelId": "معرّف نموذج مسودة",
			"draftModelDesc": "لازم يكون من نفس العائلة.",
			"selectDraftModel": "اختر نموذج مسودة",
			"noModelsFound": "ما فيه نماذج. تأكد LM Studio شغال بوضع السيرفر.",
			"description": "LM Studio يشغّل نماذج محليًا. اتبع دليل البدء السريع. ملاحظة: أفضل أداء مع Claude."
		},
		"ollama": {
			"baseUrl": "الرابط الأساسي (اختياري)",
			"modelId": "معرّف النموذج",
			"apiKey": "مفتاح API",
			"apiKeyHelp": "مفتاح API اختياري لحالات Ollama المُصدَّقة أو الخدمات السحابية. اتركه فارغاً للتثبيتات المحلية.",
			"numCtx": "حجم نافذة السياق (num_ctx)",
			"numCtxHelp": "تجاوز حجم نافذة السياق الافتراضي للنموذج. اتركه فارغاً لاستخدام إعدادات Modelfile. الحد الأدنى 128.",
			"apiKeyPlaceholder": "أدخل مفتاح API",
			"apiKeyInfo": "سيتم إرسال مفتاح API في ترويسة Authorization",
			"description": "Ollama يشغّل نماذج محليًا. راجع دليلهم.",
			"warning": "ملاحظة: Kilo Code يعمل أفضل مع Claude. النماذج الضعيفة قد لا تؤدي المطلوب."
		},
		"unboundApiKey": "مفتاح Unbound",
		"getUnboundApiKey": "احصل على مفتاح Unbound",
		"unboundRefreshModelsSuccess": "تم تحديث قائمة النماذج!",
		"unboundInvalidApiKey": "مفتاح غير صالح.",
		"humanRelay": {
			"description": "ما يحتاج مفتاح، لكن عليك تنسخ/تلصق بين المتصفح والإضافة.",
			"instructions": "يطلع مربع حوار ينسخ الرسالة تلقائي. الصقها في ChatGPT أو Claude ثم انسخ الرد ورجعه."
		},
		"openRouter": {
			"providerRouting": {
				"title": "توجيه مزوّد OpenRouter",
				"description": "OpenRouter يوازن الطلبات على أفضل مزوّد. تقدر تختار مزوّد محدد.",
				"learnMore": "تعرف أكثر"
			}
		},
		"customModel": {
			"capabilities": "اضبط قدرات وتسعير النموذج المتوافق مع OpenAI.",
			"maxTokens": {
				"label": "أقصى مخرجات التوكينات",
				"description": "الحد الأقصى للتوكينات في الرد (-1 للسماح للسيرور يحدد)."
			},
			"contextWindow": {
				"label": "حجم نافذة السياق",
				"description": "إجمالي التوكينات (إدخال + إخراج) المدعومة."
			},
			"imageSupport": {
				"label": "دعم الصور",
				"description": "هل النموذج يفهم الصور؟"
			},
			"computerUse": {
				"label": "استخدام الكمبيوتر",
				"description": "هل النموذج يقدر يتفاعل مع المتصفح؟"
			},
			"promptCache": {
				"label": "تخزين الموجهات",
				"description": "هل النموذج يدعم تخزين الموجهات؟"
			},
			"pricing": {
				"input": {
					"label": "سعر الإدخال",
					"description": "تكلفة كل مليون توكين إدخال."
				},
				"output": {
					"label": "سعر المخرجات",
					"description": "تكلفة كل مليون توكين مخرجات."
				},
				"cacheReads": {
					"label": "سعر قراءة الكاش",
					"description": "تكلفة قراءة من الكاش."
				},
				"cacheWrites": {
					"label": "سعر كتابة الكاش",
					"description": "تكلفة كتابة للكاش أول مرة."
				}
			},
			"resetDefaults": "رجع للإعدادات الافتراضية"
		},
		"rateLimitAfter": {
			"label": "تحديد الحدّ الأقصى عند النهاية",
			"description": "ابدأ تقييد المعدل بعد انتهاء تدفّق واجهة برمجة التطبيقات."
		},
		"rateLimitSeconds": {
			"label": "معدل الطلب",
			"description": "أقل وقت بين طلبات API."
		},
		"consecutiveMistakeLimit": {
			"label": "حد الأخطاء والتكرار",
			"description": "عدد الأخطاء المتتالية أو الإجراءات المتكررة قبل إظهار حوار 'Kilo Code يواجه مشكلة'",
			"unlimitedDescription": "إعادة المحاولة غير المحدودة مفعلة (المتابعة التلقائية). لن يظهر الحوار أبداً.",
			"warning": "⚠️ تعيين القيمة إلى 0 يسمح بإعادة المحاولة غير المحدودة مما قد يستهلك استخدام API كبير"
		},
		"reasoningEffort": {
			"label": "جهد الاستنتاج للنموذج",
			"none": "لا شيء",
			"minimal": "الحد الأدنى (الأسرع)",
			"low": "منخفض",
			"medium": "متوسط",
			"high": "عالي"
		},
		"verbosity": {
			"label": "مستوى التفصيل في المخرجات",
			"high": "عالي",
			"medium": "متوسط",
			"low": "منخفض",
			"description": "يتحكم في مدى تفصيل ردود النموذج. المستوى المنخفض ينتج إجابات مختصرة، بينما المستوى العالي يوفر شروحات شاملة."
		},
		"setReasoningLevel": "تفعيل جهد الاستنتاج",
		"claudeCode": {
			"pathLabel": "مسار Claude Code",
			"description": "مسار CLI اختياري (الافتراضي 'claude').",
			"placeholder": "الافتراضي: claude",
			"maxTokensLabel": "أقصى توكنات المخرجات",
			"maxTokensDescription": "الحد الأقصى لعدد توكنات المخرجات لردود Claude Code. الافتراضي هو 8000."
		},
		"geminiCli": {
			"description": "يستخدم OAuth من أداة Gemini CLI ولا يحتاج مفاتيح.",
			"oauthPath": "مسار بيانات OAuth (اختياري)",
			"oauthPathDescription": "إذا تركته فاضي يستخدم المسار الافتراضي (~/.gemini/oauth_creds.json).",
			"instructions": "إذا ما سجلت دخول، شغّل",
			"instructionsContinued": "في الطرفية أولاً.",
			"setupLink": "دليل إعداد Gemini CLI",
			"requirementsTitle": "متطلبات مهمة",
			"requirement1": "ثبت أداة Gemini CLI",
			"requirement2": "سجل دخول بـ Google",
			"requirement3": "يعمل مع حسابات Google الشخصية فقط",
			"requirement4": "المصادقة تتم عبر OAuth",
			"requirement5": "الأداة لازم تكون مثبتة ومُسجلة دخول",
			"freeAccess": "طبقة مجانية عبر OAuth"
		},
		"io_intelligence": {
			"name": "IO Intelligence",
			"description": "ذكاء ميسور للمهام اليومية"
		},
		"requesty": {
			"name": "Requesty",
			"description": "مساعد ذكي سريع وموثوق"
		},
		"kilo_code_openrouter": {
			"description": "الوصول لأكثر من 200 نموذج عبر OpenRouter بنافذة سياق 1 مليون"
		},
		"qwenCode": {
			"oauthPath": "مسار بيانات OAuth (اختياري)",
			"oauthPathDescription": "مسار ملف بيانات OAuth. اتركه فاضي لاستخدام المسار الافتراضي (~/.qwen/oauth_creds.json).",
			"description": "يستخدم هذا المزوّد مصادقة OAuth من خدمة Qwen ولا يحتاج مفاتيح API.",
			"instructions": "يرجى اتباع التوثيق الرسمي للحصول على ملف التخويل ووضعه في المسار المحدد.",
			"setupLink": "توثيق Qwen الرسمي"
		},
		"roo": {
			"authenticatedMessage": "تم التوثيق بأمان عبر حساب Roo Code Cloud.",
			"connectButton": "اتصل بـ Roo Code Cloud"
		},
		"profileName": "اسم الملف الشخصي",
		"profileType": "نوع الملف الشخصي",
		"profileTypeChat": "محادثة",
		"profileTypeAutocomplete": "الإكمال التلقائي",
		"profileTypeDescription": "تُستخدم ملفات المحادثة للمحادثات. يُسمح بملف إكمال تلقائي واحد فقط.",
		"autocompleteLabel": "(الإكمال التلقائي)",
		"autocomplete": {
			"onlyOneAllowed": "يُسمح بملف إكمال تلقائي واحد فقط. الملف الشخصي \"{{existingName}}\" مُكوّن بالفعل للإكمال التلقائي. يرجى تغيير نوعه أولاً أو حذفه."
		}
	},
	"contextWindow": {
		"description": "أقصى سياق محادثة",
		"oneMillion": "1 مليون"
	},
	"maxTokens": {
		"description": "أقصى طول إجابة"
	},
	"topP": {
		"description": "تحكم في تنوع الإجابات"
	},
	"kiloRemoteControl": {
		"description": "تفعيل التحكم عن بُعد للمهام"
	},
	"browser": {
		"enable": {
			"label": "تفعيل أداة المتصفح",
			"description": "إذا تم التفعيل، Kilo Code يقدر يستخدم المتصفح مع النماذج الداعمة. <0>تعرف أكثر</0>"
		},
		"viewport": {
			"label": "حجم العرض",
			"description": "اختر حجم الشاشة لتفاعلات المتصفح.",
			"options": {
				"largeDesktop": "سطح مكتب كبير (1280×800)",
				"smallDesktop": "سطح مكتب صغير (900×600)",
				"tablet": "جهاز لوحي (768×1024)",
				"mobile": "جوال (360×640)"
			}
		},
		"screenshotQuality": {
			"label": "جودة اللقطة",
			"description": "اضبط جودة WebP للقطات. القيمة الأعلى أوضح لكن تزيد استهلاك التوكن."
		},
		"remote": {
			"label": "استخدام اتصال متصفح بعيد",
			"description": "اتصال بـ Chrome مع remote debugging.",
			"urlPlaceholder": "رابط مخصص (مثال http://localhost:9222)",
			"testButton": "اختبار الاتصال",
			"testingButton": "جارٍ الاختبار...",
			"instructions": "أدخل عنوان DevTools أو اتركه فاضي للاكتشاف التلقائي."
		}
	},
	"checkpoints": {
		"timeout": {
			"label": "مهلة تهيئة نقطة الحفظ (ثواني)",
			"description": "أقصى وقت انتظار لتهيئة خدمة نقاط الحفظ. الافتراضي 15 ثانية. النطاق: 10-60 ثانية."
		},
		"enable": {
			"label": "تفعيل نقاط الحفظ التلقائية",
			"description": "ينشئ نقاط حفظ آليًا أثناء التنفيذ. <0>تعرف أكثر</0>"
		}
	},
	"autoPurge": {
		"enable": {
			"label": "تفعيل تنظيف المهام التلقائي",
			"description": "حذف المهام القديمة تلقائياً لتحرير مساحة القرص وتحسين الأداء. يتم تصنيف المهام حسب النوع والعمر لتحديد متى يجب إزالتها."
		},
		"defaultRetention": {
			"label": "فترة الاحتفاظ الافتراضية (أيام)",
			"description": "عدد الأيام للاحتفاظ بالمهام قبل أن تصبح مؤهلة للتنظيف"
		},
		"neverPurgeFavorited": {
			"label": "عدم حذف المهام المفضلة أبداً",
			"description": "عند التفعيل، لن يتم حذف المهام المفضلة تلقائياً بغض النظر عن العمر"
		},
		"favoritedRetention": {
			"label": "الاحتفاظ بالمهام المفضلة (أيام)",
			"description": "عدد الأيام للاحتفاظ بالمهام المفضلة (ينطبق فقط عند تعطيل 'عدم حذف المهام المفضلة أبداً')"
		},
		"completedRetention": {
			"label": "الاحتفاظ بالمهام المكتملة (أيام)",
			"description": "عدد الأيام للاحتفاظ بالمهام التي تم إكمالها بنجاح"
		},
		"incompleteRetention": {
			"label": "الاحتفاظ بالمهام غير المكتملة (أيام)",
			"description": "عدد الأيام للاحتفاظ بالمهام التي لم يتم إكمالها (عادة أقصر من المهام المكتملة)"
		},
		"lastRun": {
			"label": "آخر تنظيف"
		},
		"manualPurge": {
			"button": "تشغيل التنظيف الآن"
		}
	},
	"display": {
		"taskTimeline": {
			"label": "إظهار خط الزمن للمهمة",
			"description": "يعرض مخطط زمني ملون لرسائل المهمة لتتبع التقدّم بسرعة."
		},
		"sendMessageOnEnter": {
			"label": "إرسال رسالة باستخدام Enter",
			"description": "عند التمكين، اضغط على Enter للإرسال و Shift+Enter لسطر جديد. قم بإيقاف التشغيل لاستخدام Shift+Enter للإرسال بدلاً من ذلك."
		},
		"costThreshold": {
			"label": "إخفاء التكلفة أقل من الحد الأدنى",
			"currentValue": "الحد الحالي: ${{value}}",
			"description": "إظهار تكاليف الطلب فقط عندما تتجاوز هذا المبلغ. التكاليف تكون مرئية دائمًا عندما تكون لوحة التفاصيل مفتوحة."
		},
		"showTimestamps": {
			"label": "إظهار الطوابع الزمنية",
			"description": "إظهار الطابع الزمني لكل رسالة في عرض المحادثة"
		}
	},
	"ghost": {
		"showGutterAnimation": {
			"label": "إظهار الحركة في الهامش عند الإكمال التلقائي",
			"description": "عرض مؤشر متحرك في هامش المحرر عند تشغيل الإكمال التلقائي",
			"preview": "معاينة الحركة"
		}
	},
	"notifications": {
		"sound": {
			"label": "تفعيل الصوتيات",
			"description": "يشغّل مؤثرات صوتية.",
			"volumeLabel": "المستوى"
		},
		"tts": {
			"label": "تفعيل النص إلى كلام",
			"description": "يقرأ ردود Kilo Code بصوت عالٍ.",
			"speedLabel": "السرعة"
		}
	},
	"contextManagement": {
		"description": "تحكّم بالمعلومات المُدرجة في سياق الذكاء.",
		"autoCondenseContextPercent": {
			"label": "نسبة تشغيل التلخيص الذكي",
			"description": "عند الوصول لهذه النسبة، يختصر Kilo Code السياق."
		},
		"condensingApiConfiguration": {
			"label": "إعداد API للتلخيص",
			"description": "اختر إعداد API للتلخيص أو اترك الحالي.",
			"useCurrentConfig": "الافتراضي"
		},
		"customCondensingPrompt": {
			"label": "موجه تلخيص مخصص",
			"description": "اكتب موجه مخصص للتلخيص (أو اتركه فاضي).",
			"placeholder": "اكتب موجه التلخيص هنا...\n\nنفس هيكل الموجه الافتراضي يمكن استخدامه:",
			"reset": "رجوع للافتراضي",
			"hint": "فارغ = الافتراضي"
		},
		"autoCondenseContext": {
			"name": "تشغيل التلخيص الذكي تلقائيًا",
			"description": "عند التفعيل، يتم التلخيص تلقائيًا. إذا عطّلت، تقدر تشغله يدويًا."
		},
		"openTabs": {
			"label": "حد تبويبات السياق",
			"description": "أقصى عدد تبويبات VSCode المضافة للسياق."
		},
		"workspaceFiles": {
			"label": "حد ملفات المشروع",
			"description": "أقصى عدد ملفات تُدرج من المجلد الحالي."
		},
		"rooignore": {
			"label": "إظهار ملفات .kilocodeignore",
			"description": "عند التفعيل تُعرض مع رمز قفل؛ عند التعطيل تُخفى."
		},
		"maxConcurrentFileReads": {
			"label": "حد قراءة الملفات المتزامنة",
			"description": "كم ملف يقرأه read_file مع بعض."
		},
		"maxReadFile": {
			"label": "حد تقديري لقراءة الملف",
			"description": "عدد الأسطر يُقرأ عند الغياب start/end. -1 يقرأ الكل، 0 لا يقرأ ويعرض الفهرس فقط.",
			"lines": "أسطر",
			"always_full_read": "دومًا اقرأ الملف كامل"
		},
		"maxImageFileSize": {
			"label": "أقصى حجم ملف صورة",
			"mb": "ميجابايت",
			"description": "الحد الأقصى لحجم (بالميجابايت) لملفات الصور التي يمكن معالجتها بواسطة أداة قراءة الملفات."
		},
		"maxTotalImageSize": {
			"label": "أقصى حجم إجمالي للصور",
			"mb": "ميجابايت",
			"description": "الحد الأقصى التراكمي للحجم (بالميجابايت) لجميع الصور المعالجة في عملية read_file واحدة. عند قراءة صور متعددة، يُضاف حجم كل صورة للإجمالي. إذا كان تضمين صورة أخرى سيتجاوز هذا الحد، فسيتم تخطيها."
		},
		"condensingThreshold": {
			"label": "نسبة التفعيل",
			"selectProfile": "اضبط النسبة للملف",
			"defaultProfile": "افتراضي عام",
			"defaultDescription": "إذا وصل السياق للنسبة يختصر (لكل الملفات).",
			"profileDescription": "نسبة مخصصة لهذا الملف فقط.",
			"inheritDescription": "هذا الملف يرث النسبة العامة ({{threshold}}%)",
			"usesGlobal": "(يستخدم {{threshold}}% عام)"
		},
		"includeCurrentTime": {
			"label": "تضمين الوقت الحالي في السياق",
			"description": "عند التفعيل، سيتم تضمين الوقت الحالي ومعلومات المنطقة الزمنية في موجه النظام. عطّل هذا إذا كانت النماذج تتوقف عن العمل بسبب مخاوف الوقت."
		},
		"includeCurrentCost": {
			"label": "تضمين التكلفة الحالية في السياق",
			"description": "عند التفعيل، سيتم تضمين تكلفة استخدام API الحالية في موجه النظام. عطّل هذا إذا كانت النماذج تتوقف عن العمل بسبب مخاوف التكلفة."
		},
		"diagnostics": {
			"includeMessages": {
				"label": "تضمين رسائل التشخيص تلقائيًا في السياق",
				"description": "عند التفعيل، سيتم تضمين رسائل التشخيص (الأخطاء) من الملفات المُحررة تلقائيًا في السياق. يمكنك دائمًا تضمين جميع تشخيصات مساحة العمل يدويًا باستخدام @problems."
			},
			"maxMessages": {
				"label": "أقصى عدد رسائل التشخيص",
				"description": "يحدد عدد رسائل التشخيص (أخطاء، تحذيرات) المُدرجة في السياق. عند التعيين، سيتم عرض هذا العدد فقط من التشخيصات، مع إعطاء الأولوية للأخطاء على التحذيرات. اضبط على 0 للتشخيصات غير المحدودة.",
				"resetTooltip": "إعادة للقيمة الافتراضية (50)",
				"unlimitedLabel": "غير محدود"
			},
			"delayAfterWrite": {
				"label": "تأخير بعد الكتابة للسماح للتشخيصات باكتشاف المشاكل المحتملة",
				"description": "الوقت للانتظار بعد كتابة الملفات قبل المتابعة، مما يسمح لأدوات التشخيص بمعالجة التغييرات واكتشاف المشاكل."
			}
		}
	},
	"terminal": {
		"basic": {
			"label": "أساسيات الطرفية",
			"description": "إعدادات طrafوردية بسيطة"
		},
		"advanced": {
			"label": "متقدم",
			"description": "قد تحتاج إعادة تشغيل الطرفية."
		},
		"outputLineLimit": {
			"label": "حد مخرجات الطرفية",
			"description": "أقصى الأسطر المُدرجة عند تنفيذ الأوامر."
		},
		"outputCharacterLimit": {
			"label": "حد أحرف الطرفية",
			"description": "أقصى عدد أحرف في مخرجات الطرفية عند تنفيذ الأوامر. هذا الحد له أولوية على حد الأسطر لمنع مشاكل الذاكرة من الأسطر الطويلة جداً. عند التجاوز، سيتم قطع المخرجات. <0>تعرف أكثر</0>"
		},
		"shellIntegrationTimeout": {
			"label": "مهلة تكامل الشل",
			"description": "أقصى انتظار لتكامل الشل قبل التنفيذ."
		},
		"shellIntegrationDisabled": {
			"label": "تعطيل تكامل الشل",
			"description": "فعّله إذا الأوامر ما تشتغل صح."
		},
		"commandDelay": {
			"label": "تأخير أوامر الطرفية",
			"description": "تأخير بالمللي ثانية بعد التنفيذ."
		},
		"compressProgressBar": {
			"label": "ضغط شريط التقدم",
			"description": "يحذف الحالات الوسيطة لتوفير السياق."
		},
		"powershellCounter": {
			"label": "تمكين محول PowerShell",
			"description": "يضيف عدّاد لضمان التقاط المخرجات."
		},
		"zshClearEolMark": {
			"label": "إزالة علامة نهاية السطر ZSH",
			"description": "يمسح PROMPT_EOL_MARK لمنع أخطاء."
		},
		"zshOhMy": {
			"label": "دمج Oh My Zsh",
			"description": "يعيّن ITERM_SHELL_INTEGRATION_INSTALLED=Yes."
		},
		"zshP10k": {
			"label": "دمج Powerlevel10k",
			"description": "يعيّن POWERLEVEL9K_TERM_SHELL_INTEGRATION=true."
		},
		"zdotdir": {
			"label": "تفعيل ZDOTDIR",
			"description": "ينشئ مجلد مؤقت لمعالجة zsh."
		},
		"inheritEnv": {
			"label": "وراثة متغيرات البيئة",
			"description": "تفعيل يورّث متغيرات بيئة نظامك."
		}
	},
	"advancedSettings": {
		"title": "الإعدادات المتقدمة"
	},
	"advanced": {
		"diff": {
			"label": "التعديل عبر Diff",
			"description": "يسرّع التعديلات ويرفض الكتابة الكاملة المقتصرة.",
			"strategy": {
				"label": "إستراتيجية Diff",
				"options": {
					"standard": "قياسية (كتلة وحدة)",
					"multiBlock": "تجريبية: عدة كتل",
					"unified": "تجريبية: موحدة"
				},
				"descriptions": {
					"standard": "تعدّل كتلة كود وحدة.",
					"unified": "يختار أفضل طريقة تلقائيًا.",
					"multiBlock": "يحدث عدة كتل دفعة وحدة."
				}
			},
			"matchPrecision": {
				"label": "دقة المطابقة",
				"description": "تحكّم في دقة مطابقة الأقسام."
			}
		},
		"todoList": {
			"label": "تفعيل أداة قائمة المهام",
			"description": "عند التفعيل، يمكن لـ Kilo Code إنشاء وإدارة قوائم المهام لتتبع تقدم المهام. هذا يساعد في تنظيم المهام المعقدة إلى خطوات قابلة للإدارة."
		}
	},
	"experimental": {
		"DIFF_STRATEGY_UNIFIED": {
			"name": "استخدم استراتيجية diff الموحدة التجريبية",
			"description": "قد تقلل من الإعادات لكنها مخاطرة."
		},
		"INSERT_BLOCK": {
			"name": "أداة إدراج محتوى تجريبية",
			"description": "تدرج محتوى في أسطر محددة بدون diff."
		},
		"POWER_STEERING": {
			"name": "وضع \"التحكم القوي\" التجريبي",
			"description": "يذكّر النموذج بتعليمات النمط بشكل أقوى (يستهلك توكنات أكثر)."
		},
		"CONCURRENT_FILE_READS": {
			"name": "قراءة ملفات متزامنة",
			"description": "يقرأ عدة ملفات في طلب واحد."
		},
		"MULTI_SEARCH_AND_REPLACE": {
			"name": "أداة diff متعددة الكتل",
			"description": "تحدّث عدة كتل كود بملف واحد."
		},
		"MARKETPLACE": {
			"name": "تفعيل السوق",
			"description": "تثبيت MCP ونمط مخصصة من السوق."
		},
		"MULTI_FILE_APPLY_DIFF": {
			"name": "تعديلات ملفات متزامنة",
			"description": "يحرر عدة ملفات في طلب واحد."
		},
		"MORPH_FAST_APPLY": {
			"name": "تفعيل Fast Apply",
			"description": "عند التفعيل، يستطيع Kilo Code تعديل الملفات باستخدام Fast Apply مع نماذج متخصصة محسّنة لتعديلات الكود. يتطلب Kilo Gateway Provider أو OpenRouter أو مفتاح Morph API.",
			"apiProvider": "مزود API",
			"apiProviderList": {
				"current": "الحالي"
			},
			"apiKey": "مفتاح API (اختياري)",
			"placeholder": "أدخل مفتاح API (اختياري)",
			"modelLabel": "اختيار النموذج",
			"modelDescription": "اختر نموذج التطبيق السريع لتعديل الملفات",
			"models": {
				"auto": "تلقائي (افتراضي - يختار الأفضل المتاح)",
				"morphFast": "Morph v3 السريع (أسرع، تكلفة أقل)",
				"morphLarge": "Morph v3 الكبير (أكثر قدرة)",
				"relace": "Relace Apply v3"
			}
		},
		"PREVENT_FOCUS_DISRUPTION": {
			"name": "التحرير في الخلفية",
			"description": "منع تعطيل تركيز المحرر عند التفعيل. تحدث تعديلات الملفات في الخلفية دون فتح عروض diff أو سرقة التركيز. يمكنك الاستمرار في العمل دون انقطاع بينما يقوم Kilo Code بإجراء التغييرات. يمكن فتح الملفات دون تركيز لالتقاط التشخيصات أو إبقاؤها مغلقة تماماً."
		},
		"ASSISTANT_MESSAGE_PARSER": {
			"name": "استخدام محلل الرسائل الجديد",
			"description": "تفعيل محلل الرسائل التجريبي المتدفق الذي يوفر تحسينات كبيرة في الأداء للاستجابات الطويلة من المساعد من خلال معالجة الرسائل بكفاءة أكبر."
		},
		"NEW_TASK_REQUIRE_TODOS": {
			"name": "يتطلب قائمة 'مهام' للمهام الجديدة",
			"description": "عند التفعيل، أداة المهام الجديدة ستتطلب توفير معامل المهام. هذا يضمن أن كل المهام الجديدة تبدأ بقائمة واضحة من الأهداف. عند التعطيل (افتراضي)، يبقى معامل المهام اختياري للتوافق مع النسخة السابقة."
		},
		"IMAGE_GENERATION": {
			"name": "تمكين إنشاء صور بالذكاء الاصطناعي",
			"description": "عند التفعيل، يمكن لـ Kilo Code إنشاء صور من النصوص. يتطلب مفتاح Kilo Code أو OpenRouter API.",
			"apiProvider": "مزود API",
			"openRouterApiKeyLabel": "مفتاح OpenRouter API",
			"openRouterApiKeyPlaceholder": "أدخل مفتاح OpenRouter API",
			"kiloCodeApiKeyLabel": "مفتاح Kilo Code API",
			"kiloCodeApiKeyPlaceholder": "أدخل مفتاح Kilo Code API",
			"kiloCodeApiKeyPaste": "لصق مفتاح Kilo Code API الحالي",
			"getApiKeyText": "احصل على مفتاحك من",
			"modelSelectionLabel": "نموذج إنشاء الصور",
			"modelSelectionDescription": "اختر النموذج المراد استخدامه لإنشاء الصور",
			"warningMissingKey": "⚠️ مفتاح API مطلوب لإنشاء الصور، يرجى تكوينه أعلاه.",
			"successConfigured": "✓ تم تكوين إنشاء الصور وهو جاهز للاستخدام"
		},
		"RUN_SLASH_COMMAND": {
			"name": "تمكين أوامر الشرطة المدفوعة بالنموذج",
			"description": "عند التمكين، يمكن لـ Kilo Code تشغيل أوامر الشرطة الخاصة بك لتنفيذ سير العمل."
		},
		"INLINE_ASSIST": {
			"name": "Autocomplete",
			"description": "تمكين ميزات الإكمال التلقائي للحصول على اقتراحات كود سريعة وتحسينات مباشرة في محررك. يتضمن المهمة السريعة (Cmd+I) للتغييرات المستهدفة والإكمال التلقائي للتحسينات السياقية."
		}
	},
	"promptCaching": {
		"label": "تعطيل تخزين الموجهات",
		"description": "عند التفعيل، ما يستخدم Kilo Code الكاش لهذا النموذج."
	},
	"temperature": {
		"useCustom": "استخدام درجة حرارة مخصصة",
		"description": "تتحكم في عشوائية الردود.",
		"rangeDescription": "القيمة الأعلى = مخرجات أكثر تنوع."
	},
	"modelInfo": {
		"supportsImages": "يدعم الصور",
		"noImages": "لا يدعم الصور",
		"supportsComputerUse": "يدعم استخدام الكمبيوتر",
		"noComputerUse": "لا يدعم استخدام الكمبيوتر",
		"supportsPromptCache": "يدعم تخزين الموجهات",
		"noPromptCache": "لا يدعم تخزين الموجهات",
		"contextWindow": "نافذة السياق:",
		"maxOutput": "أقصى مخرجات",
		"inputPrice": "سعر الإدخال",
		"outputPrice": "سعر المخرجات",
		"cacheReadsPrice": "سعر قراءة الكاش",
		"cacheWritesPrice": "سعر كتابة الكاش",
		"enableStreaming": "تفعيل البث",
		"enableR1Format": "تفعيل بارامترات R1",
		"enableR1FormatTips": "ضروري مع نماذج R1 لتجنب خطأ 400",
		"useAzure": "استخدام Azure",
		"azureApiVersion": "إصدار Azure API",
		"gemini": {
			"freeRequests": "* مجانًا حتى {{count}} طلب بالدقيقة.",
			"pricingDetails": "للمزيد راجع الأسعار.",
			"billingEstimate": "* التكلفة تقريبية وتعتمد على حجم الموجه."
		}
	},
	"modelPicker": {
		"automaticFetch": "الإضافة تجلب تلقائياً أحدث قائمة بالنماذج المتاحة على <serviceLink>{{serviceName}}</serviceLink>. إذا كنت غير متأكد من النموذج الذي تختاره، فإن Kilo Code يعمل بشكل أفضل مع <defaultModelLink>{{defaultModelId}}</defaultModelLink>.",
		"label": "النموذج",
		"searchPlaceholder": "بحث",
		"noMatchFound": "ما فيه تطابق",
		"useCustomModel": "استخدام مخصص: {{modelId}}"
	},
	"footer": {
		"feedback": "عندك سؤال أو ملاحظة؟ افتح تذكرة في <githubLink>github.com/Kilo-Org/kilocode</githubLink> أو انضم لـ <redditLink>r/kilocode</redditLink> أو <discordLink>kilocode.ai/discord</discordLink>.",
		"support": "للاستفسارات المالية: <supportLink>https://kilocode.ai/support</supportLink>",
		"telemetry": {
			"label": "السماح بتقارير الأخطاء والاستخدام",
			"description": "ساعد في تحسين Kilo Code بإرسال بيانات الاستخدام وتقارير الأخطاء. لا يتم إرسال أي كود أو مطالبات أو معلومات شخصية أبداً. راجع سياسة الخصوصية لمزيد من التفاصيل."
		},
		"settings": {
			"import": "استيراد",
			"export": "تصدير",
			"reset": "إعادة تعيين"
		}
	},
	"thinkingBudget": {
		"maxTokens": "أقصى توكنات",
		"maxThinkingTokens": "أقصى توكنات تفكير"
	},
	"validation": {
		"apiKey": "لازم تدخل مفتاح API صالح.",
		"awsRegion": "اختر منطقة AWS لاستخدام Bedrock.",
		"googleCloud": "أدخل معرّف مشروع ومنطقة Google Cloud صالحين.",
		"modelId": "أدخل معرّف نموذج صحيح.",
		"modelSelector": "أدخل محدد نموذج صالح.",
		"openAi": "أدخل رابط أساسي ومفتاح API ومعرّف نموذج صحيح.",
		"arn": {
			"invalidFormat": "تنسيق ARN غير صالح.",
			"regionMismatch": "تحذير: منطقة ARN ({{arnRegion}}) تختلف عن المختارة ({{region}})."
		},
		"modelAvailability": "النموذج {{modelId}} غير متاح.",
		"providerNotAllowed": "المزوّد '{{provider}}' غير مسموح به.",
		"modelNotAllowed": "النموذج '{{model}}' غير مسموح به للمزوّد '{{provider}}'.",
		"profileInvalid": "الملف يحتوي مزوّد أو نموذج غير مسموح.",
		"qwenCodeOauthPath": "يجب توفير مسار صالح لبيانات OAuth.",
		"modelDeprecated": "هذا النموذج لم يعد متوفرًا. يرجى اختيار نموذج آخر."
	},
	"placeholders": {
		"apiKey": "اكتب مفتاح API...",
		"profileName": "اكتب اسم الملف",
		"accessKey": "اكتب Access Key...",
		"secretKey": "اكتب Secret Key...",
		"sessionToken": "اكتب Session Token...",
		"credentialsJson": "اكتب JSON الاعتماد...",
		"keyFilePath": "اكتب مسار ملف المفتاح...",
		"projectId": "اكتب معرّف المشروع...",
		"customArn": "أدخل ARN (مثال arn:aws:bedrock:us-east-1:123456789012:foundation-model/my-model)",
		"baseUrl": "اكتب الرابط الأساسي...",
		"modelId": {
			"lmStudio": "مثال meta-llama-3.1-8b-instruct",
			"lmStudioDraft": "مثال lmstudio-community/llama-3.2-1b-instruct",
			"ollama": "مثال llama3.1"
		},
		"numbers": {
			"maxTokens": "مثال 4096",
			"contextWindow": "مثال 128000",
			"inputPrice": "مثال 0.0001",
			"outputPrice": "مثال 0.0002",
			"cacheWritePrice": "مثال 0.00005"
		}
	},
	"defaults": {
		"ollamaUrl": "الافتراضي: http://localhost:11434",
		"lmStudioUrl": "الافتراضي: http://localhost:1234",
		"geminiUrl": "الافتراضي: https://generativelanguage.googleapis.com"
	},
	"labels": {
		"customArn": "ARN مخصص",
		"useCustomArn": "استخدام ARN مخصص..."
	},
	"limitMaxTokensDescription": "تحديد أقصى عدد توكنات في الرد",
	"maxOutputTokensLabel": "أقصى توكنات المخرجات",
	"maxTokensGenerateDescription": "أقصى عدد توكنات يتم توليدها في الرد",
	"includeMaxOutputTokens": "إرسال حد المخرجات",
	"includeMaxOutputTokensDescription": "يُرسل max_output_tokens في الطلب. بعض المزوّدين ما يدعمونه.",
	"serviceTier": {
		"label": "طبقة الخدمة",
		"tooltip": "للمعالجة الأسرع لطلبات API، جرب طبقة معالجة الأولوية. للأسعار المنخفضة مع زمن استجابة أعلى، جرب طبقة المعالجة المرنة.",
		"standard": "قياسي",
		"flex": "مرن",
		"priority": "أولوية",
		"pricingTableTitle": "التسعير حسب طبقة الخدمة (السعر لكل مليون token)",
		"columns": {
			"tier": "الطبقة",
			"input": "الإدخال",
			"output": "الإخراج",
			"cacheReads": "قراءات الذاكرة التخزينية"
		}
	}
}<|MERGE_RESOLUTION|>--- conflicted
+++ resolved
@@ -331,11 +331,6 @@
 		"getZaiApiKey": "احصل على مفتاح Z.AI",
 		"zaiEntrypoint": "نقطة دخول Z AI",
 		"zaiEntrypointDescription": "يرجى اختيار نقطة دخول API المناسبة حسب موقعك. إذا كنت في الصين، اختر open.bigmodel.cn. وإلا، اختر api.z.ai.",
-<<<<<<< HEAD
-=======
-		"minimaxApiKey": "مفتاح MiniMax API",
-		"getMiniMaxApiKey": "احصل على مفتاح MiniMax API",
-		"minimaxBaseUrl": "نقطة دخول MiniMax",
 		"nanoGptApiKey": "مفتاح Nano-GPT",
 		"getNanoGptApiKey": "احصل على مفتاح Nano-GPT",
 		"nanoGptModelList": "قائمة النماذج",
@@ -344,7 +339,6 @@
 			"personalized": "نماذج مخصصة",
 			"subscription": "نماذج الاشتراك"
 		},
->>>>>>> 61227cbf
 		"geminiApiKey": "مفتاح Gemini",
 		"getGroqApiKey": "احصل على مفتاح Groq",
 		"groqApiKey": "مفتاح Groq",
