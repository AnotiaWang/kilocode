--- conflicted
+++ resolved
@@ -8,7 +8,6 @@
 import { getExtensionVersion } from "../util/util";
 import { getExtensionUri } from "../util/vscode";
 import { setupInlineTips } from "./inlineTips";
-import { registerDebugTracker } from "../debug/debug";
 
 export async function showTutorial() {
   const tutorialPath = path.join(
@@ -88,30 +87,6 @@
     );
   });
 
-<<<<<<< HEAD
-  registerDebugTracker();
-
-  // (async () => {
-  //   const defaultDocsPages = [
-  //     ["Socket.IO", "https://python-socketio.readthedocs.io/en/stable"],
-  //     // ["Flask", "https://flask.palletsprojects.com/en/2.0.x/"],
-  //   ];
-
-  //   const config = await configHandler.loadConfig(new VsCodeIde());
-
-  //   defaultDocsPages.forEach(async ([title, url]) => {
-  //     for await (const update of indexDocs(
-  //       title,
-  //       new URL(url),
-  //       config.embeddingsProvider
-  //     )) {
-  //       console.log(update.progress, update.desc);
-  //     }
-  //   });
-  // })();
-
-=======
->>>>>>> 59740e4a
   // Load Continue configuration
   if (!context.globalState.get("hasBeenInstalled")) {
     context.globalState.update("hasBeenInstalled", true);
