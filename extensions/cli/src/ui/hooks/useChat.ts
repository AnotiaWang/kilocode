import type { ChatHistoryItem, Session } from "core/index.js";
import { useApp } from "ink";
import { useEffect, useState } from "react";

import { findCompactionIndex } from "../../compaction.js";
import { toolPermissionManager } from "../../permissions/permissionManager.js";
import { services } from "../../services/index.js";
import {
  createSession,
  loadSession,
  updateSessionHistory,
} from "../../session.js";
import { handleSlashCommands } from "../../slashCommands.js";
import { telemetryService } from "../../telemetry/telemetryService.js";
import { formatError } from "../../util/formatError.js";
import { logger } from "../../util/logger.js";

import {
  handleAutoCompaction,
  handleCompactCommand,
} from "./useChat.compaction.js";
import {
  formatMessageWithFiles,
  handleSpecialCommands,
  initChatHistory,
  processSlashCommandResult,
  trackUserMessage,
} from "./useChat.helpers.js";
import {
  handleRemoteMessage,
  setupRemotePolling,
} from "./useChat.remote.helpers.js";
import {
  createStreamCallbacks,
  executeStreaming,
} from "./useChat.stream.helpers.js";
import {
  ActivePermissionRequest,
  AttachedFile,
  UseChatProps,
} from "./useChat.types.js";

export function useChat({
  assistant,
  model,
  llmApi,
  initialPrompt,
  resume,
  additionalRules,
  additionalPrompts,
  onShowConfigSelector,
  onShowModelSelector,
  onShowMCPSelector,
  onShowSessionSelector,
  onLoginPrompt: _onLoginPrompt,
  onClear,
  isRemoteMode = false,
  remoteUrl,
}: UseChatProps) {
  const { exit } = useApp();

  // Store the current session
  const [currentSession, setCurrentSession] = useState<Session>(() => {
    // In remote mode, start with empty session (will be populated by polling)
    if (isRemoteMode) {
      return createSession([]);
    }

    // Load previous session if resume flag is used
    if (resume) {
      const savedSession = loadSession();
      if (savedSession) {
        return savedSession;
      }
    }

    // Create new session
    return createSession([]);
  });

  const [chatHistory, setChatHistory] = useState<ChatHistoryItem[]>(
    () => currentSession.history,
  );

  const [isWaitingForResponse, setIsWaitingForResponse] = useState(false);
  const [responseStartTime, setResponseStartTime] = useState<number | null>(
    null,
  );
  const [inputMode, setInputMode] = useState(true);
  const [abortController, setAbortController] =
    useState<AbortController | null>(null);
  const [isChatHistoryInitialized, setIsChatHistoryInitialized] = useState(
    // If we're resuming and found a saved session, we're already initialized
    // If we're in remote mode, we're initialized (will be populated by polling)
    isRemoteMode || (resume && currentSession.history.length > 0),
  );

  // Capture initial rules to prevent re-initialization when rules change
  const [initialRules] = useState(additionalRules);
  const [attachedFiles, setAttachedFiles] = useState<AttachedFile[]>([]);
  const [activePermissionRequest, setActivePermissionRequest] =
    useState<ActivePermissionRequest | null>(null);
  const [compactionIndex, setCompactionIndex] = useState<number | null>(() => {
    // When resuming, check for compaction markers in the loaded history
    if (resume && currentSession.history.length > 0) {
      return findCompactionIndex(currentSession.history);
    }
    return null;
  });

  // Track interrupted state for resume functionality
  const [wasInterrupted, setWasInterrupted] = useState(false);

  // Clean up abort controller on unmount
  useEffect(() => {
    return () => {
      if (abortController && !abortController.signal.aborted) {
        abortController.abort();
      }
    };
  }, [abortController]);

  // Remote mode polling
  useEffect(() => {
    if (!isRemoteMode || !remoteUrl || process.env.NODE_ENV === "test") return;

    return setupRemotePolling({
      remoteUrl,
      setChatHistory,
      setIsWaitingForResponse,
      responseStartTime,
      setResponseStartTime,
    });
  }, [isRemoteMode, remoteUrl, responseStartTime]);

  useEffect(() => {
    // Skip initialization in remote mode or if already initialized
    if (isRemoteMode || isChatHistoryInitialized) return;

    // Initialize chat history with system message only if we don't have a session
    const initializeHistory = async () => {
      // Only add system message if we don't have any messages yet
      if (chatHistory.length === 0) {
        const history = await initChatHistory(resume, initialRules);
        setChatHistory(history);
      }
      setIsChatHistoryInitialized(true);
    };

    initializeHistory();
    // Note: Using initialRules instead of additionalRules to prevent re-initialization
    // when rules change during the conversation
  }, [
    isRemoteMode,
    isChatHistoryInitialized,
    chatHistory.length,
    resume,
    initialRules,
  ]);

  useEffect(() => {
    // Only handle initial prompt after chat history is initialized
    // This prevents race conditions where the prompt runs before system message is loaded
    if (
      (initialPrompt || (additionalPrompts && additionalPrompts.length > 0)) &&
      isChatHistoryInitialized
    ) {
      const processPrompts = async () => {
        const { processAndCombinePrompts } = await import(
          "../../util/promptProcessor.js"
        );
        const finalMessage = await processAndCombinePrompts(
          additionalPrompts,
          initialPrompt,
        );

        if (finalMessage) {
          await handleUserMessage(finalMessage);
        }
      };

      processPrompts().catch(console.error);
    }
  }, [initialPrompt, additionalPrompts, isChatHistoryInitialized]);

  const executeStreamingResponse = async (
    newHistory: ChatHistoryItem[],
    currentCompactionIndex: number | null,
  ) => {
    // Clean up previous abort controller if it exists
    if (abortController && !abortController.signal.aborted) {
      abortController.abort();
    }

    // Start streaming response
    const controller = new AbortController();
    setAbortController(controller);
    setIsWaitingForResponse(true);
    setResponseStartTime(Date.now());
    setInputMode(false);
    logger.debug("Starting chat response stream", {
      historyLength: newHistory.length,
    });

    try {
      const streamCallbacks = createStreamCallbacks({
        setChatHistory,
        setActivePermissionRequest,
        llmApi,
        model,
      });

      // Execute streaming chat response
      await executeStreaming({
        chatHistory: newHistory,
        model,
        llmApi,
        controller,
        streamCallbacks,
        currentCompactionIndex,
      });

      // Save the updated session with the latest chat history that includes the assistant's reply
      // The streamCallbacks update setChatHistory during streaming, so we need to get the current state
      setChatHistory((currentHistory) => {
        const updatedSession: Session = {
          ...currentSession,
          history: currentHistory,
        };
        updateSessionHistory(currentHistory);
        setCurrentSession(updatedSession);
        logger.debug("Session saved");
        return currentHistory;
      });
    } catch (error: any) {
      const errorMessage = `Error: ${formatError(error)}`;
      setChatHistory((prev) => [
        ...prev,
        {
          message: {
            role: "system",
            content: errorMessage,
          },
          contextItems: [],
        },
      ]);
    } finally {
      // Stop active time tracking
      telemetryService.stopActiveTime();

      setAbortController(null);
      setIsWaitingForResponse(false);
      setResponseStartTime(null);
      setInputMode(true);
    }
  };

<<<<<<< HEAD
  const handleUserMessage = async (
    message: string,
    imageMap?: Map<string, Buffer>,
  ) => {
=======
  const handleUserMessage = async (message: string) => {
    // Check if this is a resume request (empty message after interruption)
    if (message === "" && wasInterrupted) {
      // Find the index of the last user or tool message to resume from
      let lastUserOrToolIndex = -1;
      for (let i = chatHistory.length - 1; i >= 0; i--) {
        if (
          chatHistory[i].message.role === "user" ||
          !!chatHistory[i].toolCallStates?.length
        ) {
          lastUserOrToolIndex = i;
          break;
        }
      }

      if (lastUserOrToolIndex >= 0) {
        // Truncate history to include up to and including the user/tool message
        const truncatedHistory = chatHistory.slice(0, lastUserOrToolIndex + 1);
        setChatHistory(truncatedHistory);

        // Clear the interrupted state and resume
        setWasInterrupted(false);

        // Re-execute streaming with the truncated history
        await executeStreamingResponse(truncatedHistory, compactionIndex);
        return;
      }
    }

    // Clear interrupted state if user types a new message
    if (wasInterrupted && message !== "") {
      setWasInterrupted(false);
    }

>>>>>>> 51641ef7
    // Handle special commands
    const handled = await handleSpecialCommands({
      message,
      isRemoteMode,
      remoteUrl,
      onShowConfigSelector,
      exit,
      setChatHistory,
    });

    if (handled) return;

    // Handle slash commands (skip in remote mode except for /exit which we handled above)
    if (!isRemoteMode && assistant) {
      const commandResult = await handleSlashCommands(message, assistant);
      if (commandResult) {
        if (commandResult.compact) {
          await handleCompactCommand({
            chatHistory,
            model,
            llmApi,
            setChatHistory,
            setCompactionIndex,
            currentSession,
            setCurrentSession,
          });
          return;
        }

        const newInput = processSlashCommandResult({
          result: commandResult,
          chatHistory,
          setChatHistory,
          exit,
          onShowConfigSelector,
          onShowModelSelector,
          onShowMCPSelector,
          onShowSessionSelector,
          onClear,
        });

        if (newInput) {
          message = newInput;
        } else {
          return;
        }
      }
    }

    // Track telemetry
    trackUserMessage(message, model);

    // Format message with attached files and images
    logger.debug("Processing message with images", {
      hasImages: !!(imageMap && imageMap.size > 0),
      imageCount: imageMap?.size || 0,
    });
    const newUserMessage = await formatMessageWithFiles(
      message,
      attachedFiles,
      imageMap,
    );
    logger.debug("Message formatted successfully");

    if (attachedFiles.length > 0) {
      setAttachedFiles([]);
    }

    // In remote mode, send message to server instead of processing locally
    if (isRemoteMode && remoteUrl) {
      // For remote mode, convert MessageContent to string
      let messageContentString: string;
      if (typeof newUserMessage.message.content === "string") {
        messageContentString = newUserMessage.message.content;
      } else {
        // Convert MessagePart[] to string (extracting text, noting images)
        messageContentString = newUserMessage.message.content
          .map((part) => {
            if (part.type === "text") {
              return part.text;
            } else if (part.type === "imageUrl") {
              return "[Image]";
            }
            return "";
          })
          .join("");
      }

      await handleRemoteMessage({
        remoteUrl,
        messageContent: messageContentString,
        setChatHistory,
      });
      return;
    }

    // Check if auto-compacting is needed BEFORE adding user message
    const { currentChatHistory, currentCompactionIndex } =
      await handleAutoCompaction({
        chatHistory,
        model,
        llmApi,
        compactionIndex,
        setChatHistory,
        setCompactionIndex,
      });

    // Add the formatted user message to history
    const newHistory = [...currentChatHistory, newUserMessage];
    setChatHistory(newHistory);

    // Execute the streaming response
    await executeStreamingResponse(newHistory, currentCompactionIndex);
  };

  const handleInterrupt = () => {
    // In remote mode, send interrupt signal to server
    if (isRemoteMode && remoteUrl) {
      // Send a message to interrupt the remote server
      fetch(`${remoteUrl}/message`, {
        method: "POST",
        headers: {
          "Content-Type": "application/json",
        },
        body: JSON.stringify({ message: "" }), // Empty message triggers interrupt
      }).catch((error) => {
        logger.error("Failed to send interrupt to remote server:", error);
      });
      return;
    }

    // Local mode: abort the controller
    if (abortController && isWaitingForResponse) {
      abortController.abort();

      // Remove the last message if it's from assistant (partial response)
      setChatHistory((current) => {
        const lastMessage = current[current.length - 1];
        if (
          lastMessage?.message.role === "assistant" &&
          !lastMessage.toolCallStates?.length
        ) {
          return current.slice(0, -1);
        }
        return current;
      });

      setWasInterrupted(true);
      setIsWaitingForResponse(false);
      setResponseStartTime(null);
      setInputMode(true);
    }
  };

  const handleFileAttached = (filePath: string, content: string) => {
    setAttachedFiles((prev) => [...prev, { path: filePath, content }]);
  };

  const resetChatHistory = async () => {
    const newHistory = await initChatHistory(
      false, // Don't resume when resetting
      additionalRules,
    );
    setChatHistory(newHistory);
  };

  const handleToolPermissionResponse = async (
    requestId: string,
    approved: boolean,
    createPolicy?: boolean,
    stopStream?: boolean,
  ) => {
    // Capture the current permission request before clearing it
    const currentRequest = activePermissionRequest;

    // Clear the active permission request
    setActivePermissionRequest(null);

    // Handle policy creation if requested
    if (approved && createPolicy && currentRequest) {
      try {
        const { generatePolicyRule, addPolicyToYaml } = await import(
          "../../permissions/policyWriter.js"
        );

        const policyRule = generatePolicyRule(
          currentRequest.toolName,
          currentRequest.toolArgs,
        );

        await addPolicyToYaml(policyRule);
        logger.debug(`Policy created: ${policyRule}`);

        // Reload permissions to pick up the new policy without requiring restart
        await services.mode.getToolPermissionService().reloadPermissions();
      } catch (error) {
        logger.error("Failed to create policy or reload permissions", {
          error,
        });
        // Continue with the approval even if policy creation/reload fails
      }
    }

    // Send response to permission manager
    // The streamChatResponse will handle showing the appropriate message
    // through its normal onToolStart/onToolError flow
    if (approved) {
      toolPermissionManager.approveRequest(requestId);
    } else {
      toolPermissionManager.rejectRequest(requestId);

      // If this is a "stop stream" rejection, abort the current request
      if (stopStream && abortController && isWaitingForResponse) {
        abortController.abort();
        setChatHistory((prev) => [
          ...prev,
          {
            message: {
              role: "system",
              content:
                "[Tool canceled - please tell Continue what to do differently]",
            },
            contextItems: [],
          },
        ]);
        setIsWaitingForResponse(false);
        setResponseStartTime(null);
        setInputMode(true);
      }
    }
  };

  return {
    chatHistory,
    setChatHistory,
    isWaitingForResponse,
    responseStartTime,
    inputMode,
    attachedFiles,
    activePermissionRequest,
    wasInterrupted,
    handleUserMessage,
    handleInterrupt,
    handleFileAttached,
    resetChatHistory,
    handleToolPermissionResponse,
  };
}<|MERGE_RESOLUTION|>--- conflicted
+++ resolved
@@ -255,13 +255,10 @@
     }
   };
 
-<<<<<<< HEAD
   const handleUserMessage = async (
     message: string,
     imageMap?: Map<string, Buffer>,
   ) => {
-=======
-  const handleUserMessage = async (message: string) => {
     // Check if this is a resume request (empty message after interruption)
     if (message === "" && wasInterrupted) {
       // Find the index of the last user or tool message to resume from
@@ -295,7 +292,6 @@
       setWasInterrupted(false);
     }
 
->>>>>>> 51641ef7
     // Handle special commands
     const handled = await handleSpecialCommands({
       message,
