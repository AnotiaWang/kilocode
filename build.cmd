--- conflicted
+++ resolved
@@ -5,10 +5,7 @@
 rmdir /s /q env
 rmdir /s /q dist
 rmdir /s /q server\.venv
-<<<<<<< HEAD
-=======
 rmdir /s /q .tiktoken_cache
->>>>>>> 8d284e43
 
 REM 2. Create a new virtual environment and activate it
 python -m venv env
