--- conflicted
+++ resolved
@@ -153,11 +153,8 @@
 				},
 				"features/auto-launch-configuration",
 				"advanced-usage/auto-cleanup",
-<<<<<<< HEAD
 				"advanced-usage/cloud-agent",
-=======
 				"advanced-usage/deploy",
->>>>>>> ac17275f
 				"features/experimental/experimental-features",
 			],
 		},
