# 自动批准操作

> ⚠️ **安全警告：** 自动批准设置会绕过确认提示，使 Kilo Code 直接访问您的系统。这可能导致**数据丢失、文件损坏，甚至更糟**。命令行访问尤其危险，因为它可能执行有害操作，从而损坏您的系统或危及安全。仅对您完全信任的操作启用自动批准。

自动批准设置通过消除重复的确认提示来加快您的工作流程，但它们会显著增加安全风险。

## 快速入门指南

1.  单击聊天输入上方的自动批准工具栏
2.  选择 Kilo Code 可以执行哪些操作而无需请求权限
3.  使用主开关（最左侧的复选框）快速启用/禁用所有权限

[![KiloCode Task Timeline](https://img.youtube.com/vi/NBccFnYDQ-k/maxresdefault.jpg)](https://youtube.com/shorts/NBccFnYDQ-k?feature=shared)

## 自动批准工具栏

<img src="/docs/img/auto-approving-actions/auto-approving-actions.png" alt="自动批准工具栏折叠状态" width="600" />

_提示框和自动批准工具栏显示已启用的权限_

单击工具栏以展开它并配置单个权限：

<img src="/docs/img/auto-approving-actions/auto-approving-actions-1.png" alt="自动批准工具栏展开状态" width="600" />

_提示文本框和展开的工具栏，包含所有选项_

### 可用权限

| 权限                 | 作用                                | 风险级别 |
| -------------------- | ----------------------------------- | -------- |
| **读取文件和目录**   | 允许 Kilo Code 无需询问即可访问文件 | 中       |
| **编辑文件**         | 允许 Kilo Code 无需询问即可修改文件 | **高**   |
| **执行已批准的命令** | 自动运行白名单中的终端命令          | **高**   |
| **使用浏览器**       | 允许无头浏览器交互                  | 中       |
| **使用 MCP 服务器**  | 允许 Kilo Code 使用配置的 MCP 服务  | 中-高    |
| **切换模式**         | 自动在 Kilo Code 模式之间切换       | 低       |
| **创建和完成子任务** | 无需确认即可管理子任务              | 低       |
| **重试失败的请求**   | 自动重试失败的 API 请求             | 低       |
| **回答后续问题**     | 为后续问题选择默认答案              | 低       |
| **更新待办事项列表** | 自动更新任务进度                    | 低       |

## 快速控制的主开关

最左侧的复选框作为主开关：

<img src="/docs/img/auto-approving-actions/auto-approving-actions-14.png" alt="自动批准工具栏中的主开关" width="600" />

_主开关（复选框）一次控制所有自动批准权限_

在以下情况下使用主开关：

- 在敏感代码中工作（关闭）
- 进行快速开发（打开）
- 在探索和编辑任务之间切换

## 高级设置面板

设置面板提供详细控制和重要的安全上下文：

> **允许 Kilo Code 自动执行操作而无需批准。仅在您完全信任 AI 并了解相关安全风险的情况下才启用这些设置。**

要访问这些设置：

1.  单击右上角的 <Codicon name="gear" />
2.  导航到自动批准设置

<img src="/docs/img/auto-approving-actions/auto-approving-actions-4.png" alt="设置面板自动批准选项" width="550" />

_完整的设置面板视图_

### 读取操作

:::caution 读取操作
<img src="/docs/img/auto-approving-actions/auto-approving-actions-6.png" alt="只读操作设置" width="550" />

**设置：** “始终批准只读操作”

**描述：** “启用后，Kilo Code 将自动查看目录内容并读取文件，无需您单击批准按钮。”

**风险级别：** 中

虽然此设置只允许读取文件（不修改它们），但它可能会暴露敏感数据。对于大多数用户来说，仍然建议将其作为起点，但请注意 Kilo Code 可以访问哪些文件。
:::

### 写入操作

:::caution 写入操作
<img src="/docs/img/auto-approving-actions/auto-approving-actions-7.png" alt="带延迟滑块的写入操作设置" width="550" />

**设置：** “始终批准写入操作”

**描述：** “自动创建和编辑文件，无需批准”

**延迟滑块：** “写入后延迟以允许诊断检测潜在问题”（默认：1000ms）

**风险级别：** 高

此设置允许 Kilo Code 无需确认即可修改您的文件。延迟计时器至关重要：

- 较高值（2000ms+）：建议用于诊断时间较长的复杂项目
- 默认值（1000ms）：适用于大多数项目
- 较低值：仅在速度至关重要且您处于受控环境中时使用
- 零：诊断无延迟（不建议用于关键代码）

#### 写入延迟和问题窗格集成

<img src="/docs/img/auto-approving-actions/auto-approving-actions-5.png" alt="显示诊断信息的 VSCode 问题窗格" width="600" />

_Kilo Code 在写入延迟期间检查的 VSCode 问题窗格_

当您启用文件写入的自动批准时，延迟计时器与 VSCode 的问题窗格一起工作：

1.  Kilo Code 对您的文件进行更改
2.  VSCode 的诊断工具分析更改
3.  问题窗格更新任何错误或警告
4.  Kilo Code 在继续之前注意到这些问题

这就像人类开发人员在更改代码后暂停检查错误一样。您可以根据以下因素调整延迟时间：

- 项目复杂性
- 语言服务器速度
- 错误检测对您的工作流程的重要性
  :::

### 浏览器操作

:::info 浏览器操作
<img src="/docs/img/auto-approving-actions/auto-approving-actions-8.png" alt="浏览器操作设置" width="550" />

**设置：** “始终批准浏览器操作”

**描述：** “自动执行浏览器操作，无需批准”

**注意：** “仅当模型支持计算机使用时才适用”

**风险级别：** 中

允许 Kilo Code 无需确认即可控制无头浏览器。这可以包括：

- 打开网站
- 导航页面
- 与网页元素交互

考虑允许自动化浏览器访问的安全隐患。
:::

### API 请求

:::info API 请求
<img src="/docs/img/auto-approving-actions/auto-approving-actions-9.png" alt="带延迟滑块的 API 请求重试设置" width="550" />

**设置：** “始终重试失败的 API 请求”

**描述：** “当服务器返回错误响应时，自动重试失败的 API 请求”

**延迟滑块：** “重试请求前的延迟”（默认：5s）

**风险级别：** 低

此设置会在 API 调用失败时自动重试。延迟控制 Kilo Code 在重试之前等待多长时间：

- 较长的延迟对 API 速率限制更温和
- 较短的延迟可以更快地从瞬时错误中恢复
  :::

### MCP 工具

:::caution MCP 工具
<img src="/docs/img/auto-approving-actions/auto-approving-actions-10.png" alt="MCP 工具设置" width="550" />

**设置：** “始终批准 MCP 工具”

**描述：** “在 MCP 服务器视图中启用单个 MCP 工具的自动批准（需要此设置和工具的单独‘始终允许’复选框）”

**风险级别：** 中-高（取决于配置的 MCP 工具）

此设置与 MCP 服务器视图中的单个工具权限结合使用。此全局设置和工具特定权限都必须启用才能进行自动批准。
:::

### 模式切换

:::info 模式切换
<img src="/docs/img/auto-approving-actions/auto-approving-actions-11.png" alt="模式切换设置" width="550" />

**设置：** “始终批准模式切换”

**描述：** “自动在不同模式之间切换，无需批准”

**风险级别：** 低

允许 Kilo Code 在不同模式（代码、架构师等）之间切换，无需请求权限。这主要影响 AI 的行为，而不是系统访问。
:::

### 子任务

:::info 子任务
<img src="/docs/img/auto-approving-actions/auto-approving-actions-12.png" alt="子任务设置" width="550" />

**设置：** “始终批准子任务的创建和完成”

**描述：** “允许创建和完成子任务，无需批准”

**风险级别：** 低

启用 Kilo Code 自动创建和完成子任务。这与工作流组织有关，而不是系统访问。
:::

### 命令执行

:::caution 命令执行
<img src="/docs/img/auto-approving-actions/auto-approving-actions-13.png" alt="带白名单界面的命令执行设置" width="550" />

**设置：** “始终批准允许的执行操作”

**描述：** “自动执行允许的终端命令，无需批准”

**命令管理：** “当启用‘始终批准执行操作’时，可以自动执行的命令前缀。添加 \* 以允许所有命令（谨慎使用）。”

**风险级别：** 高

此设置允许通过控制执行终端命令。虽然有风险，但白名单功能限制了可以运行的命令。重要的安全功能：

- 白名单特定命令前缀（推荐）
- 切勿在生产环境或敏感数据中使用 \* 通配符
- 考虑每个允许命令的安全隐患
- 始终验证与外部系统交互的命令

**界面元素：**

- 文本字段用于输入命令前缀（例如，“git”）
- “添加”按钮用于添加新前缀
- 可单击的命令按钮，带 X 可删除它们
  :::

### 后续问题

:::info 后续问题（风险：低）

**设置：** `始终为后续问题提供默认答案`

**描述：** 在可配置的超时后，自动为后续问题选择第一个 AI 建议的答案。这通过让 Kilo Code 无需手动干预即可继续操作来加快您的工作流程。

**视觉倒计时：** 启用后，第一个建议按钮上会出现一个倒计时计时器，显示自动选择前的剩余时间。计时器显示为圆形进度指示器，随着时间推移而耗尽。

**超时滑块：** 使用滑块设置等待时间，从 1 到 300 秒（默认：60 秒）。

**覆盖选项：** 您可以通过以下方式随时取消自动选择：

- 单击不同的建议
- 编辑任何建议
- 输入您自己的响应
- 单击计时器以暂停它

**风险级别：** 低

**用例：**

<<<<<<< HEAD
- 您希望 Roo 继续工作的隔夜运行
=======
- 您希望 Kilo Code 继续工作的隔夜运行
>>>>>>> b857bc06
- 默认建议通常正确的重复任务
- 交互不重要的测试工作流
  :::

### 更新待办事项列表

:::info 更新待办事项列表（风险：低）

**设置：** “始终批准待办事项列表更新”

**描述：** “自动更新待办事项列表，无需批准”

**风险级别：** 低

<<<<<<< HEAD
此设置允许 Roo 在工作会话期间自动更新任务进度和待办事项列表。这包括：
=======
此设置允许 Kilo Code 在工作会话期间自动更新任务进度和待办事项列表。这包括：
>>>>>>> b857bc06

- 将任务标记为已完成
- 添加新发现的任务
- 更新任务状态（待处理、进行中、已完成）
- 重新组织任务优先级

**优点：**

- 保持实时任务进度可见性
- 减少多步骤工作流中的中断
- 保持项目状态准确反映
- 帮助跟踪复杂的任务依赖关系

**用例：**

- 长期开发会话
- 多步骤重构项目
- 复杂调试工作流
- 具有许多子任务的功能实现

当与子任务权限结合使用时，这尤其有用，因为它允许 Kilo Code 在没有持续批准请求的情况下保持项目进度的完整视图。
:::<|MERGE_RESOLUTION|>--- conflicted
+++ resolved
@@ -255,11 +255,7 @@
 
 **用例：**
 
-<<<<<<< HEAD
-- 您希望 Roo 继续工作的隔夜运行
-=======
 - 您希望 Kilo Code 继续工作的隔夜运行
->>>>>>> b857bc06
 - 默认建议通常正确的重复任务
 - 交互不重要的测试工作流
   :::
@@ -274,11 +270,7 @@
 
 **风险级别：** 低
 
-<<<<<<< HEAD
-此设置允许 Roo 在工作会话期间自动更新任务进度和待办事项列表。这包括：
-=======
 此设置允许 Kilo Code 在工作会话期间自动更新任务进度和待办事项列表。这包括：
->>>>>>> b857bc06
 
 - 将任务标记为已完成
 - 添加新发现的任务
