--- conflicted
+++ resolved
@@ -444,32 +444,6 @@
 											</PopoverContent>
 										</Popover>
 
-<<<<<<< HEAD
-						<FormItem className="flex-1">
-							<Button
-								type="button"
-								variant="secondary"
-								onClick={() => document.getElementById("json-upload")?.click()}>
-								<SlidersHorizontal />
-								Import Settings
-							</Button>
-							<input
-								id="json-upload"
-								type="file"
-								accept="application/json"
-								className="hidden"
-								onChange={onImportSettings}
-							/>
-							{settings && (
-								<ScrollArea className="max-h-64 border rounded-sm">
-									<>
-										<div className="flex items-center gap-1 p-2 border-b">
-											<CircleCheck className="size-4 text-ring" />
-											<div className="text-sm">
-												Imported valid Kilo Code settings. Showing differences from default
-												settings.
-											</div>
-=======
 										<div className="flex items-center gap-1.5">
 											<Checkbox
 												id="native"
@@ -479,7 +453,6 @@
 												}
 											/>
 											<Label htmlFor="native">Use Native Tool Calls</Label>
->>>>>>> 2c3b2953
 										</div>
 									</>
 								)}
