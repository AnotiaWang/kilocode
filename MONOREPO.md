--- conflicted
+++ resolved
@@ -24,13 +24,8 @@
 If things are in good working order then you should be able to build a vsix and install it in VSCode:
 
 ```sh
-<<<<<<< HEAD
 pnpm build --out ../bin/kilo-code-main.vsix && \
   code --install-extension bin/kilo-code-main.vsix
-=======
-pnpm vsix -- --out ../bin/roo-code-main.vsix && \
-  code --install-extension bin/roo-code-main.vsix
->>>>>>> 9b6d764f
 ```
 
 To fully stress the monorepo setup, run the following:
