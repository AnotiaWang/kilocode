import { execa, ExecaError } from "execa"
import psList from "ps-list"
import process from "process"

import type { RooTerminal } from "./types"
import { BaseTerminalProcess } from "./BaseTerminalProcess"

// kilocode_change start
/**
 * Get child process IDs for a given parent PID
 */
async function getChildPids(parentPid: number): Promise<number[]> {
	try {
		const processes = await psList()
		return processes.filter((p) => p.ppid === parentPid).map((p) => p.pid)
	} catch (error) {
		console.error(`Failed to get child processes for PID ${parentPid}:`, error)
		return []
	}
}
// kilocode_change end

export class ExecaTerminalProcess extends BaseTerminalProcess {
	private terminalRef: WeakRef<RooTerminal>
	private aborted = false
	private pid?: number
	private subprocess?: ReturnType<typeof execa>
	private pidUpdatePromise?: Promise<void>

	constructor(terminal: RooTerminal) {
		super()

		this.terminalRef = new WeakRef(terminal)

		this.once("completed", () => {
			this.terminal.busy = false
		})
	}

	public get terminal(): RooTerminal {
		const terminal = this.terminalRef.deref()

		if (!terminal) {
			throw new Error("Unable to dereference terminal")
		}

		return terminal
	}

	public override async run(command: string) {
		this.command = command

		try {
			this.isHot = true

			this.subprocess = execa({
				shell: true,
				cwd: this.terminal.getCurrentWorkingDirectory(),
				all: true,
<<<<<<< HEAD
				stdin: "ignore", // kilocode_change: ignore stdin to prevent blocking
=======
				// Ignore stdin to ensure non-interactive mode and prevent hanging
				stdin: "ignore",
>>>>>>> dcb04bb2
				env: {
					...process.env,
					// Ensure UTF-8 encoding for Ruby, CocoaPods, etc.
					LANG: "en_US.UTF-8",
					LC_ALL: "en_US.UTF-8",
				},
			})`${command}`

			this.pid = this.subprocess.pid

			// When using shell: true, the PID is for the shell, not the actual command
			// Find the actual command PID after a small delay
			if (this.pid) {
				this.pidUpdatePromise = new Promise<void>((resolve) => {
					// kilocode_change start
					setTimeout(async () => {
						try {
							const childPids = await getChildPids(this.pid!)
							if (childPids.length > 0) {
								// Update PID to the first child (the actual command)
								this.pid = childPids[0]
							}
						} catch (error) {
							console.error(`Failed to update PID:`, error)
						}
						resolve()
					}, 100)
					// kilocode_change end
				})
			}

			const rawStream = this.subprocess.iterable({ from: "all", preserveNewlines: true })

			// Wrap the stream to ensure all chunks are strings (execa can return Uint8Array)
			const stream = (async function* () {
				for await (const chunk of rawStream) {
					yield typeof chunk === "string" ? chunk : new TextDecoder().decode(chunk)
				}
			})()

			this.terminal.setActiveStream(stream, this.pid)

			for await (const line of stream) {
				if (this.aborted) {
					break
				}

				this.fullOutput += line

				const now = Date.now()

				if (this.isListening && (now - this.lastEmitTime_ms > 500 || this.lastEmitTime_ms === 0)) {
					this.emitRemainingBufferIfListening()
					this.lastEmitTime_ms = now
				}

				this.startHotTimer(line)
			}

			if (this.aborted) {
				let timeoutId: NodeJS.Timeout | undefined

				const kill = new Promise<void>((resolve) => {
					console.log(`[ExecaTerminalProcess#run] SIGKILL -> ${this.pid}`)

					timeoutId = setTimeout(() => {
						try {
							this.subprocess?.kill("SIGKILL")
						} catch (e) {}

						resolve()
					}, 5_000)
				})

				try {
					await Promise.race([this.subprocess, kill])
				} catch (error) {
					console.log(
						`[ExecaTerminalProcess#run] subprocess termination error: ${error instanceof Error ? error.message : String(error)}`,
					)
				}

				if (timeoutId) {
					clearTimeout(timeoutId)
				}
			}

			this.emit("shell_execution_complete", { exitCode: 0 })
		} catch (error) {
			if (error instanceof ExecaError) {
				console.error(`[ExecaTerminalProcess#run] shell execution error: ${error.message}`)
				this.emit("shell_execution_complete", { exitCode: error.exitCode ?? 0, signalName: error.signal })
			} else {
				console.error(
					`[ExecaTerminalProcess#run] shell execution error: ${error instanceof Error ? error.message : String(error)}`,
				)

				this.emit("shell_execution_complete", { exitCode: 1 })
			}
			this.subprocess = undefined
		}

		this.terminal.setActiveStream(undefined)
		this.emitRemainingBufferIfListening()
		this.stopHotTimer()
		this.emit("completed", this.fullOutput)
		this.emit("continue")
		this.subprocess = undefined
	}

	public override continue() {
		this.isListening = false
		this.removeAllListeners("line")
		this.emit("continue")
	}

	public override abort() {
		this.aborted = true

		// Function to perform the kill operations
		const performKill = () => {
			// Try to kill using the subprocess object
			if (this.subprocess) {
				try {
					this.subprocess.kill("SIGKILL")
				} catch (e) {
					console.warn(
						`[ExecaTerminalProcess#abort] Failed to kill subprocess: ${e instanceof Error ? e.message : String(e)}`,
					)
				}
			}

			// Kill the stored PID (which should be the actual command after our update)
			if (this.pid) {
				try {
					process.kill(this.pid, "SIGKILL")
				} catch (e) {
					console.warn(
						`[ExecaTerminalProcess#abort] Failed to kill process ${this.pid}: ${e instanceof Error ? e.message : String(e)}`,
					)
				}
			}
		}

		// If PID update is in progress, wait for it before killing
		if (this.pidUpdatePromise) {
			this.pidUpdatePromise.then(performKill).catch(() => performKill())
		} else {
			performKill()
		}

		// Continue with the rest of the abort logic
		if (this.pid) {
			// Also check for any child processes
			// kilocode_change start
			;(async () => {
				try {
					const childPids = await getChildPids(this.pid!)
					if (childPids.length > 0) {
						console.error(`[ExecaTerminalProcess#abort] SIGKILL children -> ${childPids.join(", ")}`)

						for (const pid of childPids) {
							try {
								process.kill(pid, "SIGKILL")
							} catch (e) {
								console.warn(
									`[ExecaTerminalProcess#abort] Failed to send SIGKILL to child PID ${pid}: ${e instanceof Error ? e.message : String(e)}`,
								)
							}
						}
					}
				} catch (error) {
					console.error(
						`[ExecaTerminalProcess#abort] Failed to get child processes for PID ${this.pid}: ${error instanceof Error ? error.message : String(error)}`,
					)
				}
			})()
			// kilocode_change end
		}
	}

	public override hasUnretrievedOutput() {
		return this.lastRetrievedIndex < this.fullOutput.length
	}

	public override getUnretrievedOutput() {
		let output = this.fullOutput.slice(this.lastRetrievedIndex)
		let index = output.lastIndexOf("\n")

		if (index === -1) {
			return ""
		}

		index++
		this.lastRetrievedIndex += index

		// console.log(
		// 	`[ExecaTerminalProcess#getUnretrievedOutput] fullOutput.length=${this.fullOutput.length} lastRetrievedIndex=${this.lastRetrievedIndex}`,
		// 	output.slice(0, index),
		// )

		return output.slice(0, index)
	}

	private emitRemainingBufferIfListening() {
		if (!this.isListening) {
			return
		}

		const output = this.getUnretrievedOutput()

		if (output !== "") {
			this.emit("line", output)
		}
	}
}<|MERGE_RESOLUTION|>--- conflicted
+++ resolved
@@ -57,12 +57,8 @@
 				shell: true,
 				cwd: this.terminal.getCurrentWorkingDirectory(),
 				all: true,
-<<<<<<< HEAD
-				stdin: "ignore", // kilocode_change: ignore stdin to prevent blocking
-=======
 				// Ignore stdin to ensure non-interactive mode and prevent hanging
 				stdin: "ignore",
->>>>>>> dcb04bb2
 				env: {
 					...process.env,
 					// Ensure UTF-8 encoding for Ruby, CocoaPods, etc.
