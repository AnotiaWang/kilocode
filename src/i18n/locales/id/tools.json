{
	"readFile": {
		"linesRange": " (baris {{start}}-{{end}})",
		"definitionsOnly": " (hanya definisi)",
		"maxLines": " (maks {{max}} baris)",
		"imageTooLarge": "File gambar terlalu besar ({{size}} MB). Ukuran maksimum yang diizinkan adalah {{max}} MB.",
		"imageWithSize": "File gambar ({{size}} KB)"
	},
<<<<<<< HEAD
	"toolRepetitionLimitReached": "Model tampaknya terjebak dalam loop, mencoba aksi yang sama ({{toolName}}) berulang kali. Ini mungkin menunjukkan masalah dengan strategi saat ini. Pertimbangkan untuk mengubah frasa tugas, memberikan instruksi yang lebih spesifik, atau mengarahkannya ke pendekatan yang berbeda.",
=======
	"toolRepetitionLimitReached": "Roo tampaknya terjebak dalam loop, mencoba aksi yang sama ({{toolName}}) berulang kali. Ini mungkin menunjukkan masalah dengan strategi saat ini. Pertimbangkan untuk mengubah frasa tugas, memberikan instruksi yang lebih spesifik, atau mengarahkannya ke pendekatan yang berbeda.",
	"unknownToolError": "Roo mencoba menggunakan alat yang tidak dikenal: \"{{toolName}}\". Mencoba lagi...",
>>>>>>> dcb04bb2
	"codebaseSearch": {
		"approval": "Mencari '{{query}}' di codebase..."
	},
	"searchFiles": {
		"workspaceBoundaryError": "Tidak dapat mencari di luar workspace. Path '{{path}}' berada di luar workspace saat ini."
	},
	"newTask": {
		"errors": {
			"policy_restriction": "Gagal membuat tugas baru karena pembatasan kebijakan."
		}
	},
	"generateImage": {
		"openRouterApiKeyRequired": "Kunci API OpenRouter diperlukan untuk menghasilkan gambar dengan model OpenRouter. Silakan konfigurasikan di pengaturan eksperimental Pembuatan Gambar.",
		"failedWithStatus": "Gagal menghasilkan gambar: {{status}} {{statusText}}",
		"failedWithMessage": "Gagal menghasilkan gambar: {{message}}",
		"noImageGenerated": "Tidak ada gambar yang dihasilkan dalam respons",
		"invalidImageData": "Data gambar tidak valid dalam respons",
		"invalidImageFormat": "Format gambar tidak valid diterima",
		"unknownError": "Terjadi kesalahan yang tidak diketahui",
		"roo": {
			"authRequired": "Autentikasi Roo Code Cloud diperlukan untuk menghasilkan gambar. Silakan masuk ke Roo Code Cloud."
		}
	}
}<|MERGE_RESOLUTION|>--- conflicted
+++ resolved
@@ -6,12 +6,8 @@
 		"imageTooLarge": "File gambar terlalu besar ({{size}} MB). Ukuran maksimum yang diizinkan adalah {{max}} MB.",
 		"imageWithSize": "File gambar ({{size}} KB)"
 	},
-<<<<<<< HEAD
-	"toolRepetitionLimitReached": "Model tampaknya terjebak dalam loop, mencoba aksi yang sama ({{toolName}}) berulang kali. Ini mungkin menunjukkan masalah dengan strategi saat ini. Pertimbangkan untuk mengubah frasa tugas, memberikan instruksi yang lebih spesifik, atau mengarahkannya ke pendekatan yang berbeda.",
-=======
-	"toolRepetitionLimitReached": "Roo tampaknya terjebak dalam loop, mencoba aksi yang sama ({{toolName}}) berulang kali. Ini mungkin menunjukkan masalah dengan strategi saat ini. Pertimbangkan untuk mengubah frasa tugas, memberikan instruksi yang lebih spesifik, atau mengarahkannya ke pendekatan yang berbeda.",
-	"unknownToolError": "Roo mencoba menggunakan alat yang tidak dikenal: \"{{toolName}}\". Mencoba lagi...",
->>>>>>> dcb04bb2
+	"toolRepetitionLimitReached": "Kilo tampaknya terjebak dalam loop, mencoba aksi yang sama ({{toolName}}) berulang kali. Ini mungkin menunjukkan masalah dengan strategi saat ini. Pertimbangkan untuk mengubah frasa tugas, memberikan instruksi yang lebih spesifik, atau mengarahkannya ke pendekatan yang berbeda.",
+	"unknownToolError": "Kilo mencoba menggunakan alat yang tidak dikenal: \"{{toolName}}\". Mencoba lagi...",
 	"codebaseSearch": {
 		"approval": "Mencari '{{query}}' di codebase..."
 	},
