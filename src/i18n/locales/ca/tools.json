{
	"readFile": {
		"linesRange": " (línies {{start}}-{{end}})",
		"definitionsOnly": " (només definicions)",
		"maxLines": " (màxim {{max}} línies)",
		"imageTooLarge": "El fitxer d'imatge és massa gran ({{size}} MB). La mida màxima permesa és {{max}} MB.",
		"imageWithSize": "Fitxer d'imatge ({{size}} KB)"
	},
<<<<<<< HEAD
	"toolRepetitionLimitReached": "El model sembla estar atrapat en un bucle, intentant la mateixa acció ({{toolName}}) repetidament. Això podria indicar un problema amb la seva estratègia actual. Considera reformular la tasca, proporcionar instruccions més específiques o guiar-lo cap a un enfocament diferent.",
=======
	"toolRepetitionLimitReached": "Roo sembla estar atrapat en un bucle, intentant la mateixa acció ({{toolName}}) repetidament. Això podria indicar un problema amb la seva estratègia actual. Considera reformular la tasca, proporcionar instruccions més específiques o guiar-lo cap a un enfocament diferent.",
	"unknownToolError": "Roo ha intentat utilitzar una eina desconeguda: \"{{toolName}}\". Reintentant...",
>>>>>>> dcb04bb2
	"codebaseSearch": {
		"approval": "Cercant '{{query}}' a la base de codi..."
	},
	"newTask": {
		"errors": {
			"policy_restriction": "No s'ha pogut crear una nova tasca a causa de restriccions de política."
		}
	},
	"generateImage": {
		"openRouterApiKeyRequired": "Es requereix la clau API d'OpenRouter per a la generació d'imatges amb models d'OpenRouter. Configura-la a la configuració experimental de Generació d'Imatges.",
		"failedWithStatus": "Error en generar imatge: {{status}} {{statusText}}",
		"failedWithMessage": "Error en generar imatge: {{message}}",
		"noImageGenerated": "No s'ha generat cap imatge en la resposta",
		"invalidImageData": "Dades d'imatge no vàlides en la resposta",
		"invalidImageFormat": "Format d'imatge no vàlid rebut",
		"unknownError": "S'ha produït un error desconegut",
		"roo": {
			"authRequired": "Es requereix autenticació de Roo Code Cloud per a la generació d'imatges. Inicia sessió a Roo Code Cloud."
		}
	}
}<|MERGE_RESOLUTION|>--- conflicted
+++ resolved
@@ -6,12 +6,8 @@
 		"imageTooLarge": "El fitxer d'imatge és massa gran ({{size}} MB). La mida màxima permesa és {{max}} MB.",
 		"imageWithSize": "Fitxer d'imatge ({{size}} KB)"
 	},
-<<<<<<< HEAD
-	"toolRepetitionLimitReached": "El model sembla estar atrapat en un bucle, intentant la mateixa acció ({{toolName}}) repetidament. Això podria indicar un problema amb la seva estratègia actual. Considera reformular la tasca, proporcionar instruccions més específiques o guiar-lo cap a un enfocament diferent.",
-=======
-	"toolRepetitionLimitReached": "Roo sembla estar atrapat en un bucle, intentant la mateixa acció ({{toolName}}) repetidament. Això podria indicar un problema amb la seva estratègia actual. Considera reformular la tasca, proporcionar instruccions més específiques o guiar-lo cap a un enfocament diferent.",
-	"unknownToolError": "Roo ha intentat utilitzar una eina desconeguda: \"{{toolName}}\". Reintentant...",
->>>>>>> dcb04bb2
+	"toolRepetitionLimitReached": "Kilo sembla estar atrapat en un bucle, intentant la mateixa acció ({{toolName}}) repetidament. Això podria indicar un problema amb la seva estratègia actual. Considera reformular la tasca, proporcionar instruccions més específiques o guiar-lo cap a un enfocament diferent.",
+	"unknownToolError": "Kilo ha intentat utilitzar una eina desconeguda: \"{{toolName}}\". Reintentant...",
 	"codebaseSearch": {
 		"approval": "Cercant '{{query}}' a la base de codi..."
 	},
