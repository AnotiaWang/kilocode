{
	"errors": {
		"invalid_settings_format": "Định dạng JSON của cài đặt MCP không hợp lệ. Vui lòng đảm bảo cài đặt của bạn tuân theo định dạng JSON chính xác.",
		"invalid_settings_syntax": "Định dạng JSON của cài đặt MCP không hợp lệ. Vui lòng kiểm tra lỗi cú pháp trong tệp cài đặt của bạn.",
		"invalid_settings_validation": "Định dạng cài đặt MCP không hợp lệ: {{errorMessages}}",
		"create_json": "Không thể tạo hoặc mở .kilocode/mcp.json: {{error}}",
		"failed_update_project": "Không thể cập nhật máy chủ MCP của dự án",
<<<<<<< HEAD
		"invalidJsonArgument": "Kilo Code đã cố gắng sử dụng {{toolName}} với tham số JSON không hợp lệ. Đang thử lại..."
=======
		"invalidJsonArgument": "Roo đã cố gắng sử dụng {{toolName}} với tham số JSON không hợp lệ. Đang thử lại...",
		"refresh_after_disable": "Không thể làm mới kết nối MCP sau khi vô hiệu hóa",
		"refresh_after_enable": "Không thể làm mới kết nối MCP sau khi kích hoạt",
		"disconnect_servers_partial": "Không thể ngắt kết nối {{count}} máy chủ MCP. Kiểm tra đầu ra để biết chi tiết."
>>>>>>> c75549ce
	},
	"info": {
		"server_restarting": "Đang khởi động lại máy chủ MCP {{serverName}}...",
		"server_connected": "Máy chủ MCP {{serverName}} đã kết nối",
		"server_deleted": "Đã xóa máy chủ MCP: {{serverName}}",
		"server_not_found": "Không tìm thấy máy chủ \"{{serverName}}\" trong cấu hình",
		"global_servers_active": "Các máy chủ MCP toàn cầu đang hoạt động: {{mcpServers}}",
		"project_servers_active": "Các máy chủ MCP dự án đang hoạt động: {{mcpServers}}",
		"already_refreshing": "Các máy chủ MCP đã đang làm mới.",
		"refreshing_all": "Đang làm mới tất cả các máy chủ MCP...",
		"all_refreshed": "Tất cả các máy chủ MCP đã được làm mới.",
		"project_config_deleted": "Tệp cấu hình MCP của dự án đã bị xóa. Tất cả các máy chủ MCP của dự án đã bị ngắt kết nối."
	}
}<|MERGE_RESOLUTION|>--- conflicted
+++ resolved
@@ -5,14 +5,10 @@
 		"invalid_settings_validation": "Định dạng cài đặt MCP không hợp lệ: {{errorMessages}}",
 		"create_json": "Không thể tạo hoặc mở .kilocode/mcp.json: {{error}}",
 		"failed_update_project": "Không thể cập nhật máy chủ MCP của dự án",
-<<<<<<< HEAD
-		"invalidJsonArgument": "Kilo Code đã cố gắng sử dụng {{toolName}} với tham số JSON không hợp lệ. Đang thử lại..."
-=======
-		"invalidJsonArgument": "Roo đã cố gắng sử dụng {{toolName}} với tham số JSON không hợp lệ. Đang thử lại...",
+		"invalidJsonArgument": "Kilo Code đã cố gắng sử dụng {{toolName}} với tham số JSON không hợp lệ. Đang thử lại...",
 		"refresh_after_disable": "Không thể làm mới kết nối MCP sau khi vô hiệu hóa",
 		"refresh_after_enable": "Không thể làm mới kết nối MCP sau khi kích hoạt",
 		"disconnect_servers_partial": "Không thể ngắt kết nối {{count}} máy chủ MCP. Kiểm tra đầu ra để biết chi tiết."
->>>>>>> c75549ce
 	},
 	"info": {
 		"server_restarting": "Đang khởi động lại máy chủ MCP {{serverName}}...",
