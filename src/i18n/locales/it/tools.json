--- conflicted
+++ resolved
@@ -6,12 +6,8 @@
 		"imageTooLarge": "Il file immagine è troppo grande ({{size}} MB). La dimensione massima consentita è {{max}} MB.",
 		"imageWithSize": "File immagine ({{size}} KB)"
 	},
-<<<<<<< HEAD
-	"toolRepetitionLimitReached": "Il modello sembra essere bloccato in un ciclo, tentando ripetutamente la stessa azione ({{toolName}}). Questo potrebbe indicare un problema con la sua strategia attuale. Considera di riformulare l'attività, fornire istruzioni più specifiche o guidarlo verso un approccio diverso.",
-=======
-	"toolRepetitionLimitReached": "Roo sembra essere bloccato in un ciclo, tentando ripetutamente la stessa azione ({{toolName}}). Questo potrebbe indicare un problema con la sua strategia attuale. Considera di riformulare l'attività, fornire istruzioni più specifiche o guidarlo verso un approccio diverso.",
-	"unknownToolError": "Roo ha provato ad utilizzare uno strumento sconosciuto: \"{{toolName}}\". Nuovo tentativo...",
->>>>>>> dcb04bb2
+	"toolRepetitionLimitReached": "Kilo sembra essere bloccato in un ciclo, tentando ripetutamente la stessa azione ({{toolName}}). Questo potrebbe indicare un problema con la sua strategia attuale. Considera di riformulare l'attività, fornire istruzioni più specifiche o guidarlo verso un approccio diverso.",
+	"unknownToolError": "Kilo ha provato ad utilizzare uno strumento sconosciuto: \"{{toolName}}\". Nuovo tentativo...",
 	"codebaseSearch": {
 		"approval": "Ricerca di '{{query}}' nella base di codice..."
 	},
