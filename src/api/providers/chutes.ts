<<<<<<< HEAD
import {
	DEEP_SEEK_DEFAULT_TEMPERATURE,
	type ChutesModelId,
	chutesDefaultModelId,
	chutesModels,
	getActiveToolUseStyle, // kilocode_change
} from "@roo-code/types"
=======
import { DEEP_SEEK_DEFAULT_TEMPERATURE, chutesDefaultModelId, chutesDefaultModelInfo } from "@roo-code/types"
>>>>>>> 00518662
import { Anthropic } from "@anthropic-ai/sdk"
import OpenAI from "openai"

import type { ApiHandlerOptions } from "../../shared/api"
import { getModelMaxOutputTokens } from "../../shared/api"
import { XmlMatcher } from "../../utils/xml-matcher"
import { convertToR1Format } from "../transform/r1-format"
import { convertToOpenAiMessages } from "../transform/openai-format"
import { ApiStream } from "../transform/stream"
import type { SingleCompletionHandler, ApiHandlerCreateMessageMetadata } from "../index"

<<<<<<< HEAD
import { BaseOpenAiCompatibleProvider } from "./base-openai-compatible-provider"
import { addNativeToolCallsToParams, processNativeToolCallsFromDelta } from "./kilocode/nativeToolCallHelpers"
import { ApiHandlerCreateMessageMetadata } from ".." // kilocode_change
=======
import { RouterProvider } from "./router-provider"
>>>>>>> 00518662

export class ChutesHandler extends RouterProvider implements SingleCompletionHandler {
	constructor(options: ApiHandlerOptions) {
		super({
			options,
			name: "chutes",
			baseURL: "https://llm.chutes.ai/v1",
			apiKey: options.chutesApiKey,
			modelId: options.apiModelId,
			defaultModelId: chutesDefaultModelId,
			defaultModelInfo: chutesDefaultModelInfo,
		})
	}

	private getCompletionParams(
		systemPrompt: string,
		messages: Anthropic.Messages.MessageParam[],
		metadata?: ApiHandlerCreateMessageMetadata, // kilocode_change
	): OpenAI.Chat.Completions.ChatCompletionCreateParamsStreaming {
		const { id: model, info } = this.getModel()

		// Centralized cap: clamp to 20% of the context window (unless provider-specific exceptions apply)
		const max_tokens =
			getModelMaxOutputTokens({
				modelId: model,
				model: info,
				settings: this.options,
				format: "openai",
			}) ?? undefined

<<<<<<< HEAD
		// kilocode_change start: addNativeToolCallsToParams
		return addNativeToolCallsToParams(
			{
				model,
				max_tokens,
				temperature,
				messages: [{ role: "system", content: systemPrompt }, ...convertToOpenAiMessages(messages)],
				stream: true,
				stream_options: { include_usage: true },
			},
			this.options,
			metadata,
		)
		// kilocode_change end
=======
		const params: OpenAI.Chat.Completions.ChatCompletionCreateParamsStreaming = {
			model,
			max_tokens,
			messages: [{ role: "system", content: systemPrompt }, ...convertToOpenAiMessages(messages)],
			stream: true,
			stream_options: { include_usage: true },
		}

		// Only add temperature if model supports it
		if (this.supportsTemperature(model)) {
			params.temperature = this.options.modelTemperature ?? info.temperature
		}

		return params
>>>>>>> 00518662
	}

	override async *createMessage(
		systemPrompt: string,
		messages: Anthropic.Messages.MessageParam[],
<<<<<<< HEAD
		metadata?: ApiHandlerCreateMessageMetadata, // kilocode_change
	): ApiStream {
		const model = this.getModel()
=======
		metadata?: ApiHandlerCreateMessageMetadata,
	): ApiStream {
		const model = await this.fetchModel()
>>>>>>> 00518662

		if (model.id.includes("DeepSeek-R1")) {
			const stream = await this.client.chat.completions.create({
				...this.getCompletionParams(
					systemPrompt,
					messages,
					metadata, // kilocode_change
				),
				messages: convertToR1Format([{ role: "user", content: systemPrompt }, ...messages]),
			})

			const matcher = new XmlMatcher(
				"think",
				(chunk) =>
					({
						type: chunk.matched ? "reasoning" : "text",
						text: chunk.data,
					}) as const,
			)

			for await (const chunk of stream) {
				const delta = chunk.choices[0]?.delta

				yield* processNativeToolCallsFromDelta(delta, getActiveToolUseStyle(this.options)) // kilocode_change

				if (delta?.content) {
					for (const processedChunk of matcher.update(delta.content)) {
						yield processedChunk
					}
				}

				if (chunk.usage) {
					yield {
						type: "usage",
						inputTokens: chunk.usage.prompt_tokens || 0,
						outputTokens: chunk.usage.completion_tokens || 0,
					}
				}
			}

			// Process any remaining content
			for (const processedChunk of matcher.final()) {
				yield processedChunk
			}
		} else {
<<<<<<< HEAD
			yield* super.createMessage(
				systemPrompt,
				messages,
				metadata, // kilocode_change
			)
=======
			// For non-DeepSeek-R1 models, use standard OpenAI streaming
			const stream = await this.client.chat.completions.create(this.getCompletionParams(systemPrompt, messages))

			for await (const chunk of stream) {
				const delta = chunk.choices[0]?.delta

				if (delta?.content) {
					yield { type: "text", text: delta.content }
				}

				if (delta && "reasoning_content" in delta && delta.reasoning_content) {
					yield { type: "reasoning", text: (delta.reasoning_content as string | undefined) || "" }
				}

				if (chunk.usage) {
					yield {
						type: "usage",
						inputTokens: chunk.usage.prompt_tokens || 0,
						outputTokens: chunk.usage.completion_tokens || 0,
					}
				}
			}
		}
	}

	async completePrompt(prompt: string): Promise<string> {
		const model = await this.fetchModel()
		const { id: modelId, info } = model

		try {
			// Centralized cap: clamp to 20% of the context window (unless provider-specific exceptions apply)
			const max_tokens =
				getModelMaxOutputTokens({
					modelId,
					model: info,
					settings: this.options,
					format: "openai",
				}) ?? undefined

			const requestParams: OpenAI.Chat.Completions.ChatCompletionCreateParamsNonStreaming = {
				model: modelId,
				messages: [{ role: "user", content: prompt }],
				max_tokens,
			}

			// Only add temperature if model supports it
			if (this.supportsTemperature(modelId)) {
				const isDeepSeekR1 = modelId.includes("DeepSeek-R1")
				const defaultTemperature = isDeepSeekR1 ? DEEP_SEEK_DEFAULT_TEMPERATURE : 0.5
				requestParams.temperature = this.options.modelTemperature ?? defaultTemperature
			}

			const response = await this.client.chat.completions.create(requestParams)
			return response.choices[0]?.message.content || ""
		} catch (error) {
			if (error instanceof Error) {
				throw new Error(`Chutes completion error: ${error.message}`)
			}
			throw error
>>>>>>> 00518662
		}
	}

	override getModel() {
		const model = super.getModel()
		const isDeepSeekR1 = model.id.includes("DeepSeek-R1")
		return {
			...model,
			info: {
				...model.info,
				temperature: isDeepSeekR1 ? DEEP_SEEK_DEFAULT_TEMPERATURE : 0.5,
			},
		}
	}
}<|MERGE_RESOLUTION|>--- conflicted
+++ resolved
@@ -1,4 +1,3 @@
-<<<<<<< HEAD
 import {
 	DEEP_SEEK_DEFAULT_TEMPERATURE,
 	type ChutesModelId,
@@ -6,9 +5,6 @@
 	chutesModels,
 	getActiveToolUseStyle, // kilocode_change
 } from "@roo-code/types"
-=======
-import { DEEP_SEEK_DEFAULT_TEMPERATURE, chutesDefaultModelId, chutesDefaultModelInfo } from "@roo-code/types"
->>>>>>> 00518662
 import { Anthropic } from "@anthropic-ai/sdk"
 import OpenAI from "openai"
 
@@ -20,13 +16,9 @@
 import { ApiStream } from "../transform/stream"
 import type { SingleCompletionHandler, ApiHandlerCreateMessageMetadata } from "../index"
 
-<<<<<<< HEAD
 import { BaseOpenAiCompatibleProvider } from "./base-openai-compatible-provider"
 import { addNativeToolCallsToParams, processNativeToolCallsFromDelta } from "./kilocode/nativeToolCallHelpers"
-import { ApiHandlerCreateMessageMetadata } from ".." // kilocode_change
-=======
 import { RouterProvider } from "./router-provider"
->>>>>>> 00518662
 
 export class ChutesHandler extends RouterProvider implements SingleCompletionHandler {
 	constructor(options: ApiHandlerOptions) {
@@ -57,22 +49,6 @@
 				format: "openai",
 			}) ?? undefined
 
-<<<<<<< HEAD
-		// kilocode_change start: addNativeToolCallsToParams
-		return addNativeToolCallsToParams(
-			{
-				model,
-				max_tokens,
-				temperature,
-				messages: [{ role: "system", content: systemPrompt }, ...convertToOpenAiMessages(messages)],
-				stream: true,
-				stream_options: { include_usage: true },
-			},
-			this.options,
-			metadata,
-		)
-		// kilocode_change end
-=======
 		const params: OpenAI.Chat.Completions.ChatCompletionCreateParamsStreaming = {
 			model,
 			max_tokens,
@@ -87,21 +63,14 @@
 		}
 
 		return params
->>>>>>> 00518662
 	}
 
 	override async *createMessage(
 		systemPrompt: string,
 		messages: Anthropic.Messages.MessageParam[],
-<<<<<<< HEAD
-		metadata?: ApiHandlerCreateMessageMetadata, // kilocode_change
-	): ApiStream {
-		const model = this.getModel()
-=======
 		metadata?: ApiHandlerCreateMessageMetadata,
 	): ApiStream {
 		const model = await this.fetchModel()
->>>>>>> 00518662
 
 		if (model.id.includes("DeepSeek-R1")) {
 			const stream = await this.client.chat.completions.create({
@@ -147,13 +116,6 @@
 				yield processedChunk
 			}
 		} else {
-<<<<<<< HEAD
-			yield* super.createMessage(
-				systemPrompt,
-				messages,
-				metadata, // kilocode_change
-			)
-=======
 			// For non-DeepSeek-R1 models, use standard OpenAI streaming
 			const stream = await this.client.chat.completions.create(this.getCompletionParams(systemPrompt, messages))
 
@@ -213,7 +175,6 @@
 				throw new Error(`Chutes completion error: ${error.message}`)
 			}
 			throw error
->>>>>>> 00518662
 		}
 	}
 
