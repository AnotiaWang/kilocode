import * as path from "path"
import fs from "fs/promises"

import NodeCache from "node-cache"

import type { ProviderName } from "@roo-code/types"

import { safeWriteJson } from "../../../utils/safeWriteJson"

import { ContextProxy } from "../../../core/config/ContextProxy"
import { getCacheDirectoryPath } from "../../../utils/storage"
import type { RouterName, ModelRecord } from "../../../shared/api"
import { fileExistsAtPath } from "../../../utils/fs"

import { getOpenRouterModels } from "./openrouter"
import { getVercelAiGatewayModels } from "./vercel-ai-gateway"
import { getRequestyModels } from "./requesty"
import { getGlamaModels } from "./glama"
import { getUnboundModels } from "./unbound"
import { getLiteLLMModels } from "./litellm"
import { GetModelsOptions } from "../../../shared/api"
import { getKiloUrlFromToken } from "@roo-code/types"
import { getOllamaModels } from "./ollama"
import { getLMStudioModels } from "./lmstudio"
import { getIOIntelligenceModels } from "./io-intelligence"
// kilocode_change start
import { getOvhCloudAiEndpointsModels } from "./ovhcloud"
import { getGeminiModels } from "./gemini"
import { getInceptionModels } from "./inception"
import { getSyntheticModels } from "./synthetic"
// kilocode_change end

import { getDeepInfraModels } from "./deepinfra"
import { getHuggingFaceModels } from "./huggingface"
<<<<<<< HEAD
import { getSapAiCoreModels } from "./sap-ai-core"
=======
import { getRooModels } from "./roo"
import { getChutesModels } from "./chutes"
>>>>>>> 02045843

const memoryCache = new NodeCache({ stdTTL: 5 * 60, checkperiod: 5 * 60 })

export /*kilocode_change*/ async function writeModels(router: RouterName, data: ModelRecord) {
	const filename = `${router}_models.json`
	const cacheDir = await getCacheDirectoryPath(ContextProxy.instance.globalStorageUri.fsPath)
	await safeWriteJson(path.join(cacheDir, filename), data)
}

export /*kilocode_change*/ async function readModels(router: RouterName): Promise<ModelRecord | undefined> {
	const filename = `${router}_models.json`
	const cacheDir = await getCacheDirectoryPath(ContextProxy.instance.globalStorageUri.fsPath)
	const filePath = path.join(cacheDir, filename)
	const exists = await fileExistsAtPath(filePath)
	return exists ? JSON.parse(await fs.readFile(filePath, "utf8")) : undefined
}

/**
 * Get models from the cache or fetch them from the provider and cache them.
 * There are two caches:
 * 1. Memory cache - This is a simple in-memory cache that is used to store models for a short period of time.
 * 2. File cache - This is a file-based cache that is used to store models for a longer period of time.
 *
 * @param router - The router to fetch models from.
 * @param apiKey - Optional API key for the provider.
 * @param baseUrl - Optional base URL for the provider (currently used only for LiteLLM).
 * @returns The models from the cache or the fetched models.
 */
export const getModels = async (options: GetModelsOptions): Promise<ModelRecord> => {
	const { provider } = options

	let models = getModelsFromCache(provider)

	if (models) {
		return models
	}

	try {
		switch (provider) {
			case "openrouter":
				// kilocode_change start: base url and bearer token
				models = await getOpenRouterModels({
					openRouterBaseUrl: options.baseUrl,
					headers: options.apiKey ? { Authorization: `Bearer ${options.apiKey}` } : undefined,
				})
				// kilocode_change end
				break
			case "requesty":
				// Requesty models endpoint requires an API key for per-user custom policies.
				models = await getRequestyModels(options.baseUrl, options.apiKey)
				break
			case "glama":
				models = await getGlamaModels()
				break
			case "unbound":
				// Unbound models endpoint requires an API key to fetch application specific models.
				models = await getUnboundModels(options.apiKey)
				break
			case "litellm":
				// Type safety ensures apiKey and baseUrl are always provided for LiteLLM.
				models = await getLiteLLMModels(options.apiKey, options.baseUrl)
				break
			// kilocode_change start
			case "kilocode": {
				const backendUrl = options.kilocodeOrganizationId
					? `https://api.kilocode.ai/api/organizations/${options.kilocodeOrganizationId}`
					: "https://api.kilocode.ai/api/openrouter"
				const openRouterBaseUrl = getKiloUrlFromToken(backendUrl, options.kilocodeToken ?? "")
				models = await getOpenRouterModels({
					openRouterBaseUrl,
					headers: options.kilocodeToken ? { Authorization: `Bearer ${options.kilocodeToken}` } : undefined,
				})
				break
			}
			case "synthetic":
				models = await getSyntheticModels(options.apiKey)
				break
			case "gemini":
				models = await getGeminiModels({
					apiKey: options.apiKey,
					baseUrl: options.baseUrl,
				})
				break
			// kilocode_change end
			case "ollama":
				models = await getOllamaModels(options.baseUrl, options.apiKey, options.numCtx /*kilocode_change*/)
				break
			case "lmstudio":
				models = await getLMStudioModels(options.baseUrl)
				break
			case "deepinfra":
				models = await getDeepInfraModels(options.apiKey, options.baseUrl)
				break
			case "io-intelligence":
				models = await getIOIntelligenceModels(options.apiKey)
				break
			case "vercel-ai-gateway":
				models = await getVercelAiGatewayModels()
				break
			case "huggingface":
				models = await getHuggingFaceModels()
				break
			case "sap-ai-core":
				models = await getSapAiCoreModels(
					options.sapAiCoreServiceKey,
					options.sapAiCoreResourceGroup,
					options.sapAiCoreUseOrchestration,
				)
				break
			// kilocode_change start
			case "inception":
				models = await getInceptionModels()
				break
			case "ovhcloud":
				models = await getOvhCloudAiEndpointsModels()
				break
			// kilocode_change end
			case "roo": {
				// Roo Code Cloud provider requires baseUrl and optional apiKey
				const rooBaseUrl =
					options.baseUrl ?? process.env.ROO_CODE_PROVIDER_URL ?? "https://api.roocode.com/proxy"
				models = await getRooModels(rooBaseUrl, options.apiKey)
				break
			}
			case "chutes":
				models = await getChutesModels(options.apiKey)
				break
			default: {
				// Ensures router is exhaustively checked if RouterName is a strict union.
				const exhaustiveCheck: never = provider
				throw new Error(`Unknown provider: ${exhaustiveCheck}`)
			}
		}

		// Cache the fetched models (even if empty, to signify a successful fetch with no models).
		memoryCache.set(provider, models)

		/* kilocode_change: skip useless file IO
		await writeModels(provider, models).catch((err) =>
			console.error(`[getModels] Error writing ${provider} models to file cache:`, err),
		)

		try {
			models = await readModels(provider)
		} catch (error) {
			console.error(`[getModels] error reading ${provider} models from file cache`, error)
		}
		*/
		return models || {}
	} catch (error) {
		// Log the error and re-throw it so the caller can handle it (e.g., show a UI message).
		console.error(`[getModels] Failed to fetch models in modelCache for ${provider}:`, error)

		throw error // Re-throw the original error to be handled by the caller.
	}
}

/**
 * Flush models memory cache for a specific router.
 *
 * @param router - The router to flush models for.
 */
export const flushModels = async (router: RouterName) => {
	memoryCache.del(router)
}

export function getModelsFromCache(provider: ProviderName) {
	return memoryCache.get<ModelRecord>(provider)
}<|MERGE_RESOLUTION|>--- conflicted
+++ resolved
@@ -28,16 +28,13 @@
 import { getGeminiModels } from "./gemini"
 import { getInceptionModels } from "./inception"
 import { getSyntheticModels } from "./synthetic"
+import { getSapAiCoreModels } from "./sap-ai-core"
 // kilocode_change end
 
 import { getDeepInfraModels } from "./deepinfra"
 import { getHuggingFaceModels } from "./huggingface"
-<<<<<<< HEAD
-import { getSapAiCoreModels } from "./sap-ai-core"
-=======
 import { getRooModels } from "./roo"
 import { getChutesModels } from "./chutes"
->>>>>>> 02045843
 
 const memoryCache = new NodeCache({ stdTTL: 5 * 60, checkperiod: 5 * 60 })
 
