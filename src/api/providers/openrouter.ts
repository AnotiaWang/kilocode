--- conflicted
+++ resolved
@@ -346,27 +346,6 @@
 		const completion = response as OpenAI.Chat.ChatCompletion
 		return completion.choices[0]?.message?.content || ""
 	}
-<<<<<<< HEAD
-}
-
-// kilocode_change start
-function makeOpenRouterErrorReadable(error: any) {
-	if (error?.code !== 429 && error?.code !== 418) {
-		return `OpenRouter API Error: ${error?.message || error}`
-	}
-
-	try {
-		const parsedJson = JSON.parse(error.error.metadata?.raw)
-		const retryAfter = parsedJson?.error?.details.map((detail: any) => detail.retryDelay).filter((r: any) => r)[0]
-		if (retryAfter) {
-			return `Rate limit exceeded, try again in ${retryAfter}.`
-		}
-	} catch (e) {}
-
-	return `Rate limit exceeded, try again later.\n${error?.message || error}`
-}
-// kilocode_change end
-=======
 
 	/**
 	 * Generate an image using OpenRouter's image generation API
@@ -488,4 +467,21 @@
 		}
 	}
 }
->>>>>>> 8cff25ab
+
+// kilocode_change start
+function makeOpenRouterErrorReadable(error: any) {
+	if (error?.code !== 429 && error?.code !== 418) {
+		return `OpenRouter API Error: ${error?.message || error}`
+	}
+
+	try {
+		const parsedJson = JSON.parse(error.error.metadata?.raw)
+		const retryAfter = parsedJson?.error?.details.map((detail: any) => detail.retryDelay).filter((r: any) => r)[0]
+		if (retryAfter) {
+			return `Rate limit exceeded, try again in ${retryAfter}.`
+		}
+	} catch (e) {}
+
+	return `Rate limit exceeded, try again later.\n${error?.message || error}`
+}
+// kilocode_change end