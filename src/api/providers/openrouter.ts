--- conflicted
+++ resolved
@@ -82,17 +82,13 @@
 	private client: OpenAI
 	protected models: ModelRecord = {}
 	protected endpoints: ModelRecord = {}
-<<<<<<< HEAD
 
 	// kilocode_change start property
 	protected get providerName(): "OpenRouter" | "KiloCode" {
 		return "OpenRouter" as const
 	}
 	// kilocode_change end
-=======
-	private readonly providerName = "OpenRouter"
 	private currentReasoningDetails: any[] = []
->>>>>>> 2c3b2953
 
 	constructor(options: ApiHandlerOptions) {
 		super()
@@ -130,7 +126,6 @@
 		}
 	}
 
-<<<<<<< HEAD
 	// kilocode_change start
 	customRequestOptions(_metadata?: ApiHandlerCreateMessageMetadata): { headers: Record<string, string> } | undefined {
 		return undefined
@@ -173,12 +168,10 @@
 	}
 	// kilocode_change end
 
-=======
 	getReasoningDetails(): any[] | undefined {
 		return this.currentReasoningDetails.length > 0 ? this.currentReasoningDetails : undefined
 	}
 
->>>>>>> 2c3b2953
 	override async *createMessage(
 		systemPrompt: string,
 		messages: Anthropic.Messages.MessageParam[],
@@ -214,13 +207,6 @@
 			openAiMessages = convertToR1Format([{ role: "user", content: systemPrompt }, ...messages])
 		}
 
-<<<<<<< HEAD
-		// kilocode_change start
-		if (modelId.startsWith("google/gemini")) {
-			addGeminiCacheBreakpoints(systemPrompt, openAiMessages)
-		} else if (modelId.startsWith("anthropic/claude") || OPEN_ROUTER_PROMPT_CACHING_MODELS.has(modelId)) {
-			addAnthropicCacheBreakpoints(systemPrompt, openAiMessages)
-=======
 		// Process reasoning_details when switching models to Gemini for native tool call compatibility
 		const toolProtocol = resolveToolProtocol(this.options, model.info)
 		const isNativeProtocol = toolProtocol === TOOL_PROTOCOL.NATIVE
@@ -266,7 +252,6 @@
 			} else {
 				addAnthropicCacheBreakpoints(systemPrompt, openAiMessages)
 			}
->>>>>>> 2c3b2953
 		}
 		// kilocode_change end
 
@@ -281,20 +266,8 @@
 			messages: openAiMessages,
 			stream: true,
 			stream_options: { include_usage: true },
-<<<<<<< HEAD
 			...this.getProviderParams(), // kilocode_change: original expression was moved into function
 			parallel_tool_calls: false, // Ensure only one tool call at a time
-=======
-			// Only include provider if openRouterSpecificProvider is not "[default]".
-			...(this.options.openRouterSpecificProvider &&
-				this.options.openRouterSpecificProvider !== OPENROUTER_DEFAULT_PROVIDER_NAME && {
-					provider: {
-						order: [this.options.openRouterSpecificProvider],
-						only: [this.options.openRouterSpecificProvider],
-						allow_fallbacks: false,
-					},
-				}),
->>>>>>> 2c3b2953
 			...(transforms && { transforms }),
 			...(reasoning && { reasoning }),
 			...(metadata?.tools && { tools: this.convertToolsForOpenAI(metadata.tools) }),
@@ -309,14 +282,10 @@
 
 		let stream
 		try {
-<<<<<<< HEAD
 			stream = await this.client.chat.completions.create(
 				completionParams,
 				this.customRequestOptions(metadata), // kilocode_change
 			)
-=======
-			stream = await this.client.chat.completions.create(completionParams, requestOptions)
->>>>>>> 2c3b2953
 		} catch (error) {
 			// kilocode_change start
 			if (this.providerName == "KiloCode" && isAnyRecognizedKiloCodeError(error)) {
@@ -327,10 +296,8 @@
 		}
 
 		let lastUsage: CompletionUsage | undefined = undefined
-<<<<<<< HEAD
 		let inferenceProvider: string | undefined // kilocode_change
 		const toolCallAccumulator = new Map<number, { id: string; name: string; arguments: string }>()
-=======
 		// Accumulator for reasoning_details: accumulate text by type-index key
 		const reasoningDetailsAccumulator = new Map<
 			string,
@@ -345,7 +312,6 @@
 				index: number
 			}
 		>()
->>>>>>> 2c3b2953
 
 		for await (const chunk of stream) {
 			// OpenRouter returns an error object instead of the OpenAI SDK throwing an error.
@@ -382,34 +348,11 @@
 					}>
 				}
 
-<<<<<<< HEAD
-				// kilocode_change start
-
-				// OpenRouter passes reasoning details that we can pass back unmodified in api requests to preserve reasoning traces for model
-				// See: https://openrouter.ai/docs/use-cases/reasoning-tokens#preserving-reasoning-blocks
-				if (delta && "reasoning_details" in delta && delta.reasoning_details) {
-					yield {
-						type: "reasoning_details",
-						reasoning_details: delta.reasoning_details as ReasoningDetail,
-					}
-				}
-				if (delta && "reasoning_content" in delta && typeof delta.reasoning_content === "string") {
-					yield { type: "reasoning", text: delta.reasoning_content }
-				}
-				// kilocode_change end
-
-				// Check for tool calls in delta
-				if ("tool_calls" in delta && Array.isArray(delta.tool_calls)) {
-					for (const toolCall of delta.tool_calls) {
-						const index = toolCall.index
-						const existing = toolCallAccumulator.get(index)
-=======
 				if (deltaWithReasoning.reasoning_details && Array.isArray(deltaWithReasoning.reasoning_details)) {
 					for (const detail of deltaWithReasoning.reasoning_details) {
 						const index = detail.index ?? 0
 						const key = `${detail.type}-${index}`
 						const existing = reasoningDetailsAccumulator.get(key)
->>>>>>> 2c3b2953
 
 						if (existing) {
 							// Accumulate text/summary/data for existing reasoning detail
@@ -459,6 +402,22 @@
 					yield { type: "reasoning", text: delta.reasoning }
 				}
 
+				// kilocode_change start
+
+				// OpenRouter passes reasoning details that we can pass back unmodified in api requests to preserve reasoning traces for model
+				// See: https://openrouter.ai/docs/use-cases/reasoning-tokens#preserving-reasoning-blocks
+				if (delta && "reasoning_details" in delta && delta.reasoning_details) {
+					yield {
+						type: "reasoning_details",
+						reasoning_details: delta.reasoning_details as ReasoningDetail,
+					}
+				}
+				if (delta && "reasoning_content" in delta && typeof delta.reasoning_content === "string") {
+					yield { type: "reasoning", text: delta.reasoning_content }
+				}
+				// kilocode_change end
+
+				// Check for tool calls in delta
 				// Emit raw tool call chunks - NativeToolCallParser handles state management
 				if ("tool_calls" in delta && Array.isArray(delta.tool_calls)) {
 					for (const toolCall of delta.tool_calls) {
@@ -567,14 +526,10 @@
 
 		let response
 		try {
-<<<<<<< HEAD
 			response = await this.client.chat.completions.create(
 				completionParams,
 				this.customRequestOptions(), // kilocode_change
 			)
-=======
-			response = await this.client.chat.completions.create(completionParams, requestOptions)
->>>>>>> 2c3b2953
 		} catch (error) {
 			throw handleOpenAIError(error, this.providerName)
 		}
@@ -611,7 +566,6 @@
 			}
 		}
 
-<<<<<<< HEAD
 		try {
 			const response = await fetch(
 				`${this.options.openRouterBaseUrl || "https://openrouter.ai/api/v1/"}chat/completions`, // kilocode_change: support baseUrl
@@ -650,61 +604,7 @@
 					}),
 				},
 			)
-
-			if (!response.ok) {
-				const errorText = await response.text()
-				let errorMessage = `Failed to generate image: ${response.status} ${response.statusText}`
-				try {
-					const errorJson = JSON.parse(errorText)
-					if (errorJson.error?.message) {
-						errorMessage = `Failed to generate image: ${errorJson.error.message}`
-					}
-				} catch {
-					// Use default error message
-				}
-				return {
-					success: false,
-					error: errorMessage,
-				}
-			}
-
-			const result: ImageGenerationResponse = await response.json()
-
-			if (result.error) {
-				return {
-					success: false,
-					error: `Failed to generate image: ${result.error.message}`,
-				}
-			}
-
-			// Extract the generated image from the response
-			const images = result.choices?.[0]?.message?.images
-			if (!images || images.length === 0) {
-				return {
-					success: false,
-					error: "No image was generated in the response",
-				}
-			}
-
-			const imageData = images[0]?.image_url?.url
-			if (!imageData) {
-				return {
-					success: false,
-					error: "Invalid image data in response",
-				}
-			}
-
-			// Extract base64 data from data URL
-			const base64Match = imageData.match(/^data:image\/(png|jpeg|jpg);base64,(.+)$/)
-			if (!base64Match) {
-				return {
-					success: false,
-					error: "Invalid image format received",
-				}
-			}
-=======
 		const baseURL = this.options.openRouterBaseUrl || "https://openrouter.ai/api/v1"
->>>>>>> 2c3b2953
 
 		// OpenRouter only supports chat completions approach for image generation
 		return generateImageWithProvider({
