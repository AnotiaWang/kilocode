import { Anthropic } from "@anthropic-ai/sdk"
import OpenAI from "openai"

import {
	type ModelInfo,
	openAiNativeDefaultModelId,
	OpenAiNativeModelId,
	openAiNativeModels,
	OPENAI_NATIVE_DEFAULT_TEMPERATURE,
	type ReasoningEffort,
	type VerbosityLevel,
	type ReasoningEffortExtended,
	type ServiceTier,
} from "@roo-code/types"

import type { ApiHandlerOptions } from "../../shared/api"

import { calculateApiCostOpenAI } from "../../shared/cost"

import { ApiStream, ApiStreamUsageChunk } from "../transform/stream"
import { getModelParams } from "../transform/model-params"

import { BaseProvider } from "./base-provider"
import type { SingleCompletionHandler, ApiHandlerCreateMessageMetadata } from "../index"

export type OpenAiNativeModel = ReturnType<OpenAiNativeHandler["getModel"]>

export class OpenAiNativeHandler extends BaseProvider implements SingleCompletionHandler {
	protected options: ApiHandlerOptions
	private client: OpenAI
	// Resolved service tier from Responses API (actual tier used by OpenAI)
	private lastServiceTier: ServiceTier | undefined
	// Complete response output array (includes reasoning items with encrypted_content)
	private lastResponseOutput: any[] | undefined
	// Last top-level response id from Responses API (for troubleshooting)
	private lastResponseId: string | undefined

	// Event types handled by the shared event processor to avoid duplication
	private readonly coreHandledEventTypes = new Set<string>([
		"response.text.delta",
		"response.output_text.delta",
		"response.reasoning.delta",
		"response.reasoning_text.delta",
		"response.reasoning_summary.delta",
		"response.reasoning_summary_text.delta",
		"response.refusal.delta",
		"response.output_item.added",
		"response.done",
		"response.completed",
	])

	constructor(options: ApiHandlerOptions) {
		super()
		this.options = options
		// Default to including reasoning.summary: "auto" for models that support Responses API
		// reasoning summaries unless explicitly disabled.
		if (this.options.enableResponsesReasoningSummary === undefined) {
			this.options.enableResponsesReasoningSummary = true
		}
		const apiKey = this.options.openAiNativeApiKey ?? "not-provided"
		this.client = new OpenAI({ baseURL: this.options.openAiNativeBaseUrl, apiKey })
	}

	private normalizeUsage(usage: any, model: OpenAiNativeModel): ApiStreamUsageChunk | undefined {
		if (!usage) return undefined

		// Prefer detailed shapes when available (Responses API)
		const inputDetails = usage.input_tokens_details ?? usage.prompt_tokens_details

		// Extract cache information from details with better readability
		const hasCachedTokens = typeof inputDetails?.cached_tokens === "number"
		const hasCacheMissTokens = typeof inputDetails?.cache_miss_tokens === "number"
		const cachedFromDetails = hasCachedTokens ? inputDetails.cached_tokens : 0
		const missFromDetails = hasCacheMissTokens ? inputDetails.cache_miss_tokens : 0

		// If total input tokens are missing but we have details, derive from them
		let totalInputTokens = usage.input_tokens ?? usage.prompt_tokens ?? 0
		if (totalInputTokens === 0 && inputDetails && (cachedFromDetails > 0 || missFromDetails > 0)) {
			totalInputTokens = cachedFromDetails + missFromDetails
		}

		const totalOutputTokens = usage.output_tokens ?? usage.completion_tokens ?? 0

		// Note: missFromDetails is NOT used as fallback for cache writes
		// Cache miss tokens represent tokens that weren't found in cache (part of input)
		// Cache write tokens represent tokens being written to cache for future use
		const cacheWriteTokens = usage.cache_creation_input_tokens ?? usage.cache_write_tokens ?? 0

		const cacheReadTokens =
			usage.cache_read_input_tokens ?? usage.cache_read_tokens ?? usage.cached_tokens ?? cachedFromDetails ?? 0

		// Resolve effective tier: prefer actual tier from response; otherwise requested tier
		const effectiveTier =
			this.lastServiceTier || (this.options.openAiNativeServiceTier as ServiceTier | undefined) || undefined
		const effectiveInfo = this.applyServiceTierPricing(model.info, effectiveTier)

		// Pass total input tokens directly to calculateApiCostOpenAI
		// The function handles subtracting both cache reads and writes internally
		const { totalCost } = calculateApiCostOpenAI(
			effectiveInfo,
			totalInputTokens,
			totalOutputTokens,
			cacheWriteTokens,
			cacheReadTokens,
		)

		const reasoningTokens =
			typeof usage.output_tokens_details?.reasoning_tokens === "number"
				? usage.output_tokens_details.reasoning_tokens
				: undefined

		const out: ApiStreamUsageChunk = {
			type: "usage",
			// Keep inputTokens as TOTAL input to preserve correct context length
			inputTokens: totalInputTokens,
			outputTokens: totalOutputTokens,
			cacheWriteTokens,
			cacheReadTokens,
			...(typeof reasoningTokens === "number" ? { reasoningTokens } : {}),
			totalCost,
		}
		return out
	}

	override async *createMessage(
		systemPrompt: string,
		messages: Anthropic.Messages.MessageParam[],
		metadata?: ApiHandlerCreateMessageMetadata,
	): ApiStream {
		const model = this.getModel()

		// Use Responses API for ALL models
		yield* this.handleResponsesApiMessage(model, systemPrompt, messages, metadata)
	}

	private async *handleResponsesApiMessage(
		model: OpenAiNativeModel,
		systemPrompt: string,
		messages: Anthropic.Messages.MessageParam[],
		metadata?: ApiHandlerCreateMessageMetadata,
	): ApiStream {
		// Reset resolved tier for this request; will be set from response if present
		this.lastServiceTier = undefined
		// Reset output array to capture current response output items
		this.lastResponseOutput = undefined
		// Reset last response id for this request
		this.lastResponseId = undefined

		// Use Responses API for ALL models
		const { verbosity, reasoning } = this.getModel()

		// Resolve reasoning effort for models that support it
		const reasoningEffort = this.getReasoningEffort(model)

		// Format full conversation (messages already include reasoning items from API history)
		const formattedInput = this.formatFullConversation(systemPrompt, messages)

		// Build request body
		const requestBody = this.buildRequestBody(
			model,
			formattedInput,
			systemPrompt,
			verbosity,
			reasoningEffort,
			metadata,
		)

		// Make the request (pass systemPrompt and messages for potential retry)
		yield* this.executeRequest(requestBody, model, metadata, systemPrompt, messages)
	}

	private buildRequestBody(
		model: OpenAiNativeModel,
		formattedInput: any,
		systemPrompt: string,
		verbosity: any,
		reasoningEffort: ReasoningEffortExtended | undefined,
		metadata?: ApiHandlerCreateMessageMetadata,
	): any {
		// Build a request body for the OpenAI Responses API.
		// Ensure we explicitly pass max_output_tokens based on Roo's reserved model response calculation
		// so requests do not default to very large limits (e.g., 120k).
		interface ResponsesRequestBody {
			model: string
			input: Array<{ role: "user" | "assistant"; content: any[] } | { type: string; content: string }>
			stream: boolean
			reasoning?: { effort?: ReasoningEffortExtended; summary?: "auto" }
			text?: { verbosity: VerbosityLevel }
			temperature?: number
			max_output_tokens?: number
			store?: boolean
			instructions?: string
			service_tier?: ServiceTier
			include?: string[]
			/** Prompt cache retention policy: "in_memory" (default) or "24h" for extended caching */
			prompt_cache_retention?: "in_memory" | "24h"
		}

		// Validate requested tier against model support; if not supported, omit.
		const requestedTier = (this.options.openAiNativeServiceTier as ServiceTier | undefined) || undefined
		const allowedTierNames = new Set(model.info.tiers?.map((t) => t.name).filter(Boolean) || [])

		// Decide whether to enable extended prompt cache retention for this request
		const promptCacheRetention = this.getPromptCacheRetention(model)

		const body: ResponsesRequestBody = {
			model: model.id,
			input: formattedInput,
			stream: true,
			// Always use stateless operation with encrypted reasoning
			store: false,
			// Always include instructions (system prompt) for Responses API.
			// Unlike Chat Completions, system/developer roles in input have no special semantics here.
			// The official way to set system behavior is the top-level `instructions` field.
			instructions: systemPrompt,
			// Only include encrypted reasoning content when reasoning effort is set
			...(reasoningEffort ? { include: ["reasoning.encrypted_content"] } : {}),
			...(reasoningEffort
				? {
						reasoning: {
							...(reasoningEffort ? { effort: reasoningEffort } : {}),
							...(this.options.enableResponsesReasoningSummary ? { summary: "auto" as const } : {}),
						},
					}
				: {}),
			// Only include temperature if the model supports it
			...(model.info.supportsTemperature !== false && {
				temperature: this.options.modelTemperature ?? OPENAI_NATIVE_DEFAULT_TEMPERATURE,
			}),
			// Explicitly include the calculated max output tokens.
			// Use the per-request reserved output computed by Roo (params.maxTokens from getModelParams).
			...(model.maxTokens ? { max_output_tokens: model.maxTokens } : {}),
			// Include tier when selected and supported by the model, or when explicitly "default"
			...(requestedTier &&
				(requestedTier === "default" || allowedTierNames.has(requestedTier)) && {
					service_tier: requestedTier,
				}),
			// Enable extended prompt cache retention for models that support it.
			// This uses the OpenAI Responses API `prompt_cache_retention` parameter.
			...(promptCacheRetention ? { prompt_cache_retention: promptCacheRetention } : {}),
		}

		// Include text.verbosity only when the model explicitly supports it
		if (model.info.supportsVerbosity === true) {
			body.text = { verbosity: (verbosity || "medium") as VerbosityLevel }
		}

		return body
	}

	private async *executeRequest(
		requestBody: any,
		model: OpenAiNativeModel,
		metadata?: ApiHandlerCreateMessageMetadata,
		systemPrompt?: string,
		messages?: Anthropic.Messages.MessageParam[],
	): ApiStream {
		try {
			// Use the official SDK
			const stream = (await (this.client as any).responses.create(requestBody)) as AsyncIterable<any>

			if (typeof (stream as any)[Symbol.asyncIterator] !== "function") {
				throw new Error(
					"OpenAI SDK did not return an AsyncIterable for Responses API streaming. Falling back to SSE.",
				)
			}

			for await (const event of stream) {
				for await (const outChunk of this.processEvent(event, model)) {
					yield outChunk
				}
			}
		} catch (sdkErr: any) {
			// For errors, fallback to manual SSE via fetch
			yield* this.makeResponsesApiRequest(requestBody, model, metadata, systemPrompt, messages)
		}
	}

	private formatFullConversation(systemPrompt: string, messages: Anthropic.Messages.MessageParam[]): any {
		// Format the entire conversation history for the Responses API using structured format
		// This supports both text and images
		// Messages already include reasoning items from API history, so we just need to format them
		const formattedMessages: any[] = []

		// Do NOT embed the system prompt as a developer message in the Responses API input.
		// The Responses API treats roles as free-form; use the top-level `instructions` field instead.

		// Process each message
		for (const message of messages) {
			// Check if this is a reasoning item (already formatted in API history)
			if ((message as any).type === "reasoning") {
				// Pass through reasoning items as-is
				formattedMessages.push(message)
				continue
			}

			const role = message.role === "user" ? "user" : "assistant"
			const content: any[] = []

			if (typeof message.content === "string") {
				// For user messages, use input_text; for assistant messages, use output_text
				if (role === "user") {
					content.push({ type: "input_text", text: message.content })
				} else {
					content.push({ type: "output_text", text: message.content })
				}
			} else if (Array.isArray(message.content)) {
				// For array content with potential images, format properly
				for (const block of message.content) {
					if (block.type === "text") {
						// For user messages, use input_text; for assistant messages, use output_text
						if (role === "user") {
							content.push({ type: "input_text", text: (block as any).text })
						} else {
							content.push({ type: "output_text", text: (block as any).text })
						}
					} else if (block.type === "image") {
						const image = block as Anthropic.Messages.ImageBlockParam
						// Format image with proper data URL - images are always input_image
						// kilocode_change start
						let imageUrl: string
						if (image.source.type === "base64") {
							// Base64ImageSource has media_type and data
							imageUrl = `data:${image.source.media_type};base64,${image.source.data}`
						} else {
							// URLImageSource only has url
							imageUrl = image.source.url
						}
						// kilocode_change end
						content.push({ type: "input_image", image_url: imageUrl })
					}
				}
			}

			if (content.length > 0) {
				formattedMessages.push({ role, content })
			}
		}

		return formattedMessages
	}

<<<<<<< HEAD
	private formatSingleStructuredMessage(message: Anthropic.Messages.MessageParam): any {
		// Format a single message for the Responses API when using previous_response_id
		// When using previous_response_id, we only send the latest user message
		const role = message.role === "user" ? "user" : "assistant"

		if (typeof message.content === "string") {
			// For simple string content, return structured format with proper type
			return {
				role,
				content: [{ type: "input_text", text: message.content }],
			}
		} else if (Array.isArray(message.content)) {
			// Extract text and image content from blocks
			const content: any[] = []

			for (const block of message.content) {
				if (block.type === "text") {
					// User messages use input_text
					content.push({ type: "input_text", text: (block as any).text })
				} else if (block.type === "image") {
					const image = block as Anthropic.Messages.ImageBlockParam
					// kilocode_change start
					let imageUrl: string
					if (image.source.type === "base64") {
						// Base64ImageSource has media_type and data
						imageUrl = `data:${image.source.media_type};base64,${image.source.data}`
					} else {
						// URLImageSource only has url
						imageUrl = image.source.url
					}
					// kilocode_change end
					content.push({ type: "input_image", image_url: imageUrl })
				}
			}

			if (content.length > 0) {
				return { role, content }
			}
		}

		return null
	}

	private async *makeGpt5ResponsesAPIRequest(
=======
	private async *makeResponsesApiRequest(
>>>>>>> 06b775a8
		requestBody: any,
		model: OpenAiNativeModel,
		metadata?: ApiHandlerCreateMessageMetadata,
		systemPrompt?: string,
		messages?: Anthropic.Messages.MessageParam[],
	): ApiStream {
		const apiKey = this.options.openAiNativeApiKey ?? "not-provided"
		const baseUrl = this.options.openAiNativeBaseUrl || "https://api.openai.com"
		const url = `${baseUrl}/v1/responses`

		try {
			const response = await fetch(url, {
				method: "POST",
				headers: {
					"Content-Type": "application/json",
					Authorization: `Bearer ${apiKey}`,
					Accept: "text/event-stream",
				},
				body: JSON.stringify(requestBody),
			})

			if (!response.ok) {
				const errorText = await response.text()

				let errorMessage = `OpenAI Responses API request failed (${response.status})`
				let errorDetails = ""

				// Try to parse error as JSON for better error messages
				try {
					const errorJson = JSON.parse(errorText)
					if (errorJson.error?.message) {
						errorDetails = errorJson.error.message
					} else if (errorJson.message) {
						errorDetails = errorJson.message
					} else {
						errorDetails = errorText
					}
				} catch {
					// If not JSON, use the raw text
					errorDetails = errorText
				}

				// Provide user-friendly error messages based on status code
				switch (response.status) {
					case 400:
						errorMessage = "Invalid request to Responses API. Please check your input parameters."
						break
					case 401:
						errorMessage = "Authentication failed. Please check your OpenAI API key."
						break
					case 403:
						errorMessage = "Access denied. Your API key may not have access to this endpoint."
						break
					case 404:
						errorMessage =
							"Responses API endpoint not found. The endpoint may not be available yet or requires a different configuration."
						break
					case 429:
						errorMessage = "Rate limit exceeded. Please try again later."
						break
					case 500:
					case 502:
					case 503:
						errorMessage = "OpenAI service error. Please try again later."
						break
					default:
						errorMessage = `Responses API error (${response.status})`
				}

				// Append details if available
				if (errorDetails) {
					errorMessage += ` - ${errorDetails}`
				}

				throw new Error(errorMessage)
			}

			if (!response.body) {
				throw new Error("Responses API error: No response body")
			}

			// Handle streaming response
			yield* this.handleStreamResponse(response.body, model)
		} catch (error) {
			if (error instanceof Error) {
				// Re-throw with the original error message if it's already formatted
				if (error.message.includes("Responses API")) {
					throw error
				}
				// Otherwise, wrap it with context
				throw new Error(`Failed to connect to Responses API: ${error.message}`)
			}
			// Handle non-Error objects
			throw new Error(`Unexpected error connecting to Responses API`)
		}
	}

	/**
	 * Handles the streaming response from the Responses API.
	 *
	 * This function iterates through the Server-Sent Events (SSE) stream, parses each event,
	 * and yields structured data chunks (`ApiStream`). It handles a wide variety of event types,
	 * including text deltas, reasoning, usage data, and various status/tool events.
	 */
	private async *handleStreamResponse(body: ReadableStream<Uint8Array>, model: OpenAiNativeModel): ApiStream {
		const reader = body.getReader()
		const decoder = new TextDecoder()
		let buffer = ""
		let hasContent = false
		let totalInputTokens = 0
		let totalOutputTokens = 0

		try {
			while (true) {
				const { done, value } = await reader.read()
				if (done) break

				buffer += decoder.decode(value, { stream: true })
				const lines = buffer.split("\n")
				buffer = lines.pop() || ""

				for (const line of lines) {
					if (line.startsWith("data: ")) {
						const data = line.slice(6).trim()
						if (data === "[DONE]") {
							continue
						}

						try {
							const parsed = JSON.parse(data)

							// Capture resolved service tier if present
							if (parsed.response?.service_tier) {
								this.lastServiceTier = parsed.response.service_tier as ServiceTier
							}
							// Capture complete output array (includes reasoning items with encrypted_content)
							if (parsed.response?.output && Array.isArray(parsed.response.output)) {
								this.lastResponseOutput = parsed.response.output
							}
							// Capture top-level response id
							if (parsed.response?.id) {
								this.lastResponseId = parsed.response.id as string
							}

							// Delegate standard event types to the shared processor to avoid duplication
							if (parsed?.type && this.coreHandledEventTypes.has(parsed.type)) {
								for await (const outChunk of this.processEvent(parsed, model)) {
									// Track whether we've emitted any content so fallback handling can decide appropriately
									if (outChunk.type === "text" || outChunk.type === "reasoning") {
										hasContent = true
									}
									yield outChunk
								}
								continue
							}

							// Check if this is a complete response (non-streaming format)
							if (parsed.response && parsed.response.output && Array.isArray(parsed.response.output)) {
								// Handle complete response in the initial event
								for (const outputItem of parsed.response.output) {
									if (outputItem.type === "text" && outputItem.content) {
										for (const content of outputItem.content) {
											if (content.type === "text" && content.text) {
												hasContent = true
												yield {
													type: "text",
													text: content.text,
												}
											}
										}
									}
									// Additionally handle reasoning summaries if present (non-streaming summary output)
									if (outputItem.type === "reasoning" && Array.isArray(outputItem.summary)) {
										for (const summary of outputItem.summary) {
											if (summary?.type === "summary_text" && typeof summary.text === "string") {
												hasContent = true
												yield {
													type: "reasoning",
													text: summary.text,
												}
											}
										}
									}
								}
								// Check for usage in the complete response
								if (parsed.response.usage) {
									const usageData = this.normalizeUsage(parsed.response.usage, model)
									if (usageData) {
										yield usageData
									}
								}
							}
							// Handle streaming delta events for text content
							else if (
								parsed.type === "response.text.delta" ||
								parsed.type === "response.output_text.delta"
							) {
								// Primary streaming event for text deltas
								if (parsed.delta) {
									hasContent = true
									yield {
										type: "text",
										text: parsed.delta,
									}
								}
							} else if (
								parsed.type === "response.text.done" ||
								parsed.type === "response.output_text.done"
							) {
								// Text streaming completed - final text already streamed via deltas
							}
							// Handle reasoning delta events
							else if (
								parsed.type === "response.reasoning.delta" ||
								parsed.type === "response.reasoning_text.delta"
							) {
								// Streaming reasoning content
								if (parsed.delta) {
									hasContent = true
									yield {
										type: "reasoning",
										text: parsed.delta,
									}
								}
							} else if (
								parsed.type === "response.reasoning.done" ||
								parsed.type === "response.reasoning_text.done"
							) {
								// Reasoning streaming completed
							}
							// Handle reasoning summary events
							else if (
								parsed.type === "response.reasoning_summary.delta" ||
								parsed.type === "response.reasoning_summary_text.delta"
							) {
								// Streaming reasoning summary
								if (parsed.delta) {
									hasContent = true
									yield {
										type: "reasoning",
										text: parsed.delta,
									}
								}
							} else if (
								parsed.type === "response.reasoning_summary.done" ||
								parsed.type === "response.reasoning_summary_text.done"
							) {
								// Reasoning summary completed
							}
							// Handle refusal delta events
							else if (parsed.type === "response.refusal.delta") {
								// Model is refusing to answer
								if (parsed.delta) {
									hasContent = true
									yield {
										type: "text",
										text: `[Refusal] ${parsed.delta}`,
									}
								}
							} else if (parsed.type === "response.refusal.done") {
								// Refusal completed
							}
							// Handle audio delta events (for multimodal responses)
							else if (parsed.type === "response.audio.delta") {
								// Audio streaming - we'll skip for now as we focus on text
								// Could be handled in future for voice responses
							} else if (parsed.type === "response.audio.done") {
								// Audio completed
							}
							// Handle audio transcript delta events
							else if (parsed.type === "response.audio_transcript.delta") {
								// Audio transcript streaming
								if (parsed.delta) {
									hasContent = true
									yield {
										type: "text",
										text: parsed.delta,
									}
								}
							} else if (parsed.type === "response.audio_transcript.done") {
								// Audio transcript completed
							}
							// Handle content part events (for structured content)
							else if (parsed.type === "response.content_part.added") {
								// New content part added - could be text, image, etc.
								if (parsed.part?.type === "text" && parsed.part.text) {
									hasContent = true
									yield {
										type: "text",
										text: parsed.part.text,
									}
								}
							} else if (parsed.type === "response.content_part.done") {
								// Content part completed
							}
							// Handle output item events (alternative format)
							else if (parsed.type === "response.output_item.added") {
								// This is where the actual content comes through in some test cases
								if (parsed.item) {
									if (parsed.item.type === "text" && parsed.item.text) {
										hasContent = true
										yield { type: "text", text: parsed.item.text }
									} else if (parsed.item.type === "reasoning" && parsed.item.text) {
										hasContent = true
										yield { type: "reasoning", text: parsed.item.text }
									} else if (parsed.item.type === "message" && parsed.item.content) {
										// Handle message type items
										for (const content of parsed.item.content) {
											if (content.type === "text" && content.text) {
												hasContent = true
												yield { type: "text", text: content.text }
											}
										}
									}
								}
							} else if (parsed.type === "response.output_item.done") {
								// Output item completed
							}
							// Handle function/tool call events
							else if (parsed.type === "response.function_call_arguments.delta") {
								// Function call arguments streaming
								// We could yield this as a special type if needed for tool usage
							} else if (parsed.type === "response.function_call_arguments.done") {
								// Function call completed
							}
							// Handle MCP (Model Context Protocol) tool events
							else if (parsed.type === "response.mcp_call_arguments.delta") {
								// MCP tool call arguments streaming
							} else if (parsed.type === "response.mcp_call_arguments.done") {
								// MCP tool call completed
							} else if (parsed.type === "response.mcp_call.in_progress") {
								// MCP tool call in progress
							} else if (
								parsed.type === "response.mcp_call.completed" ||
								parsed.type === "response.mcp_call.failed"
							) {
								// MCP tool call status events
							} else if (parsed.type === "response.mcp_list_tools.in_progress") {
								// MCP list tools in progress
							} else if (
								parsed.type === "response.mcp_list_tools.completed" ||
								parsed.type === "response.mcp_list_tools.failed"
							) {
								// MCP list tools status events
							}
							// Handle web search events
							else if (parsed.type === "response.web_search_call.searching") {
								// Web search in progress
							} else if (parsed.type === "response.web_search_call.in_progress") {
								// Processing web search results
							} else if (parsed.type === "response.web_search_call.completed") {
								// Web search completed
							}
							// Handle code interpreter events
							else if (parsed.type === "response.code_interpreter_call_code.delta") {
								// Code interpreter code streaming
								if (parsed.delta) {
									// Could yield as a special code type if needed
								}
							} else if (parsed.type === "response.code_interpreter_call_code.done") {
								// Code interpreter code completed
							} else if (parsed.type === "response.code_interpreter_call.interpreting") {
								// Code interpreter running
							} else if (parsed.type === "response.code_interpreter_call.in_progress") {
								// Code execution in progress
							} else if (parsed.type === "response.code_interpreter_call.completed") {
								// Code interpreter completed
							}
							// Handle file search events
							else if (parsed.type === "response.file_search_call.searching") {
								// File search in progress
							} else if (parsed.type === "response.file_search_call.in_progress") {
								// Processing file search results
							} else if (parsed.type === "response.file_search_call.completed") {
								// File search completed
							}
							// Handle image generation events
							else if (parsed.type === "response.image_gen_call.generating") {
								// Image generation in progress
							} else if (parsed.type === "response.image_gen_call.in_progress") {
								// Processing image generation
							} else if (parsed.type === "response.image_gen_call.partial_image") {
								// Image partially generated
							} else if (parsed.type === "response.image_gen_call.completed") {
								// Image generation completed
							}
							// Handle computer use events
							else if (
								parsed.type === "response.computer_tool_call.output_item" ||
								parsed.type === "response.computer_tool_call.output_screenshot"
							) {
								// Computer use tool events
							}
							// Handle annotation events
							else if (
								parsed.type === "response.output_text_annotation.added" ||
								parsed.type === "response.text_annotation.added"
							) {
								// Text annotation events - could be citations, references, etc.
							}
							// Handle error events
							else if (parsed.type === "response.error" || parsed.type === "error") {
								// Error event from the API
								if (parsed.error || parsed.message) {
									throw new Error(
										`Responses API error: ${parsed.error?.message || parsed.message || "Unknown error"}`,
									)
								}
							}
							// Handle incomplete event
							else if (parsed.type === "response.incomplete") {
								// Response was incomplete - might need to handle specially
							}
							// Handle queued event
							else if (parsed.type === "response.queued") {
								// Response is queued
							}
							// Handle in_progress event
							else if (parsed.type === "response.in_progress") {
								// Response is being processed
							}
							// Handle failed event
							else if (parsed.type === "response.failed") {
								// Response failed
								if (parsed.error || parsed.message) {
									throw new Error(
										`Response failed: ${parsed.error?.message || parsed.message || "Unknown failure"}`,
									)
								}
							} else if (parsed.type === "response.completed" || parsed.type === "response.done") {
								// Capture resolved service tier if present
								if (parsed.response?.service_tier) {
									this.lastServiceTier = parsed.response.service_tier as ServiceTier
								}
								// Capture top-level response id
								if (parsed.response?.id) {
									this.lastResponseId = parsed.response.id as string
								}
								// Capture complete output array (includes reasoning items with encrypted_content)
								if (parsed.response?.output && Array.isArray(parsed.response.output)) {
									this.lastResponseOutput = parsed.response.output
								}

								// Check if the done event contains the complete output (as a fallback)
								if (
									!hasContent &&
									parsed.response &&
									parsed.response.output &&
									Array.isArray(parsed.response.output)
								) {
									for (const outputItem of parsed.response.output) {
										if (outputItem.type === "message" && outputItem.content) {
											for (const content of outputItem.content) {
												if (content.type === "output_text" && content.text) {
													hasContent = true
													yield {
														type: "text",
														text: content.text,
													}
												}
											}
										}
										// Also surface reasoning summaries if present in the final output
										if (outputItem.type === "reasoning" && Array.isArray(outputItem.summary)) {
											for (const summary of outputItem.summary) {
												if (
													summary?.type === "summary_text" &&
													typeof summary.text === "string"
												) {
													hasContent = true
													yield {
														type: "reasoning",
														text: summary.text,
													}
												}
											}
										}
									}
								}

								// Usage for done/completed is already handled by processEvent in the SDK path.
								// For SSE path, usage often arrives separately; avoid double-emitting here.
							}
							// These are structural or status events, we can just log them at a lower level or ignore.
							else if (
								parsed.type === "response.created" ||
								parsed.type === "response.in_progress" ||
								parsed.type === "response.output_item.done" ||
								parsed.type === "response.content_part.added" ||
								parsed.type === "response.content_part.done"
							) {
								// Status events - no action needed
							}
							// Fallback for older formats or unexpected responses
							else if (parsed.choices?.[0]?.delta?.content) {
								hasContent = true
								yield {
									type: "text",
									text: parsed.choices[0].delta.content,
								}
							}
							// Additional fallback: some events place text under 'item.text' even if type isn't matched above
							else if (
								parsed.item &&
								typeof parsed.item.text === "string" &&
								parsed.item.text.length > 0
							) {
								hasContent = true
								yield {
									type: "text",
									text: parsed.item.text,
								}
							} else if (parsed.usage) {
								// Handle usage if it arrives in a separate, non-completed event
								const usageData = this.normalizeUsage(parsed.usage, model)
								if (usageData) {
									yield usageData
								}
							}
						} catch (e) {
							// Only ignore JSON parsing errors, re-throw actual API errors
							if (!(e instanceof SyntaxError)) {
								throw e
							}
						}
					}
					// Also try to parse non-SSE formatted lines
					else if (line.trim() && !line.startsWith(":")) {
						try {
							const parsed = JSON.parse(line)

							// Try to extract content from various possible locations
							if (parsed.content || parsed.text || parsed.message) {
								hasContent = true
								yield {
									type: "text",
									text: parsed.content || parsed.text || parsed.message,
								}
							}
						} catch {
							// Not JSON, might be plain text - ignore
						}
					}
				}
			}

			// If we didn't get any content, don't throw - the API might have returned an empty response
			// This can happen in certain edge cases and shouldn't break the flow
		} catch (error) {
			if (error instanceof Error) {
				throw new Error(`Error processing response stream: ${error.message}`)
			}
			throw new Error("Unexpected error processing response stream")
		} finally {
			reader.releaseLock()
		}
	}

	/**
	 * Shared processor for Responses API events.
	 */
	private async *processEvent(event: any, model: OpenAiNativeModel): ApiStream {
		// Capture resolved service tier when available
		if (event?.response?.service_tier) {
			this.lastServiceTier = event.response.service_tier as ServiceTier
		}
		// Capture complete output array (includes reasoning items with encrypted_content)
		if (event?.response?.output && Array.isArray(event.response.output)) {
			this.lastResponseOutput = event.response.output
		}
		// Capture top-level response id
		if (event?.response?.id) {
			this.lastResponseId = event.response.id as string
		}

		// Handle known streaming text deltas
		if (event?.type === "response.text.delta" || event?.type === "response.output_text.delta") {
			if (event?.delta) {
				yield { type: "text", text: event.delta }
			}
			return
		}

		// Handle reasoning deltas (including summary variants)
		if (
			event?.type === "response.reasoning.delta" ||
			event?.type === "response.reasoning_text.delta" ||
			event?.type === "response.reasoning_summary.delta" ||
			event?.type === "response.reasoning_summary_text.delta"
		) {
			if (event?.delta) {
				yield { type: "reasoning", text: event.delta }
			}
			return
		}

		// Handle refusal deltas
		if (event?.type === "response.refusal.delta") {
			if (event?.delta) {
				yield { type: "text", text: `[Refusal] ${event.delta}` }
			}
			return
		}

		// Handle output item additions (SDK or Responses API alternative format)
		if (event?.type === "response.output_item.added") {
			const item = event?.item
			if (item) {
				if (item.type === "text" && item.text) {
					yield { type: "text", text: item.text }
				} else if (item.type === "reasoning" && item.text) {
					yield { type: "reasoning", text: item.text }
				} else if (item.type === "message" && Array.isArray(item.content)) {
					for (const content of item.content) {
						// Some implementations send 'text'; others send 'output_text'
						if ((content?.type === "text" || content?.type === "output_text") && content?.text) {
							yield { type: "text", text: content.text }
						}
					}
				}
			}
			return
		}

		// Completion events that may carry usage
		if (event?.type === "response.done" || event?.type === "response.completed") {
			const usage = event?.response?.usage || event?.usage || undefined
			const usageData = this.normalizeUsage(usage, model)
			if (usageData) {
				yield usageData
			}
			return
		}

		// Fallbacks for older formats or unexpected objects
		if (event?.choices?.[0]?.delta?.content) {
			yield { type: "text", text: event.choices[0].delta.content }
			return
		}

		if (event?.usage) {
			const usageData = this.normalizeUsage(event.usage, model)
			if (usageData) {
				yield usageData
			}
		}
	}

	private getReasoningEffort(model: OpenAiNativeModel): ReasoningEffortExtended | undefined {
		// Single source of truth: user setting overrides, else model default (from types).
		const selected = (this.options.reasoningEffort as any) ?? (model.info.reasoningEffort as any)
		return selected && selected !== "disable" ? (selected as any) : undefined
	}

	/**
	 * Returns the appropriate prompt cache retention policy for the given model, if any.
	 *
	 * The policy is driven by ModelInfo.promptCacheRetention so that model-specific details
	 * live in the shared types layer rather than this provider. When set to "24h" and the
	 * model supports prompt caching, extended prompt cache retention is requested.
	 */
	private getPromptCacheRetention(model: OpenAiNativeModel): "24h" | undefined {
		if (!model.info.supportsPromptCache) return undefined

		if (model.info.promptCacheRetention === "24h") {
			return "24h"
		}

		return undefined
	}

	/**
	 * Returns a shallow-cloned ModelInfo with pricing overridden for the given tier, if available.
	 * If no tier or no overrides exist, the original ModelInfo is returned.
	 */
	private applyServiceTierPricing(info: ModelInfo, tier?: ServiceTier): ModelInfo {
		if (!tier || tier === "default") return info

		// Find the tier with matching name in the tiers array
		const tierInfo = info.tiers?.find((t) => t.name === tier)
		if (!tierInfo) return info

		return {
			...info,
			inputPrice: tierInfo.inputPrice ?? info.inputPrice,
			outputPrice: tierInfo.outputPrice ?? info.outputPrice,
			cacheReadsPrice: tierInfo.cacheReadsPrice ?? info.cacheReadsPrice,
			cacheWritesPrice: tierInfo.cacheWritesPrice ?? info.cacheWritesPrice,
		}
	}

	// Removed isResponsesApiModel method as ALL models now use the Responses API

	override getModel() {
		const modelId = this.options.apiModelId

		let id =
			modelId && modelId in openAiNativeModels ? (modelId as OpenAiNativeModelId) : openAiNativeDefaultModelId

		const info: ModelInfo = openAiNativeModels[id]

		const params = getModelParams({
			format: "openai",
			modelId: id,
			model: info,
			settings: this.options,
			defaultTemperature: OPENAI_NATIVE_DEFAULT_TEMPERATURE,
		})

		// Reasoning effort inclusion is handled by getModelParams/getOpenAiReasoning.
		// Do not re-compute or filter efforts here.

		// The o3 models are named like "o3-mini-[reasoning-effort]", which are
		// not valid model ids, so we need to strip the suffix.
		return { id: id.startsWith("o3-mini") ? "o3-mini" : id, info, ...params, verbosity: params.verbosity }
	}

	/**
	 * Extracts encrypted_content and id from the first reasoning item in the output array.
	 * This is the minimal data needed for stateless API continuity.
	 *
	 * @returns Object with encrypted_content and id, or undefined if not available
	 */
	getEncryptedContent(): { encrypted_content: string; id?: string } | undefined {
		if (!this.lastResponseOutput) return undefined

		// Find the first reasoning item with encrypted_content
		const reasoningItem = this.lastResponseOutput.find(
			(item) => item.type === "reasoning" && item.encrypted_content,
		)

		if (!reasoningItem?.encrypted_content) return undefined

		return {
			encrypted_content: reasoningItem.encrypted_content,
			...(reasoningItem.id ? { id: reasoningItem.id } : {}),
		}
	}

	getResponseId(): string | undefined {
		return this.lastResponseId
	}

	async completePrompt(prompt: string): Promise<string> {
		try {
			const model = this.getModel()
			const { verbosity, reasoning } = model

			// Resolve reasoning effort for models that support it
			const reasoningEffort = this.getReasoningEffort(model)

			// Build request body for Responses API
			const requestBody: any = {
				model: model.id,
				input: [
					{
						role: "user",
						content: [{ type: "input_text", text: prompt }],
					},
				],
				stream: false, // Non-streaming for completePrompt
				store: false, // Don't store prompt completions
				// Only include encrypted reasoning content when reasoning effort is set
				...(reasoningEffort ? { include: ["reasoning.encrypted_content"] } : {}),
			}

			// Include service tier if selected and supported
			const requestedTier = (this.options.openAiNativeServiceTier as ServiceTier | undefined) || undefined
			const allowedTierNames = new Set(model.info.tiers?.map((t) => t.name).filter(Boolean) || [])
			if (requestedTier && (requestedTier === "default" || allowedTierNames.has(requestedTier))) {
				requestBody.service_tier = requestedTier
			}

			// Add reasoning if supported
			if (reasoningEffort) {
				requestBody.reasoning = {
					effort: reasoningEffort,
					...(this.options.enableResponsesReasoningSummary ? { summary: "auto" as const } : {}),
				}
			}

			// Only include temperature if the model supports it
			if (model.info.supportsTemperature !== false) {
				requestBody.temperature = this.options.modelTemperature ?? OPENAI_NATIVE_DEFAULT_TEMPERATURE
			}

			// Include max_output_tokens if available
			if (model.maxTokens) {
				requestBody.max_output_tokens = model.maxTokens
			}

			// Include text.verbosity only when the model explicitly supports it
			if (model.info.supportsVerbosity === true) {
				requestBody.text = { verbosity: (verbosity || "medium") as VerbosityLevel }
			}

			// Enable extended prompt cache retention for eligible models
			const promptCacheRetention = this.getPromptCacheRetention(model)
			if (promptCacheRetention) {
				requestBody.prompt_cache_retention = promptCacheRetention
			}

			// Make the non-streaming request
			const response = await (this.client as any).responses.create(requestBody)

			// Extract text from the response
			if (response?.output && Array.isArray(response.output)) {
				for (const outputItem of response.output) {
					if (outputItem.type === "message" && outputItem.content) {
						for (const content of outputItem.content) {
							if (content.type === "output_text" && content.text) {
								return content.text
							}
						}
					}
				}
			}

			// Fallback: check for direct text in response
			if (response?.text) {
				return response.text
			}

			return ""
		} catch (error) {
			if (error instanceof Error) {
				throw new Error(`OpenAI Native completion error: ${error.message}`)
			}
			throw error
		}
	}
}<|MERGE_RESOLUTION|>--- conflicted
+++ resolved
@@ -340,54 +340,7 @@
 		return formattedMessages
 	}
 
-<<<<<<< HEAD
-	private formatSingleStructuredMessage(message: Anthropic.Messages.MessageParam): any {
-		// Format a single message for the Responses API when using previous_response_id
-		// When using previous_response_id, we only send the latest user message
-		const role = message.role === "user" ? "user" : "assistant"
-
-		if (typeof message.content === "string") {
-			// For simple string content, return structured format with proper type
-			return {
-				role,
-				content: [{ type: "input_text", text: message.content }],
-			}
-		} else if (Array.isArray(message.content)) {
-			// Extract text and image content from blocks
-			const content: any[] = []
-
-			for (const block of message.content) {
-				if (block.type === "text") {
-					// User messages use input_text
-					content.push({ type: "input_text", text: (block as any).text })
-				} else if (block.type === "image") {
-					const image = block as Anthropic.Messages.ImageBlockParam
-					// kilocode_change start
-					let imageUrl: string
-					if (image.source.type === "base64") {
-						// Base64ImageSource has media_type and data
-						imageUrl = `data:${image.source.media_type};base64,${image.source.data}`
-					} else {
-						// URLImageSource only has url
-						imageUrl = image.source.url
-					}
-					// kilocode_change end
-					content.push({ type: "input_image", image_url: imageUrl })
-				}
-			}
-
-			if (content.length > 0) {
-				return { role, content }
-			}
-		}
-
-		return null
-	}
-
-	private async *makeGpt5ResponsesAPIRequest(
-=======
 	private async *makeResponsesApiRequest(
->>>>>>> 06b775a8
 		requestBody: any,
 		model: OpenAiNativeModel,
 		metadata?: ApiHandlerCreateMessageMetadata,
