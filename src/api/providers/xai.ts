import { Anthropic } from "@anthropic-ai/sdk"
import OpenAI from "openai"

import { type XAIModelId, xaiDefaultModelId, xaiModels } from "@roo-code/types"

import type { ApiHandlerOptions } from "../../shared/api"

import { ApiStream } from "../transform/stream"
import { convertToOpenAiMessages } from "../transform/openai-format"
import { getModelParams } from "../transform/model-params"

import { DEFAULT_HEADERS } from "./constants"
import { BaseProvider } from "./base-provider"
import type { SingleCompletionHandler, ApiHandlerCreateMessageMetadata } from "../index"
<<<<<<< HEAD
import { verifyFinishReason } from "./kilocode/verifyFinishReason"
=======
import { handleOpenAIError } from "./utils/openai-error-handler"
>>>>>>> 173acdb1

const XAI_DEFAULT_TEMPERATURE = 0

export class XAIHandler extends BaseProvider implements SingleCompletionHandler {
	protected options: ApiHandlerOptions
	private client: OpenAI
	private readonly providerName = "xAI"

	constructor(options: ApiHandlerOptions) {
		super()
		this.options = options

		const apiKey = this.options.xaiApiKey ?? "not-provided"

		this.client = new OpenAI({
			baseURL: "https://api.x.ai/v1",
			apiKey: apiKey,
			defaultHeaders: DEFAULT_HEADERS,
		})
	}

	override getModel() {
		const id =
			this.options.apiModelId && this.options.apiModelId in xaiModels
				? (this.options.apiModelId as XAIModelId)
				: xaiDefaultModelId

		const info = xaiModels[id]
		const params = getModelParams({ format: "openai", modelId: id, model: info, settings: this.options })
		return { id, info, ...params }
	}

	override async *createMessage(
		systemPrompt: string,
		messages: Anthropic.Messages.MessageParam[],
		metadata?: ApiHandlerCreateMessageMetadata,
	): ApiStream {
		const { id: modelId, info: modelInfo, reasoning } = this.getModel()

		// Use the OpenAI-compatible API.
		let stream
		try {
			stream = await this.client.chat.completions.create({
				model: modelId,
				max_tokens: modelInfo.maxTokens,
				temperature: this.options.modelTemperature ?? XAI_DEFAULT_TEMPERATURE,
				messages: [{ role: "system", content: systemPrompt }, ...convertToOpenAiMessages(messages)],
				stream: true,
				stream_options: { include_usage: true },
				...(reasoning && reasoning),
			})
		} catch (error) {
			throw handleOpenAIError(error, this.providerName)
		}

		for await (const chunk of stream) {
			verifyFinishReason(chunk.choices[0]) // kilocode_change
			const delta = chunk.choices[0]?.delta

			if (delta?.content) {
				yield {
					type: "text",
					text: delta.content,
				}
			}

			if (delta && "reasoning_content" in delta && delta.reasoning_content) {
				yield {
					type: "reasoning",
					text: delta.reasoning_content as string,
				}
			}

			if (chunk.usage) {
				// Extract detailed token information if available
				// First check for prompt_tokens_details structure (real API response)
				const promptDetails = "prompt_tokens_details" in chunk.usage ? chunk.usage.prompt_tokens_details : null
				const cachedTokens = promptDetails && "cached_tokens" in promptDetails ? promptDetails.cached_tokens : 0

				// Fall back to direct fields in usage (used in test mocks)
				const readTokens =
					cachedTokens ||
					("cache_read_input_tokens" in chunk.usage ? (chunk.usage as any).cache_read_input_tokens : 0)
				const writeTokens =
					"cache_creation_input_tokens" in chunk.usage ? (chunk.usage as any).cache_creation_input_tokens : 0

				yield {
					type: "usage",
					inputTokens: chunk.usage.prompt_tokens || 0,
					outputTokens: chunk.usage.completion_tokens || 0,
					cacheReadTokens: readTokens,
					cacheWriteTokens: writeTokens,
				}
			}
		}
	}

	async completePrompt(prompt: string): Promise<string> {
		const { id: modelId, reasoning } = this.getModel()

		try {
			const response = await this.client.chat.completions.create({
				model: modelId,
				messages: [{ role: "user", content: prompt }],
				...(reasoning && reasoning),
			})

			return response.choices[0]?.message.content || ""
		} catch (error) {
			throw handleOpenAIError(error, this.providerName)
		}
	}
}<|MERGE_RESOLUTION|>--- conflicted
+++ resolved
@@ -12,11 +12,8 @@
 import { DEFAULT_HEADERS } from "./constants"
 import { BaseProvider } from "./base-provider"
 import type { SingleCompletionHandler, ApiHandlerCreateMessageMetadata } from "../index"
-<<<<<<< HEAD
-import { verifyFinishReason } from "./kilocode/verifyFinishReason"
-=======
+import { verifyFinishReason } from "./kilocode/verifyFinishReason" // kilocode_change
 import { handleOpenAIError } from "./utils/openai-error-handler"
->>>>>>> 173acdb1
 
 const XAI_DEFAULT_TEMPERATURE = 0
 
