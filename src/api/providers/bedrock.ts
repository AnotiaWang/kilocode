import {
	BedrockRuntimeClient,
	ConverseStreamCommand,
	ConverseCommand,
	BedrockRuntimeClientConfig,
	ContentBlock,
	Message,
	SystemContentBlock,
} from "@aws-sdk/client-bedrock-runtime"
import { fromIni } from "@aws-sdk/credential-providers"
import { Anthropic } from "@anthropic-ai/sdk"

import {
	type ModelInfo,
	type ProviderSettings,
	type BedrockModelId,
	bedrockDefaultModelId,
	bedrockModels,
	bedrockDefaultPromptRouterModelId,
	BEDROCK_DEFAULT_TEMPERATURE,
	BEDROCK_MAX_TOKENS,
	BEDROCK_DEFAULT_CONTEXT,
	AWS_INFERENCE_PROFILE_MAPPING,
	BEDROCK_1M_CONTEXT_MODEL_IDS,
	BEDROCK_GLOBAL_INFERENCE_MODEL_IDS,
} from "@roo-code/types"

import { ApiStream } from "../transform/stream"
import { BaseProvider } from "./base-provider"
import { logger } from "../../utils/logging"
import { Package } from "../../shared/package"
import { MultiPointStrategy } from "../transform/cache-strategy/multi-point-strategy"
import { ModelInfo as CacheModelInfo } from "../transform/cache-strategy/types"
import { convertToBedrockConverseMessages as sharedConverter } from "../transform/bedrock-converse-format"
import { getModelParams } from "../transform/model-params"
import { shouldUseReasoningBudget } from "../../shared/api"
import type { SingleCompletionHandler, ApiHandlerCreateMessageMetadata } from "../index"

/************************************************************************************
 *
 *     TYPES
 *
 *************************************************************************************/

// Define interface for Bedrock inference config
interface BedrockInferenceConfig {
	maxTokens: number
	temperature?: number
}

// Define interface for Bedrock additional model request fields
// This includes thinking configuration, 1M context beta, and other model-specific parameters
interface BedrockAdditionalModelFields {
	thinking?: {
		type: "enabled"
		budget_tokens: number
	}
	anthropic_beta?: string[]
	[key: string]: any // Add index signature to be compatible with DocumentType
}

// Define interface for Bedrock payload
interface BedrockPayload {
	modelId: BedrockModelId | string
	messages: Message[]
	system?: SystemContentBlock[]
	inferenceConfig: BedrockInferenceConfig
	anthropic_version?: string
	additionalModelRequestFields?: BedrockAdditionalModelFields
}

// Define specific types for content block events to avoid 'as any' usage
// These handle the multiple possible structures returned by AWS SDK
interface ContentBlockStartEvent {
	start?: {
		text?: string
		thinking?: string
	}
	contentBlockIndex?: number
	// Alternative structure used by some AWS SDK versions
	content_block?: {
		type?: string
		thinking?: string
	}
	// Official AWS SDK structure for reasoning (as documented)
	contentBlock?: {
		type?: string
		thinking?: string
		reasoningContent?: {
			text?: string
		}
	}
}

interface ContentBlockDeltaEvent {
	delta?: {
		text?: string
		thinking?: string
		type?: string
		// AWS SDK structure for reasoning content deltas
		reasoningContent?: {
			text?: string
		}
	}
	contentBlockIndex?: number
}

// Define types for stream events based on AWS SDK
export interface StreamEvent {
	messageStart?: {
		role?: string
	}
	messageStop?: {
		stopReason?: "end_turn" | "tool_use" | "max_tokens" | "stop_sequence"
		additionalModelResponseFields?: Record<string, unknown>
	}
	contentBlockStart?: ContentBlockStartEvent
	contentBlockDelta?: ContentBlockDeltaEvent
	metadata?: {
		usage?: {
			inputTokens: number
			outputTokens: number
			totalTokens?: number // Made optional since we don't use it
			// New cache-related fields
			cacheReadInputTokens?: number
			cacheWriteInputTokens?: number
			cacheReadInputTokenCount?: number
			cacheWriteInputTokenCount?: number
		}
		metrics?: {
			latencyMs: number
		}
	}
	// New trace field for prompt router
	trace?: {
		promptRouter?: {
			invokedModelId?: string
			usage?: {
				inputTokens: number
				outputTokens: number
				totalTokens?: number // Made optional since we don't use it
				// New cache-related fields
				cacheReadTokens?: number
				cacheWriteTokens?: number
				cacheReadInputTokenCount?: number
				cacheWriteInputTokenCount?: number
			}
		}
	}
}

// Type for usage information in stream events
export type UsageType = {
	inputTokens?: number
	outputTokens?: number
	cacheReadInputTokens?: number
	cacheWriteInputTokens?: number
	cacheReadInputTokenCount?: number
	cacheWriteInputTokenCount?: number
}

/************************************************************************************
 *
 *     PROVIDER
 *
 *************************************************************************************/

export class AwsBedrockHandler extends BaseProvider implements SingleCompletionHandler {
	protected options: ProviderSettings
	private client: BedrockRuntimeClient
	private arnInfo: any

	constructor(options: ProviderSettings) {
		super()
		this.options = options
		let region = this.options.awsRegion

		// process the various user input options, be opinionated about the intent of the options
		// and determine the model to use during inference and for cost calculations
		// There are variations on ARN strings that can be entered making the conditional logic
		// more involved than the non-ARN branch of logic
		if (this.options.awsCustomArn) {
			this.arnInfo = this.parseArn(this.options.awsCustomArn, region)

			if (!this.arnInfo.isValid) {
				logger.error("Invalid ARN format", {
					ctx: "bedrock",
					errorMessage: this.arnInfo.errorMessage,
				})

				// Throw a consistent error with a prefix that can be detected by callers
				const errorMessage =
					this.arnInfo.errorMessage ||
					"Invalid ARN format. ARN should follow the pattern: arn:aws:bedrock:region:account-id:resource-type/resource-name"
				throw new Error("INVALID_ARN_FORMAT:" + errorMessage)
			}

			if (this.arnInfo.region && this.arnInfo.region !== this.options.awsRegion) {
				// Log  if there's a region mismatch between the ARN and the region selected by the user
				// We will use the ARNs region, so execution can continue, but log an info statement.
				// Log a warning if there's a region mismatch between the ARN and the region selected by the user
				// We will use the ARNs region, so execution can continue, but log an info statement.
				logger.info(this.arnInfo.errorMessage, {
					ctx: "bedrock",
					selectedRegion: this.options.awsRegion,
					arnRegion: this.arnInfo.region,
				})

				this.options.awsRegion = this.arnInfo.region
			}

			this.options.apiModelId = this.arnInfo.modelId
			if (this.arnInfo.awsUseCrossRegionInference) this.options.awsUseCrossRegionInference = true
		}

		if (!this.options.modelTemperature) {
			this.options.modelTemperature = BEDROCK_DEFAULT_TEMPERATURE
		}

		this.costModelConfig = this.getModel()

		const clientConfig: BedrockRuntimeClientConfig = {
<<<<<<< HEAD
			defaultUserAgentProvider: () => Promise.resolve([["KiloCode", Package.version]]),
=======
			userAgentAppId: `RooCode#${Package.version}`,
>>>>>>> 06b775a8
			region: this.options.awsRegion,
			// Add the endpoint configuration when specified and enabled
			...(this.options.awsBedrockEndpoint &&
				this.options.awsBedrockEndpointEnabled && { endpoint: this.options.awsBedrockEndpoint }),
		}

		if (this.options.awsUseApiKey && this.options.awsApiKey) {
			// Use API key/token-based authentication if enabled and API key is set
			clientConfig.token = { token: this.options.awsApiKey }
			clientConfig.authSchemePreference = ["httpBearerAuth"] // Otherwise there's no end of credential problems.
			clientConfig.requestHandler = {
				// This should be the default anyway, but without setting something
				// this provider fails to work with LiteLLM passthrough.
				requestTimeout: 0,
			}
		} else if (this.options.awsUseProfile && this.options.awsProfile) {
			// Use profile-based credentials if enabled and profile is set
			clientConfig.credentials = fromIni({
				profile: this.options.awsProfile,
				ignoreCache: true,
			})
		} else if (this.options.awsAccessKey && this.options.awsSecretKey) {
			// Use direct credentials if provided
			clientConfig.credentials = {
				accessKeyId: this.options.awsAccessKey,
				secretAccessKey: this.options.awsSecretKey,
				...(this.options.awsSessionToken ? { sessionToken: this.options.awsSessionToken } : {}),
			}
		}

		this.client = new BedrockRuntimeClient(clientConfig)
	}

	// Helper to guess model info from custom modelId string if not in bedrockModels
	private guessModelInfoFromId(modelId: string): Partial<ModelInfo> {
		// Define a mapping for model ID patterns and their configurations
		const modelConfigMap: Record<string, Partial<ModelInfo>> = {
			"claude-4": {
				maxTokens: 8192,
				contextWindow: 200_000,
				supportsImages: true,
				supportsPromptCache: true,
			},
			"claude-3-7": {
				maxTokens: 8192,
				contextWindow: 200_000,
				supportsImages: true,
				supportsPromptCache: true,
			},
			"claude-3-5": {
				maxTokens: 8192,
				contextWindow: 200_000,
				supportsImages: true,
				supportsPromptCache: true,
			},
			"claude-4-opus": {
				maxTokens: 4096,
				contextWindow: 200_000,
				supportsImages: true,
				supportsPromptCache: true,
			},
			"claude-3-opus": {
				maxTokens: 4096,
				contextWindow: 200_000,
				supportsImages: true,
				supportsPromptCache: true,
			},
			"claude-3-haiku": {
				maxTokens: 4096,
				contextWindow: 200_000,
				supportsImages: true,
				supportsPromptCache: true,
			},
		}

		// Match the model ID to a configuration
		const id = modelId.toLowerCase()
		for (const [pattern, config] of Object.entries(modelConfigMap)) {
			if (id.includes(pattern)) {
				return config
			}
		}

		// Default fallback
		return {
			maxTokens: BEDROCK_MAX_TOKENS,
			contextWindow: BEDROCK_DEFAULT_CONTEXT,
			supportsImages: false,
			supportsPromptCache: false,
		}
	}

	override async *createMessage(
		systemPrompt: string,
		messages: Anthropic.Messages.MessageParam[],
		metadata?: ApiHandlerCreateMessageMetadata & {
			thinking?: {
				enabled: boolean
				maxTokens?: number
				maxThinkingTokens?: number
			}
		},
	): ApiStream {
		const modelConfig = this.getModel()
		const usePromptCache = Boolean(this.options.awsUsePromptCache && this.supportsAwsPromptCache(modelConfig))

		const conversationId =
			messages.length > 0
				? `conv_${messages[0].role}_${
						typeof messages[0].content === "string"
							? messages[0].content.substring(0, 20)
							: "complex_content"
					}`
				: "default_conversation"

		const formatted = this.convertToBedrockConverseMessages(
			messages,
			systemPrompt,
			usePromptCache,
			modelConfig.info,
			conversationId,
		)

		let additionalModelRequestFields: BedrockAdditionalModelFields | undefined
		let thinkingEnabled = false

		// Determine if thinking should be enabled
		// metadata?.thinking?.enabled: Explicitly enabled through API metadata (direct request)
		// shouldUseReasoningBudget(): Enabled through user settings (enableReasoningEffort = true)
		const isThinkingExplicitlyEnabled = metadata?.thinking?.enabled
		const isThinkingEnabledBySettings =
			shouldUseReasoningBudget({ model: modelConfig.info, settings: this.options }) &&
			modelConfig.reasoning &&
			modelConfig.reasoningBudget

		if ((isThinkingExplicitlyEnabled || isThinkingEnabledBySettings) && modelConfig.info.supportsReasoningBudget) {
			thinkingEnabled = true
			additionalModelRequestFields = {
				thinking: {
					type: "enabled",
					budget_tokens: metadata?.thinking?.maxThinkingTokens || modelConfig.reasoningBudget || 4096,
				},
			}
			logger.info("Extended thinking enabled for Bedrock request", {
				ctx: "bedrock",
				modelId: modelConfig.id,
				thinking: additionalModelRequestFields.thinking,
			})
		}

		const inferenceConfig: BedrockInferenceConfig = {
			maxTokens: modelConfig.maxTokens || (modelConfig.info.maxTokens as number),
			temperature: modelConfig.temperature ?? (this.options.modelTemperature as number),
		}

		// Check if 1M context is enabled for Claude Sonnet 4
		// Use parseBaseModelId to handle cross-region inference prefixes
		const baseModelId = this.parseBaseModelId(modelConfig.id)
		const is1MContextEnabled =
			BEDROCK_1M_CONTEXT_MODEL_IDS.includes(baseModelId as any) && this.options.awsBedrock1MContext

		// Add anthropic_beta for 1M context to additionalModelRequestFields
		if (is1MContextEnabled) {
			if (!additionalModelRequestFields) {
				additionalModelRequestFields = {} as BedrockAdditionalModelFields
			}
			additionalModelRequestFields.anthropic_beta = ["context-1m-2025-08-07"]
		}

		const payload: BedrockPayload = {
			modelId: modelConfig.id,
			messages: formatted.messages,
			system: formatted.system,
			inferenceConfig,
			...(additionalModelRequestFields && { additionalModelRequestFields }),
			// Add anthropic_version at top level when using thinking features
			...(thinkingEnabled && { anthropic_version: "bedrock-2023-05-31" }),
		}

		// Create AbortController with 10 minute timeout
		const controller = new AbortController()
		let timeoutId: NodeJS.Timeout | undefined

		try {
			timeoutId = setTimeout(
				() => {
					controller.abort()
				},
				10 * 60 * 1000,
			)

			const command = new ConverseStreamCommand(payload)
			const response = await this.client.send(command, {
				abortSignal: controller.signal,
			})

			if (!response.stream) {
				clearTimeout(timeoutId)
				throw new Error("No stream available in the response")
			}

			for await (const chunk of response.stream) {
				// Parse the chunk as JSON if it's a string (for tests)
				let streamEvent: StreamEvent
				try {
					streamEvent = typeof chunk === "string" ? JSON.parse(chunk) : (chunk as unknown as StreamEvent)
				} catch (e) {
					logger.error("Failed to parse stream event", {
						ctx: "bedrock",
						error: e instanceof Error ? e : String(e),
						chunk: typeof chunk === "string" ? chunk : "binary data",
					})
					continue
				}

				// Handle metadata events first
				if (streamEvent.metadata?.usage) {
					const usage = (streamEvent.metadata?.usage || {}) as UsageType

					// Check both field naming conventions for cache tokens
					const cacheReadTokens = usage.cacheReadInputTokens || usage.cacheReadInputTokenCount || 0
					const cacheWriteTokens = usage.cacheWriteInputTokens || usage.cacheWriteInputTokenCount || 0

					// Always include all available token information
					yield {
						type: "usage",
						inputTokens: usage.inputTokens || 0,
						outputTokens: usage.outputTokens || 0,
						cacheReadTokens: cacheReadTokens,
						cacheWriteTokens: cacheWriteTokens,
					}
					continue
				}

				if (streamEvent?.trace?.promptRouter?.invokedModelId) {
					try {
						//update the in-use model info to be based on the invoked Model Id for the router
						//so that pricing, context window, caching etc have values that can be used
						//However, we want to keep the id of the model to be the ID for the router for
						//subsequent requests so they are sent back through the router
						let invokedArnInfo = this.parseArn(streamEvent.trace.promptRouter.invokedModelId)
						let invokedModel = this.getModelById(invokedArnInfo.modelId as string, invokedArnInfo.modelType)
						if (invokedModel) {
							invokedModel.id = modelConfig.id
							this.costModelConfig = invokedModel
						}

						// Handle metadata events for the promptRouter.
						if (streamEvent?.trace?.promptRouter?.usage) {
							const routerUsage = streamEvent.trace.promptRouter.usage

							// Check both field naming conventions for cache tokens
							const cacheReadTokens =
								routerUsage.cacheReadTokens || routerUsage.cacheReadInputTokenCount || 0
							const cacheWriteTokens =
								routerUsage.cacheWriteTokens || routerUsage.cacheWriteInputTokenCount || 0

							yield {
								type: "usage",
								inputTokens: routerUsage.inputTokens || 0,
								outputTokens: routerUsage.outputTokens || 0,
								cacheReadTokens: cacheReadTokens,
								cacheWriteTokens: cacheWriteTokens,
							}
						}
					} catch (error) {
						logger.error("Error handling Bedrock invokedModelId", {
							ctx: "bedrock",
							error: error instanceof Error ? error : String(error),
						})
					} finally {
						// eslint-disable-next-line no-unsafe-finally
						continue
					}
				}

				// Handle message start
				if (streamEvent.messageStart) {
					continue
				}

				// Handle content blocks
				if (streamEvent.contentBlockStart) {
					const cbStart = streamEvent.contentBlockStart

					// Check if this is a reasoning block (AWS SDK structure)
					if (cbStart.contentBlock?.reasoningContent) {
						if (cbStart.contentBlockIndex && cbStart.contentBlockIndex > 0) {
							yield { type: "reasoning", text: "\n" }
						}
						yield {
							type: "reasoning",
							text: cbStart.contentBlock.reasoningContent.text || "",
						}
					}
					// Check for thinking block - handle both possible AWS SDK structures
					// cbStart.contentBlock: newer structure
					// cbStart.content_block: alternative structure seen in some AWS SDK versions
					else if (cbStart.contentBlock?.type === "thinking" || cbStart.content_block?.type === "thinking") {
						const contentBlock = cbStart.contentBlock || cbStart.content_block
						if (cbStart.contentBlockIndex && cbStart.contentBlockIndex > 0) {
							yield { type: "reasoning", text: "\n" }
						}
						if (contentBlock?.thinking) {
							yield {
								type: "reasoning",
								text: contentBlock.thinking,
							}
						}
					} else if (cbStart.start?.text) {
						yield {
							type: "text",
							text: cbStart.start.text,
						}
					}
					continue
				}

				// Handle content deltas
				if (streamEvent.contentBlockDelta) {
					const cbDelta = streamEvent.contentBlockDelta
					const delta = cbDelta.delta

					// Process reasoning and text content deltas
					// Multiple structures are supported for AWS SDK compatibility:
					// - delta.reasoningContent.text: AWS docs structure for reasoning
					// - delta.thinking: alternative structure for thinking content
					// - delta.text: standard text content
					if (delta) {
						// Check for reasoningContent property (AWS SDK structure)
						if (delta.reasoningContent?.text) {
							yield {
								type: "reasoning",
								text: delta.reasoningContent.text,
							}
							continue
						}

						// Handle alternative thinking structure (fallback for older SDK versions)
						if (delta.type === "thinking_delta" && delta.thinking) {
							yield {
								type: "reasoning",
								text: delta.thinking,
							}
						} else if (delta.text) {
							yield {
								type: "text",
								text: delta.text,
							}
						}
					}
					continue
				}
				// Handle message stop
				if (streamEvent.messageStop) {
					continue
				}
			}
			// Clear timeout after stream completes
			clearTimeout(timeoutId)
		} catch (error: unknown) {
			// Clear timeout on error
			clearTimeout(timeoutId)

			// Check if this is a throttling error that should trigger retry logic
			const errorType = this.getErrorType(error)

			// For throttling errors, throw immediately without yielding chunks
			// This allows the retry mechanism in attemptApiRequest() to catch and handle it
			// The retry logic in Task.ts (around line 1817) expects errors to be thrown
			// on the first chunk for proper exponential backoff behavior
			if (errorType === "THROTTLING") {
				if (error instanceof Error) {
					throw error
				} else {
					throw new Error("Throttling error occurred")
				}
			}

			// For non-throttling errors, use the standard error handling with chunks
			const errorChunks = this.handleBedrockError(error, true) // true for streaming context
			// Yield each chunk individually to ensure type compatibility
			for (const chunk of errorChunks) {
				yield chunk as any // Cast to any to bypass type checking since we know the structure is correct
			}

			// Re-throw with enhanced error message for retry system
			const enhancedErrorMessage = this.formatErrorMessage(error, this.getErrorType(error), true)
			if (error instanceof Error) {
				const enhancedError = new Error(enhancedErrorMessage)
				// Preserve important properties from the original error
				enhancedError.name = error.name
				// Validate and preserve status property
				if ("status" in error && typeof (error as any).status === "number") {
					;(enhancedError as any).status = (error as any).status
				}
				// Validate and preserve $metadata property
				if (
					"$metadata" in error &&
					typeof (error as any).$metadata === "object" &&
					(error as any).$metadata !== null
				) {
					;(enhancedError as any).$metadata = (error as any).$metadata
				}
				throw enhancedError
			} else {
				throw new Error("An unknown error occurred")
			}
		}
	}

	async completePrompt(prompt: string): Promise<string> {
		try {
			const modelConfig = this.getModel()

			// For completePrompt, thinking is typically not used, but we should still check
			// if thinking was somehow enabled in the model config
			const thinkingEnabled =
				shouldUseReasoningBudget({ model: modelConfig.info, settings: this.options }) &&
				modelConfig.reasoning &&
				modelConfig.reasoningBudget

			const inferenceConfig: BedrockInferenceConfig = {
				maxTokens: modelConfig.maxTokens || (modelConfig.info.maxTokens as number),
				temperature: modelConfig.temperature ?? (this.options.modelTemperature as number),
			}

			// For completePrompt, use a unique conversation ID based on the prompt
			const conversationId = `prompt_${prompt.substring(0, 20)}`

			const payload = {
				modelId: modelConfig.id,
				messages: this.convertToBedrockConverseMessages(
					[
						{
							role: "user",
							content: prompt,
						},
					],
					undefined,
					false,
					modelConfig.info,
					conversationId,
				).messages,
				inferenceConfig,
			}

			const command = new ConverseCommand(payload)
			const response = await this.client.send(command)

			if (
				response?.output?.message?.content &&
				response.output.message.content.length > 0 &&
				response.output.message.content[0].text &&
				response.output.message.content[0].text.trim().length > 0
			) {
				try {
					return response.output.message.content[0].text
				} catch (parseError) {
					logger.error("Failed to parse Bedrock response", {
						ctx: "bedrock",
						error: parseError instanceof Error ? parseError : String(parseError),
					})
				}
			}
			return ""
		} catch (error) {
			// Use the extracted error handling method for all errors
			const errorResult = this.handleBedrockError(error, false) // false for non-streaming context
			// Since we're in a non-streaming context, we know the result is a string
			const errorMessage = errorResult as string

			// Create enhanced error for retry system
			const enhancedError = new Error(errorMessage)
			if (error instanceof Error) {
				// Preserve important properties from the original error
				enhancedError.name = error.name
				// Validate and preserve status property
				if ("status" in error && typeof (error as any).status === "number") {
					;(enhancedError as any).status = (error as any).status
				}
				// Validate and preserve $metadata property
				if (
					"$metadata" in error &&
					typeof (error as any).$metadata === "object" &&
					(error as any).$metadata !== null
				) {
					;(enhancedError as any).$metadata = (error as any).$metadata
				}
			}
			throw enhancedError
		}
	}

	/**
	 * Convert Anthropic messages to Bedrock Converse format
	 */
	private convertToBedrockConverseMessages(
		anthropicMessages: Anthropic.Messages.MessageParam[] | { role: string; content: string }[],
		systemMessage?: string,
		usePromptCache: boolean = false,
		modelInfo?: any,
		conversationId?: string, // Optional conversation ID to track cache points across messages
	): { system: SystemContentBlock[]; messages: Message[] } {
		// First convert messages using shared converter for proper image handling
		const convertedMessages = sharedConverter(anthropicMessages as Anthropic.Messages.MessageParam[])

		// If prompt caching is disabled, return the converted messages directly
		if (!usePromptCache) {
			return {
				system: systemMessage ? [{ text: systemMessage } as SystemContentBlock] : [],
				messages: convertedMessages,
			}
		}

		// Convert model info to expected format for cache strategy
		const cacheModelInfo: CacheModelInfo = {
			maxTokens: modelInfo?.maxTokens || 8192,
			contextWindow: modelInfo?.contextWindow || 200_000,
			supportsPromptCache: modelInfo?.supportsPromptCache || false,
			maxCachePoints: modelInfo?.maxCachePoints || 0,
			minTokensPerCachePoint: modelInfo?.minTokensPerCachePoint || 50,
			cachableFields: modelInfo?.cachableFields || [],
		}

		// Get previous cache point placements for this conversation if available
		const previousPlacements =
			conversationId && this.previousCachePointPlacements[conversationId]
				? this.previousCachePointPlacements[conversationId]
				: undefined

		// Create config for cache strategy
		const config = {
			modelInfo: cacheModelInfo,
			systemPrompt: systemMessage,
			messages: anthropicMessages as Anthropic.Messages.MessageParam[],
			usePromptCache,
			previousCachePointPlacements: previousPlacements,
		}

		// Get cache point placements
		let strategy = new MultiPointStrategy(config)
		const cacheResult = strategy.determineOptimalCachePoints()

		// Store cache point placements for future use if conversation ID is provided
		if (conversationId && cacheResult.messageCachePointPlacements) {
			this.previousCachePointPlacements[conversationId] = cacheResult.messageCachePointPlacements
		}

		// Apply cache points to the properly converted messages
		const messagesWithCache = convertedMessages.map((msg, index) => {
			const placement = cacheResult.messageCachePointPlacements?.find((p) => p.index === index)
			if (placement) {
				return {
					...msg,
					content: [...(msg.content || []), { cachePoint: { type: "default" } } as ContentBlock],
				}
			}
			return msg
		})

		return {
			system: cacheResult.system,
			messages: messagesWithCache,
		}
	}

	/************************************************************************************
	 *
	 *     MODEL IDENTIFICATION
	 *
	 *************************************************************************************/

	private costModelConfig: { id: BedrockModelId | string; info: ModelInfo } = {
		id: "",
		info: { maxTokens: 0, contextWindow: 0, supportsPromptCache: false, supportsImages: false },
	}

	private parseArn(arn: string, region?: string) {
		/*
		 * VIA Roo analysis: platform-independent Regex. It's designed to parse Amazon Bedrock ARNs and doesn't rely on any platform-specific features
		 * like file path separators, line endings, or case sensitivity behaviors. The forward slashes in the regex are properly escaped and
		 * represent literal characters in the AWS ARN format, not filesystem paths. This regex will function consistently across Windows,
		 * macOS, Linux, and any other operating system where JavaScript runs.
		 *
		 *  This matches ARNs like:
		 *  - Foundation Model: arn:aws:bedrock:us-west-2::foundation-model/anthropic.claude-v2
		 *  - Prompt Router: arn:aws:bedrock:us-west-2:123456789012:prompt-router/anthropic-claude
		 *  - Inference Profile: arn:aws:bedrock:us-west-2:123456789012:inference-profile/anthropic.claude-v2
		 *  - Cross Region Inference Profile: arn:aws:bedrock:us-west-2:123456789012:inference-profile/us.anthropic.claude-3-5-sonnet-20241022-v2:0
		 *  - Custom Model (Provisioned Throughput): arn:aws:bedrock:us-west-2:123456789012:provisioned-model/my-custom-model
		 *  - Imported Model: arn:aws:bedrock:us-west-2:123456789012:imported-model/my-imported-model
		 *
		 * match[0] - The entire matched string
		 * match[1] - The region (e.g., "us-east-1")
		 * match[2] - The account ID (can be empty string for AWS-managed resources)
		 * match[3] - The resource type (e.g., "foundation-model")
		 * match[4] - The resource ID (e.g., "anthropic.claude-3-sonnet-20240229-v1:0")
		 */

		const arnRegex = /^arn:aws:(?:bedrock|sagemaker):([^:]+):([^:]*):(?:([^\/]+)\/([\w\.\-:]+)|([^\/]+))$/
		let match = arn.match(arnRegex)

		if (match && match[1] && match[3] && match[4]) {
			// Create the result object
			const result: {
				isValid: boolean
				region?: string
				modelType?: string
				modelId?: string
				errorMessage?: string
				crossRegionInference: boolean
			} = {
				isValid: true,
				crossRegionInference: false, // Default to false
			}

			result.modelType = match[3]
			const originalModelId = match[4]
			result.modelId = this.parseBaseModelId(originalModelId)

			// Extract the region from the first capture group
			const arnRegion = match[1]
			result.region = arnRegion

			// Check if the original model ID had a region prefix
			if (originalModelId && result.modelId !== originalModelId) {
				// If the model ID changed after parsing, it had a region prefix
				let prefix = originalModelId.replace(result.modelId, "")
				result.crossRegionInference = AwsBedrockHandler.isSystemInferenceProfile(prefix)
			}

			// Check if region in ARN matches provided region (if specified)
			if (region && arnRegion !== region) {
				result.errorMessage = `Region mismatch: The region in your ARN (${arnRegion}) does not match your selected region (${region}). This may cause access issues. The provider will use the region from the ARN.`
				result.region = arnRegion
			}

			return result
		}

		// If we get here, the regex didn't match
		return {
			isValid: false,
			region: undefined,
			modelType: undefined,
			modelId: undefined,
			errorMessage: "Invalid ARN format. ARN should follow the Amazon Bedrock ARN pattern.",
			crossRegionInference: false,
		}
	}

	//This strips any region prefix that used on cross-region model inference ARNs
	private parseBaseModelId(modelId: string): string {
		if (!modelId) {
			return modelId
		}

		// Remove AWS cross-region inference profile prefixes
		// as defined in AWS_INFERENCE_PROFILE_MAPPING
		for (const [_, inferenceProfile] of AWS_INFERENCE_PROFILE_MAPPING) {
			if (modelId.startsWith(inferenceProfile)) {
				// Remove the inference profile prefix from the model ID
				return modelId.substring(inferenceProfile.length)
			}
		}

		// Also strip Global Inference profile prefix if present
		if (modelId.startsWith("global.")) {
			return modelId.substring("global.".length)
		}

		// Return the model ID as-is for all other cases
		return modelId
	}

	//Prompt Router responses come back in a different sequence and the model used is in the response and must be fetched by name
	getModelById(modelId: string, modelType?: string): { id: BedrockModelId | string; info: ModelInfo } {
		// Try to find the model in bedrockModels
		const baseModelId = this.parseBaseModelId(modelId) as BedrockModelId

		let model
		if (baseModelId in bedrockModels) {
			//Do a deep copy of the model info so that later in the code the model id and maxTokens can be set.
			// The bedrockModels array is a constant and updating the model ID from the returned invokedModelID value
			// in a prompt router response isn't possible on the constant.
			model = { id: baseModelId, info: JSON.parse(JSON.stringify(bedrockModels[baseModelId])) }
		} else if (modelType && modelType.includes("router")) {
			model = {
				id: bedrockDefaultPromptRouterModelId,
				info: JSON.parse(JSON.stringify(bedrockModels[bedrockDefaultPromptRouterModelId])),
			}
		} else {
			// Use heuristics for model info, then allow overrides from ProviderSettings
			const guessed = this.guessModelInfoFromId(modelId)
			model = {
				id: bedrockDefaultModelId,
				info: {
					...JSON.parse(JSON.stringify(bedrockModels[bedrockDefaultModelId])),
					...guessed,
				},
			}
		}

		// Always allow user to override detected/guessed maxTokens and contextWindow
		if (this.options.modelMaxTokens && this.options.modelMaxTokens > 0) {
			model.info.maxTokens = this.options.modelMaxTokens
		}
		if (this.options.awsModelContextWindow && this.options.awsModelContextWindow > 0) {
			model.info.contextWindow = this.options.awsModelContextWindow
		}

		return model
	}

	override getModel(): {
		id: BedrockModelId | string
		info: ModelInfo
		maxTokens?: number
		temperature?: number
		reasoning?: any
		reasoningBudget?: number
	} {
		if (this.costModelConfig?.id?.trim().length > 0) {
			// Get model params for cost model config
			const params = getModelParams({
				format: "anthropic",
				modelId: this.costModelConfig.id,
				model: this.costModelConfig.info,
				settings: this.options,
				defaultTemperature: BEDROCK_DEFAULT_TEMPERATURE,
			})
			return { ...this.costModelConfig, ...params }
		}

		let modelConfig = undefined

		// If custom ARN is provided, use it
		if (this.options.awsCustomArn) {
			modelConfig = this.getModelById(this.arnInfo.modelId, this.arnInfo.modelType)

			//If the user entered an ARN for a foundation-model they've done the same thing as picking from our list of options.
			//We leave the model data matching the same as if a drop-down input method was used by not overwriting the model ID with the user input ARN
			//Otherwise the ARN is not a foundation-model resource type that ARN should be used as the identifier in Bedrock interactions
			if (this.arnInfo.modelType !== "foundation-model") modelConfig.id = this.options.awsCustomArn
		} else {
			//a model was selected from the drop down
			modelConfig = this.getModelById(this.options.apiModelId as string)

			// Apply Global Inference prefix if enabled and supported (takes precedence over cross-region)
			const baseIdForGlobal = this.parseBaseModelId(modelConfig.id)
			if (
				this.options.awsUseGlobalInference &&
				BEDROCK_GLOBAL_INFERENCE_MODEL_IDS.includes(baseIdForGlobal as any)
			) {
				modelConfig.id = `global.${baseIdForGlobal}`
			}
			// Otherwise, add cross-region inference prefix if enabled
			else if (this.options.awsUseCrossRegionInference && this.options.awsRegion) {
				const prefix = AwsBedrockHandler.getPrefixForRegion(this.options.awsRegion)
				if (prefix) {
					modelConfig.id = `${prefix}${modelConfig.id}`
				}
			}
		}

		// Check if 1M context is enabled for Claude Sonnet 4 / 4.5
		// Use parseBaseModelId to handle cross-region inference prefixes
		const baseModelId = this.parseBaseModelId(modelConfig.id)
		if (BEDROCK_1M_CONTEXT_MODEL_IDS.includes(baseModelId as any) && this.options.awsBedrock1MContext) {
			// Update context window to 1M tokens when 1M context beta is enabled
			modelConfig.info = {
				...modelConfig.info,
				contextWindow: 1_000_000,
			}
		}

		// Get model params including reasoning configuration
		const params = getModelParams({
			format: "anthropic",
			modelId: modelConfig.id,
			model: modelConfig.info,
			settings: this.options,
			defaultTemperature: BEDROCK_DEFAULT_TEMPERATURE,
		})

		// Don't override maxTokens/contextWindow here; handled in getModelById (and includes user overrides)
		return { ...modelConfig, ...params } as {
			id: BedrockModelId | string
			info: ModelInfo
			maxTokens?: number
			temperature?: number
			reasoning?: any
			reasoningBudget?: number
		}
	}

	/************************************************************************************
	 *
	 *     CACHE
	 *
	 *************************************************************************************/

	// Store previous cache point placements for maintaining consistency across consecutive messages
	private previousCachePointPlacements: { [conversationId: string]: any[] } = {}

	private supportsAwsPromptCache(modelConfig: { id: BedrockModelId | string; info: ModelInfo }): boolean | undefined {
		// Check if the model supports prompt cache
		// The cachableFields property is not part of the ModelInfo type in schemas
		// but it's used in the bedrockModels object in shared/api.ts
		return (
			modelConfig?.info?.supportsPromptCache &&
			// Use optional chaining and type assertion to access cachableFields
			(modelConfig?.info as any)?.cachableFields &&
			(modelConfig?.info as any)?.cachableFields?.length > 0
		)
	}

	/**
	 * Removes any existing cachePoint nodes from content blocks
	 */
	private removeCachePoints(content: any): any {
		if (Array.isArray(content)) {
			return content.map((block) => {
				// Use destructuring to remove cachePoint property
				const { cachePoint: _, ...rest } = block
				return rest
			})
		}

		return content
	}

	/************************************************************************************
	 *
	 *     AMAZON REGIONS
	 *
	 *************************************************************************************/

	private static getPrefixForRegion(region: string): string | undefined {
		// Use AWS recommended inference profile prefixes
		// Array is pre-sorted by pattern length (descending) to ensure more specific patterns match first
		for (const [regionPattern, inferenceProfile] of AWS_INFERENCE_PROFILE_MAPPING) {
			if (region.startsWith(regionPattern)) {
				return inferenceProfile
			}
		}

		return undefined
	}

	private static isSystemInferenceProfile(prefix: string): boolean {
		// Check if the prefix is defined in AWS_INFERENCE_PROFILE_MAPPING
		for (const [_, inferenceProfile] of AWS_INFERENCE_PROFILE_MAPPING) {
			if (prefix === inferenceProfile) {
				return true
			}
		}
		return false
	}

	/************************************************************************************
	 *
	 *     ERROR HANDLING
	 *
	 *************************************************************************************/

	/**
	 * Error type definitions for Bedrock API errors
	 */
	private static readonly ERROR_TYPES: Record<
		string,
		{
			patterns: string[] // Strings to match in lowercase error message or name
			messageTemplate: string // Template with placeholders like {region}, {modelId}, etc.
			logLevel: "error" | "warn" | "info" // Log level for this error type
		}
	> = {
		ACCESS_DENIED: {
			patterns: ["access", "denied", "permission"],
			messageTemplate: `You don't have access to the model specified.

Please verify:
1. Try cross-region inference if you're using a foundation model
2. If using an ARN, verify the ARN is correct and points to a valid model
3. Your AWS credentials have permission to access this model (check IAM policies)
4. The region in the ARN matches the region where the model is deployed
5. If using a provisioned model, ensure it's active and not in a failed state`,
			logLevel: "error",
		},
		NOT_FOUND: {
			patterns: ["not found", "does not exist"],
			messageTemplate: `The specified ARN does not exist or is invalid. Please check:

1. The ARN format is correct (arn:aws:bedrock:region:account-id:resource-type/resource-name)
2. The model exists in the specified region
3. The account ID in the ARN is correct`,
			logLevel: "error",
		},
		THROTTLING: {
			patterns: [
				"throttl",
				"rate",
				"limit",
				"bedrock is unable to process your request", // Amazon Bedrock specific throttling message
				"please wait",
				"quota exceeded",
				"service unavailable",
				"busy",
				"overloaded",
				"too many requests",
				"request limit",
				"concurrent requests",
			],
			messageTemplate: `Request was throttled or rate limited. Please try:
1. Reducing the frequency of requests
2. If using a provisioned model, check its throughput settings
3. Contact AWS support to request a quota increase if needed



`,
			logLevel: "error",
		},
		TOO_MANY_TOKENS: {
			patterns: ["too many tokens", "token limit exceeded", "context length", "maximum context length"],
			messageTemplate: `"Too many tokens" error detected.
Possible Causes:
1. Input exceeds model's context window limit
2. Rate limiting (too many tokens per minute)
3. Quota exceeded for token usage
4. Other token-related service limitations

Suggestions:
1. Reduce the size of your input
2. Split your request into smaller chunks
3. Use a model with a larger context window
4. If rate limited, reduce request frequency
5. Check your Amazon Bedrock quotas and limits

`,
			logLevel: "error",
		},
		SERVICE_QUOTA_EXCEEDED: {
			patterns: ["service quota exceeded", "service quota", "quota exceeded for model"],
			messageTemplate: `Service quota exceeded. This error indicates you've reached AWS service limits.

Please try:
1. Contact AWS support to request a quota increase
2. Reduce request frequency temporarily
3. Check your Amazon Bedrock quotas in the AWS console
4. Consider using a different model or region with available capacity

`,
			logLevel: "error",
		},
		MODEL_NOT_READY: {
			patterns: ["model not ready", "model is not ready", "provisioned throughput not ready", "model loading"],
			messageTemplate: `Model is not ready or still loading. This can happen with:
1. Provisioned throughput models that are still initializing
2. Custom models that are being loaded
3. Models that are temporarily unavailable

Please try:
1. Wait a few minutes and retry
2. Check the model status in Amazon Bedrock console
3. Verify the model is properly provisioned

`,
			logLevel: "error",
		},
		INTERNAL_SERVER_ERROR: {
			patterns: ["internal server error", "internal error", "server error", "service error"],
			messageTemplate: `Amazon Bedrock internal server error. This is a temporary service issue.

Please try:
1. Retry the request after a brief delay
2. If the error persists, check AWS service health
3. Contact AWS support if the issue continues

`,
			logLevel: "error",
		},
		ON_DEMAND_NOT_SUPPORTED: {
			patterns: ["with on-demand throughput isn’t supported."],
			messageTemplate: `
1. Try enabling cross-region inference in settings.
2. Or, create an inference profile and then leverage the "Use custom ARN..." option of the model selector in settings.`,
			logLevel: "error",
		},
		ABORT: {
			patterns: ["aborterror"], // This will match error.name.toLowerCase() for AbortError
			messageTemplate: `Request was aborted: The operation timed out or was manually cancelled. Please try again or check your network connection.`,
			logLevel: "info",
		},
		INVALID_ARN_FORMAT: {
			patterns: ["invalid_arn_format:", "invalid arn format"],
			messageTemplate: `Invalid ARN format. ARN should follow the pattern: arn:aws:bedrock:region:account-id:resource-type/resource-name`,
			logLevel: "error",
		},
		VALIDATION_ERROR: {
			patterns: [
				"input tag",
				"does not match any of the expected tags",
				"field required",
				"validation",
				"invalid parameter",
			],
			messageTemplate: `Parameter validation error: {errorMessage}

This error indicates that the request parameters don't match Amazon Bedrock's expected format.

Common causes:
1. Extended thinking parameter format is incorrect
2. Model-specific parameters are not supported by this model
3. API parameter structure has changed

Please check:
- Model supports the requested features (extended thinking, etc.)
- Parameter format matches Amazon Bedrock specification
- Model ID is correct for the requested features`,
			logLevel: "error",
		},
		// Default/generic error
		GENERIC: {
			patterns: [], // Empty patterns array means this is the default
			messageTemplate: `Unknown Error: {errorMessage}`,
			logLevel: "error",
		},
	}

	/**
	 * Determines the error type based on the error message or name
	 */
	private getErrorType(error: unknown): string {
		if (!(error instanceof Error)) {
			return "GENERIC"
		}

		// Check for HTTP 429 status code (Too Many Requests)
		if ((error as any).status === 429 || (error as any).$metadata?.httpStatusCode === 429) {
			return "THROTTLING"
		}

		// Check for Amazon Bedrock specific throttling exception names
		if ((error as any).name === "ThrottlingException" || (error as any).__type === "ThrottlingException") {
			return "THROTTLING"
		}

		const errorMessage = error.message.toLowerCase()
		const errorName = error.name.toLowerCase()

		// Check each error type's patterns in order of specificity (most specific first)
		const errorTypeOrder = [
			"SERVICE_QUOTA_EXCEEDED", // Most specific - check before THROTTLING
			"MODEL_NOT_READY",
			"TOO_MANY_TOKENS",
			"INTERNAL_SERVER_ERROR",
			"ON_DEMAND_NOT_SUPPORTED",
			"NOT_FOUND",
			"ACCESS_DENIED",
			"THROTTLING", // Less specific - check after more specific patterns
		]

		for (const errorType of errorTypeOrder) {
			const definition = AwsBedrockHandler.ERROR_TYPES[errorType]
			if (!definition) continue

			// If any pattern matches in either message or name, return this error type
			if (definition.patterns.some((pattern) => errorMessage.includes(pattern) || errorName.includes(pattern))) {
				return errorType
			}
		}

		// Default to generic error
		return "GENERIC"
	}

	/**
	 * Formats an error message based on the error type and context
	 */
	private formatErrorMessage(error: unknown, errorType: string, _isStreamContext: boolean): string {
		const definition = AwsBedrockHandler.ERROR_TYPES[errorType] || AwsBedrockHandler.ERROR_TYPES.GENERIC
		let template = definition.messageTemplate

		// Prepare template variables
		const templateVars: Record<string, string> = {}

		if (error instanceof Error) {
			templateVars.errorMessage = error.message
			templateVars.errorName = error.name

			const modelConfig = this.getModel()
			templateVars.modelId = modelConfig.id
			templateVars.contextWindow = String(modelConfig.info.contextWindow || "unknown")
		}

		// Add context-specific template variables
		const region =
			typeof this?.client?.config?.region === "function"
				? this?.client?.config?.region()
				: this?.client?.config?.region
		templateVars.regionInfo = `(${region})`

		// Replace template variables
		for (const [key, value] of Object.entries(templateVars)) {
			template = template.replace(new RegExp(`{${key}}`, "g"), value || "")
		}

		return template
	}

	/**
	 * Handles Bedrock API errors and generates appropriate error messages
	 * @param error The error that occurred
	 * @param isStreamContext Whether the error occurred in a streaming context (true) or not (false)
	 * @returns Error message string for non-streaming context or array of stream chunks for streaming context
	 */
	private handleBedrockError(
		error: unknown,
		isStreamContext: boolean,
	): string | Array<{ type: string; text?: string; inputTokens?: number; outputTokens?: number }> {
		// Determine error type
		const errorType = this.getErrorType(error)

		// Format error message
		const errorMessage = this.formatErrorMessage(error, errorType, isStreamContext)

		// Log the error
		const definition = AwsBedrockHandler.ERROR_TYPES[errorType]
		const logMethod = definition.logLevel
		const contextName = isStreamContext ? "createMessage" : "completePrompt"
		logger[logMethod](`${errorType} error in ${contextName}`, {
			ctx: "bedrock",
			customArn: this.options.awsCustomArn,
			errorType,
			errorMessage: error instanceof Error ? error.message : String(error),
			...(error instanceof Error && error.stack ? { errorStack: error.stack } : {}),
			...(this.client?.config?.region ? { clientRegion: this.client.config.region } : {}),
		})

		// Return appropriate response based on isStreamContext
		if (isStreamContext) {
			return [
				{ type: "text", text: `Error: ${errorMessage}` },
				{ type: "usage", inputTokens: 0, outputTokens: 0 },
			]
		} else {
			// For non-streaming context, add the expected prefix
			return `Bedrock completion error: ${errorMessage}`
		}
	}
}<|MERGE_RESOLUTION|>--- conflicted
+++ resolved
@@ -220,11 +220,8 @@
 		this.costModelConfig = this.getModel()
 
 		const clientConfig: BedrockRuntimeClientConfig = {
-<<<<<<< HEAD
 			defaultUserAgentProvider: () => Promise.resolve([["KiloCode", Package.version]]),
-=======
-			userAgentAppId: `RooCode#${Package.version}`,
->>>>>>> 06b775a8
+			userAgentAppId: `KiloCode#${Package.version}`,
 			region: this.options.awsRegion,
 			// Add the endpoint configuration when specified and enabled
 			...(this.options.awsBedrockEndpoint &&
