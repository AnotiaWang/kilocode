--- conflicted
+++ resolved
@@ -36,6 +36,7 @@
 	SyntheticHandler,
 	OVHcloudAIEndpointsHandler,
 	MiniMaxAnthropicHandler,
+	SapAiCoreHandler,
 	// kilocode_change end
 	ClaudeCodeHandler,
 	QwenCodeHandler,
@@ -48,12 +49,7 @@
 	FeatherlessHandler,
 	VercelAiGatewayHandler,
 	DeepInfraHandler,
-<<<<<<< HEAD
-	OVHcloudAIEndpointsHandler, // kilocode_change
-	SapAiCoreHandler,
-=======
 	// MiniMaxHandler, // kilocode_change
->>>>>>> 02045843
 } from "./providers"
 // kilocode_change start
 import { KilocodeOpenrouterHandler } from "./providers/kilocode-openrouter"
@@ -203,6 +199,8 @@
 			return new InceptionLabsHandler(options)
 		case "ovhcloud":
 			return new OVHcloudAIEndpointsHandler(options)
+		case "sap-ai-core":
+			return new SapAiCoreHandler(options)
 		// kilocode_change end
 		case "io-intelligence":
 			return new IOIntelligenceHandler(options)
@@ -214,13 +212,8 @@
 			return new FeatherlessHandler(options)
 		case "vercel-ai-gateway":
 			return new VercelAiGatewayHandler(options)
-<<<<<<< HEAD
-		case "sap-ai-core":
-			return new SapAiCoreHandler(options)
-=======
 		case "minimax":
 			return new MiniMaxAnthropicHandler(options) // kilocode_change: anthropic
->>>>>>> 02045843
 		default:
 			apiProvider satisfies "gemini-cli" | undefined
 			return new AnthropicHandler(options)
