--- conflicted
+++ resolved
@@ -32,7 +32,7 @@
 	text: string
 }
 
-<<<<<<< HEAD
+// kilocode_change start
 export interface ApiStreamAnthropicThinkingChunk {
 	type: "ant_thinking"
 	thinking: string
@@ -43,14 +43,12 @@
 	type: "ant_redacted_thinking"
 	data: string
 }
-=======
-// kilocode_change start
+
 export interface ApiStreamReasoningDetailsChunk {
 	type: "reasoning_details"
 	reasoning_details: ReasoningDetail
 }
 // kilocode_change end
->>>>>>> 8209be08
 
 export interface ApiStreamUsageChunk {
 	type: "usage"
