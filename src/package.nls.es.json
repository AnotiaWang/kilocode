{
	"extension.displayName": "Kilo Code AI Agent (fork de Roo / Cline)",
	"extension.description": "Asistente de codificación de IA de código abierto para planificar, crear y corregir código.",
	"command.newTask.title": "Nueva Tarea",
	"command.explainCode.title": "Explicar Código",
	"command.fixCode.title": "Corregir Código",
	"command.improveCode.title": "Mejorar Código",
	"command.addToContext.title": "Añadir al Contexto",
	"command.openInNewTab.title": "Abrir en Nueva Pestaña",
	"command.focusInput.title": "Enfocar Campo de Entrada",
	"command.setCustomStoragePath.title": "Establecer Ruta de Almacenamiento Personalizada",
	"command.importSettings.title": "Importar Configuración",
	"command.terminal.addToContext.title": "Añadir Contenido de Terminal al Contexto",
	"command.terminal.fixCommand.title": "Corregir Este Comando",
	"command.terminal.explainCommand.title": "Explicar Este Comando",
	"command.terminal.generateCommand.title": "Kilo Code: Generar Comando de Terminal",
	"command.acceptInput.title": "Aceptar Entrada/Sugerencia",
	"command.generateCommitMessage.title": "Generar mensaje de commit con Kilo",
	"views.activitybar.title": "Kilo Code",
	"views.contextMenu.label": "Kilo Code",
	"views.terminalMenu.label": "Kilo Code",
	"views.sidebar.name": "Kilo Code",
	"command.mcpServers.title": "Servidores MCP",
	"command.prompts.title": "Modos",
	"command.history.title": "Historial",
	"command.marketplace.title": "Mercado",
	"command.openInEditor.title": "Abrir en Editor",
	"command.cloud.title": "Cloud",
	"command.settings.title": "Configuración",
	"command.documentation.title": "Documentación",
	"command.profile.title": "Perfil",
	"configuration.title": "Kilo Code",
	"commands.allowedCommands.description": "Comandos que pueden ejecutarse automáticamente cuando 'Aprobar siempre operaciones de ejecución' está activado",
	"commands.deniedCommands.description": "Prefijos de comandos que serán automáticamente denegados sin solicitar aprobación. En caso de conflictos con comandos permitidos, la coincidencia de prefijo más larga tiene prioridad. Añade * para denegar todos los comandos.",
	"commands.commandExecutionTimeout.description": "Tiempo máximo en segundos para esperar que se complete la ejecución del comando antes de que expire (0 = sin tiempo límite, 1-600s, predeterminado: 0s)",
	"commands.commandTimeoutAllowlist.description": "Prefijos de comandos que están excluidos del tiempo límite de ejecución de comandos. Los comandos que coincidan con estos prefijos se ejecutarán sin restricciones de tiempo límite.",
	"settings.vsCodeLmModelSelector.description": "Configuración para la API del modelo de lenguaje VSCode",
	"settings.vsCodeLmModelSelector.vendor.description": "El proveedor del modelo de lenguaje (ej. copilot)",
	"settings.vsCodeLmModelSelector.family.description": "La familia del modelo de lenguaje (ej. gpt-4)",
	"settings.customStoragePath.description": "Ruta de almacenamiento personalizada. Dejar vacío para usar la ubicación predeterminada. Admite rutas absolutas (ej. 'D:\\KiloCodeStorage')",
	"settings.enableCodeActions.description": "Habilitar correcciones rápidas de Kilo Code.",
	"settings.autoImportSettingsPath.description": "Ruta a un archivo de configuración de Kilo Code para importar automáticamente al iniciar la extensión. Admite rutas absolutas y rutas relativas al directorio de inicio (por ejemplo, '~/Documents/kilo-code-settings.json'). Dejar vacío para desactivar la importación automática.",
	"settings.useAgentRules.description": "Habilita la carga de archivos AGENTS.md para reglas específicas del agente (ver https://agent-rules.org/)",
	"settings.apiRequestTimeout.description": "Tiempo máximo en segundos de espera para las respuestas de la API (0 = sin tiempo de espera, 1-3600s, por defecto: 600s). Se recomiendan valores más altos para proveedores locales como LM Studio y Ollama que puedan necesitar más tiempo de procesamiento.",
<<<<<<< HEAD
	"ghost.input.title": "Presiona 'Enter' para confirmar o 'Escape' para cancelar",
	"ghost.input.placeholder": "Describe lo que quieres hacer...",
	"ghost.commands.generateSuggestions": "Kilo Code: Generar Ediciones Sugeridas",
	"ghost.commands.displaySuggestions": "Mostrar Ediciones Sugeridas",
	"ghost.commands.cancelSuggestions": "Cancelar Ediciones Sugeridas",
	"ghost.commands.applyCurrentSuggestion": "Aplicar Edición Sugerida Actual",
	"ghost.commands.applyAllSuggestions": "Aplicar Todas las Ediciones Sugeridas",
	"ghost.commands.promptCodeSuggestion": "Tarea Rápida",
	"ghost.commands.goToNextSuggestion": "Ir a la Siguiente Sugerencia",
	"ghost.commands.goToPreviousSuggestion": "Ir a la Sugerencia Anterior"
=======
	"settings.codeIndex.embeddingBatchSize.description": "El tamaño del lote para operaciones de embedding durante la indexación de código. Ajusta esto según los límites de tu proveedor de API. Por defecto es 60."
>>>>>>> 173acdb1
}<|MERGE_RESOLUTION|>--- conflicted
+++ resolved
@@ -42,7 +42,7 @@
 	"settings.autoImportSettingsPath.description": "Ruta a un archivo de configuración de Kilo Code para importar automáticamente al iniciar la extensión. Admite rutas absolutas y rutas relativas al directorio de inicio (por ejemplo, '~/Documents/kilo-code-settings.json'). Dejar vacío para desactivar la importación automática.",
 	"settings.useAgentRules.description": "Habilita la carga de archivos AGENTS.md para reglas específicas del agente (ver https://agent-rules.org/)",
 	"settings.apiRequestTimeout.description": "Tiempo máximo en segundos de espera para las respuestas de la API (0 = sin tiempo de espera, 1-3600s, por defecto: 600s). Se recomiendan valores más altos para proveedores locales como LM Studio y Ollama que puedan necesitar más tiempo de procesamiento.",
-<<<<<<< HEAD
+	"settings.codeIndex.embeddingBatchSize.description": "El tamaño del lote para operaciones de embedding durante la indexación de código. Ajusta esto según los límites de tu proveedor de API. Por defecto es 60.",
 	"ghost.input.title": "Presiona 'Enter' para confirmar o 'Escape' para cancelar",
 	"ghost.input.placeholder": "Describe lo que quieres hacer...",
 	"ghost.commands.generateSuggestions": "Kilo Code: Generar Ediciones Sugeridas",
@@ -53,7 +53,4 @@
 	"ghost.commands.promptCodeSuggestion": "Tarea Rápida",
 	"ghost.commands.goToNextSuggestion": "Ir a la Siguiente Sugerencia",
 	"ghost.commands.goToPreviousSuggestion": "Ir a la Sugerencia Anterior"
-=======
-	"settings.codeIndex.embeddingBatchSize.description": "El tamaño del lote para operaciones de embedding durante la indexación de código. Ajusta esto según los límites de tu proveedor de API. Por defecto es 60."
->>>>>>> 173acdb1
 }