--- conflicted
+++ resolved
@@ -236,7 +236,6 @@
 		| "focusPanelRequest"
 		| "profileThresholds"
 		| "setHistoryPreviewCollapsed"
-<<<<<<< HEAD
 		| "clearUsageData" // kilocode_change
 		| "getUsageData" // kilocode_change
 		| "usageDataResponse" // kilocode_change
@@ -246,9 +245,7 @@
 		| "mermaidFixResponse" // kilocode_change
 		| "openGlobalKeybindings" // kilocode_change
 		| "getKeybindings" // kilocode_change
-=======
 		| "setReasoningBlockCollapsed"
->>>>>>> 17ae7e2d
 		| "openExternal"
 		| "filterMarketplaceItems"
 		| "mcpButtonClicked"
