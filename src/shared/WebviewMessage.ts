--- conflicted
+++ resolved
@@ -251,11 +251,8 @@
 		| "editQueuedMessage"
 		| "dismissUpsell"
 		| "getDismissedUpsells"
-<<<<<<< HEAD
 		| "updateSettings"
-=======
 		| "requestManagedIndexerState" // kilocode_change
->>>>>>> 8ea639d5
 	text?: string
 	editedMessageContent?: string
 	tab?: "settings" | "history" | "mcp" | "modes" | "chat" | "marketplace" | "cloud"
