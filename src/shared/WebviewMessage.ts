import { z } from "zod"

import {
	type RooCodeSettings,
	type ProviderSettings,
	type PromptComponent,
	type ModeConfig,
	type InstallMarketplaceItemOptions,
	type MarketplaceItem,
	type ShareVisibility,
	type QueuedMessage,
	marketplaceItemSchema,
	// kilocode_change start
	CommitRange,
	HistoryItem,
	GlobalState,
	// kilocode_change end
} from "@roo-code/types"

import { Mode } from "./modes"

export type ClineAskResponse =
	| "yesButtonClicked"
	| "noButtonClicked"
	| "messageResponse"
	| "objectResponse"
	| "retry_clicked" // kilocode_change: Added retry_clicked for payment required dialog

export type PromptMode = Mode | "enhance"

export type AudioType = "notification" | "celebration" | "progress_loop"

export interface UpdateTodoListPayload {
	todos: any[]
}

export type EditQueuedMessagePayload = Pick<QueuedMessage, "id" | "text" | "images">

// kilocode_change start: Type-safe global state update message
export type GlobalStateValue<K extends keyof GlobalState> = GlobalState[K]
export type UpdateGlobalStateMessage<K extends keyof GlobalState = keyof GlobalState> = {
	type: "updateGlobalState"
	stateKey: K
	stateValue: GlobalStateValue<K>
}
// kilocode_change end: Type-safe global state update message

export interface WebviewMessage {
	type:
		| "updateTodoList"
		| "deleteMultipleTasksWithIds"
		| "currentApiConfigName"
		| "saveApiConfiguration"
		| "upsertApiConfiguration"
		| "deleteApiConfiguration"
		| "loadApiConfiguration"
		| "loadApiConfigurationById"
		| "getProfileConfigurationForEditing" // kilocode_change: Request to get profile config without activating
		| "renameApiConfiguration"
		| "getListApiConfiguration"
		| "customInstructions"
		| "webviewDidLaunch"
		| "newTask"
		| "askResponse"
		| "terminalOperation"
		| "clearTask"
		| "didShowAnnouncement"
		| "selectImages"
		| "exportCurrentTask"
		| "shareCurrentTask"
		| "showTaskWithId"
		| "deleteTaskWithId"
		| "exportTaskWithId"
		| "importSettings"
		| "toggleToolAutoApprove"
		| "openExtensionSettings"
		| "openInBrowser"
		| "fetchOpenGraphData"
		| "checkIsImageUrl"
		| "exportSettings"
		| "resetState"
		| "flushRouterModels"
		| "requestRouterModels"
		| "requestOpenAiModels"
		| "requestOllamaModels"
		| "requestLmStudioModels"
		| "requestRooModels"
		| "requestRooCreditBalance"
		| "requestVsCodeLmModels"
		| "requestHuggingFaceModels"
		| "requestSapAiCoreModels" // kilocode_change
		| "requestSapAiCoreDeployments" // kilocode_change
		| "openImage"
		| "saveImage"
		| "openFile"
		| "openMention"
		| "cancelTask"
		| "updateVSCodeSetting"
		| "getVSCodeSetting"
		| "vsCodeSetting"
		| "updateCondensingPrompt"
		| "yoloGatekeeperApiConfigId" // kilocode_change: AI gatekeeper for YOLO mode
		| "playSound"
		| "playTts"
		| "stopTts"
		| "ttsEnabled"
		| "ttsSpeed"
		| "openKeyboardShortcuts"
		| "openMcpSettings"
		| "openProjectMcpSettings"
		| "restartMcpServer"
		| "refreshAllMcpServers"
		| "toggleToolAlwaysAllow"
		| "toggleToolEnabledForPrompt"
		| "toggleMcpServer"
		| "updateMcpTimeout"
		| "morphApiKey" // kilocode_change: Morph fast apply - global setting
		| "fastApplyModel" // kilocode_change: Fast Apply model selection
		| "fastApplyApiProvider" // kilocode_change: Fast Apply model api base url
		| "enhancePrompt"
		| "enhancedPrompt"
		| "draggedImages"
		| "deleteMessage"
		| "deleteMessageConfirm"
		| "submitEditedMessage"
		| "editMessageConfirm"
		| "enableMcpServerCreation"
		| "remoteControlEnabled"
		| "taskSyncEnabled"
		| "searchCommits"
		| "setApiConfigPassword"
		| "mode"
		| "updatePrompt"
		| "getSystemPrompt"
		| "copySystemPrompt"
		| "systemPrompt"
		| "enhancementApiConfigId"
		| "commitMessageApiConfigId" // kilocode_change
		| "terminalCommandApiConfigId" // kilocode_change
		| "ghostServiceSettings" // kilocode_change
		| "autoApprovalEnabled"
		| "yoloMode" // kilocode_change
		| "updateCustomMode"
		| "deleteCustomMode"
		| "setopenAiCustomModelInfo"
		| "openCustomModesSettings"
		| "checkpointDiff"
		| "checkpointRestore"
		| "requestCheckpointRestoreApproval"
		| "seeNewChanges" // kilocode_change
		| "deleteMcpServer"
		| "humanRelayResponse"
		| "humanRelayCancel"
		| "insertTextToChatArea" // kilocode_change
		| "codebaseIndexEnabled"
		| "telemetrySetting"
		| "testBrowserConnection"
		| "browserConnectionResult"
		| "allowVeryLargeReads" // kilocode_change
		| "showFeedbackOptions" // kilocode_change
		| "fetchMcpMarketplace" // kilocode_change
		| "silentlyRefreshMcpMarketplace" // kilocode_change
		| "fetchLatestMcpServersFromHub" // kilocode_change
		| "downloadMcp" // kilocode_change
		| "showSystemNotification" // kilocode_change
		| "showAutoApproveMenu" // kilocode_change
		| "reportBug" // kilocode_change
		| "profileButtonClicked" // kilocode_change
		| "fetchProfileDataRequest" // kilocode_change
		| "profileDataResponse" // kilocode_change
		| "fetchBalanceDataRequest" // kilocode_change
		| "shopBuyCredits" // kilocode_change
		| "balanceDataResponse" // kilocode_change
		| "updateProfileData" // kilocode_change
		| "condense" // kilocode_change
		| "toggleWorkflow" // kilocode_change
		| "refreshRules" // kilocode_change
		| "toggleRule" // kilocode_change
		| "createRuleFile" // kilocode_change
		| "deleteRuleFile" // kilocode_change
		| "searchFiles"
		| "toggleApiConfigPin"
		| "hasOpenedModeSelector"
		| "cloudButtonClicked"
		| "rooCloudSignIn"
		| "cloudLandingPageSignIn"
		| "rooCloudSignOut"
		| "rooCloudManualUrl"
		| "switchOrganization"
		| "condenseTaskContextRequest"
		| "requestIndexingStatus"
		| "startIndexing"
		| "cancelIndexing" // kilocode_change
		| "clearIndexData"
		| "indexingStatusUpdate"
		| "indexCleared"
		| "focusPanelRequest"
		| "clearUsageData" // kilocode_change
		| "getUsageData" // kilocode_change
		| "usageDataResponse" // kilocode_change
		| "showTaskTimeline" // kilocode_change
		| "sendMessageOnEnter" // kilocode_change
		| "showTimestamps" // kilocode_change
		| "hideCostBelowThreshold" // kilocode_change
		| "toggleTaskFavorite" // kilocode_change
		| "fixMermaidSyntax" // kilocode_change
		| "mermaidFixResponse" // kilocode_change
		| "openGlobalKeybindings" // kilocode_change
		| "getKeybindings" // kilocode_change
		| "setReasoningBlockCollapsed"
		| "setHistoryPreviewCollapsed" // kilocode_change
		| "openExternal"
		| "filterMarketplaceItems"
		| "mcpButtonClicked"
		| "marketplaceButtonClicked"
		| "installMarketplaceItem"
		| "installMarketplaceItemWithParameters"
		| "cancelMarketplaceInstall"
		| "removeInstalledMarketplaceItem"
		| "marketplaceInstallResult"
		| "fetchMarketplaceData"
		| "switchTab"
		| "editMessage" // kilocode_change
		| "systemNotificationsEnabled" // kilocode_change
		| "dismissNotificationId" // kilocode_change
		| "tasksByIdRequest" // kilocode_change
		| "taskHistoryRequest" // kilocode_change
		| "updateGlobalState" // kilocode_change
		| "autoPurgeEnabled" // kilocode_change
		| "autoPurgeDefaultRetentionDays" // kilocode_change
		| "autoPurgeFavoritedTaskRetentionDays" // kilocode_change
		| "autoPurgeCompletedTaskRetentionDays" // kilocode_change
		| "autoPurgeIncompleteTaskRetentionDays" // kilocode_change
		| "manualPurge" // kilocode_change
		| "shareTaskSuccess"
		| "exportMode"
		| "exportModeResult"
		| "importMode"
		| "importModeResult"
		| "checkRulesDirectory"
		| "checkRulesDirectoryResult"
		| "saveCodeIndexSettingsAtomic"
		| "requestCodeIndexSecretStatus"
		| "fetchKilocodeNotifications"
		| "requestCommands"
		| "openCommandFile"
		| "deleteCommand"
		| "createCommand"
		| "insertTextIntoTextarea"
		| "showMdmAuthRequiredNotification"
		| "imageGenerationSettings"
		| "kiloCodeImageApiKey" // kilocode_change
		| "queueMessage"
		| "removeQueuedMessage"
		| "editQueuedMessage"
		| "dismissUpsell"
		| "getDismissedUpsells"
		| "updateSettings"
		| "requestManagedIndexerState" // kilocode_change
		| "allowedCommands"
		| "deniedCommands"
		| "killBrowserSession"
		| "openBrowserSessionPanel"
		| "showBrowserSessionPanelAtStep"
		| "refreshBrowserSessionPanel"
		| "browserPanelDidLaunch"
<<<<<<< HEAD
		| "addTaskToHistory" // kilocode_change
		| "sessionShare" // kilocode_change
		| "shareTaskSession" // kilocode_change
		| "sessionFork" // kilocode_change
		| "sessionShow" // kilocode_change
		| "singleCompletion" // kilocode_change
=======
		| "openDebugApiHistory"
		| "openDebugUiHistory"
>>>>>>> dcb04bb2
	text?: string
	completionRequestId?: string // kilocode_change
	shareId?: string // kilocode_change - for sessionFork
	editedMessageContent?: string
	tab?: "settings" | "history" | "mcp" | "modes" | "chat" | "marketplace" | "cloud"
	disabled?: boolean
	context?: string
	dataUri?: string
	askResponse?: ClineAskResponse
	apiConfiguration?: ProviderSettings
	images?: string[]
	bool?: boolean
	value?: number
	stepIndex?: number
	isLaunchAction?: boolean
	forceShow?: boolean
	commands?: string[]
	audioType?: AudioType
	// kilocode_change begin
	notificationOptions?: {
		title?: string
		subtitle?: string
		message: string
	}
	mcpId?: string
	toolNames?: string[]
	autoApprove?: boolean
	workflowPath?: string // kilocode_change
	enabled?: boolean // kilocode_change
	rulePath?: string // kilocode_change
	isGlobal?: boolean // kilocode_change
	filename?: string // kilocode_change
	ruleType?: string // kilocode_change
	notificationId?: string // kilocode_change
	commandIds?: string[] // kilocode_change: For getKeybindings
	// kilocode_change end
	serverName?: string
	toolName?: string
	alwaysAllow?: boolean
	isEnabled?: boolean
	mode?: Mode
	promptMode?: PromptMode
	customPrompt?: PromptComponent
	dataUrls?: string[]
	values?: Record<string, any>
	query?: string
	setting?: string
	slug?: string
	modeConfig?: ModeConfig
	timeout?: number
	payload?: WebViewMessagePayload
	source?: "global" | "project"
	requestId?: string
	ids?: string[]
	hasSystemPromptOverride?: boolean
	terminalOperation?: "continue" | "abort"
	messageTs?: number
	restoreCheckpoint?: boolean
	historyPreviewCollapsed?: boolean
	filters?: { type?: string; search?: string; tags?: string[] }
	settings?: any
	url?: string // For openExternal
	mpItem?: MarketplaceItem
	mpInstallOptions?: InstallMarketplaceItemOptions
	config?: Record<string, any> // Add config to the payload
	visibility?: ShareVisibility // For share visibility
	hasContent?: boolean // For checkRulesDirectoryResult
	checkOnly?: boolean // For deleteCustomMode check
	upsellId?: string // For dismissUpsell
	list?: string[] // For dismissedUpsells response
	organizationId?: string | null // For organization switching
	useProviderSignup?: boolean // For rooCloudSignIn to use provider signup flow
	historyItem?: HistoryItem // kilocode_change For addTaskToHistory
	codeIndexSettings?: {
		// Global state settings
		codebaseIndexEnabled: boolean
		codebaseIndexQdrantUrl: string
		codebaseIndexEmbedderProvider:
			| "openai"
			| "ollama"
			| "openai-compatible"
			| "gemini"
			| "mistral"
			| "vercel-ai-gateway"
			| "bedrock"
			| "openrouter"
		codebaseIndexVectorStoreProvider?: "lancedb" | "qdrant" // kilocode_change
		codebaseIndexLancedbVectorStoreDirectory?: string // kilocode_change
		codebaseIndexEmbedderBaseUrl?: string
		codebaseIndexEmbedderModelId: string
		codebaseIndexEmbedderModelDimension?: number // Generic dimension for all providers
		codebaseIndexOpenAiCompatibleBaseUrl?: string
		codebaseIndexBedrockRegion?: string
		codebaseIndexBedrockProfile?: string
		codebaseIndexSearchMaxResults?: number
		codebaseIndexSearchMinScore?: number
<<<<<<< HEAD
		// kilocode_change start
		codebaseIndexEmbeddingBatchSize?: number
		codebaseIndexScannerMaxBatchRetries?: number
		// kilocode_change end
=======
		codebaseIndexOpenRouterSpecificProvider?: string // OpenRouter provider routing
>>>>>>> dcb04bb2

		// Secret settings
		codeIndexOpenAiKey?: string
		codeIndexQdrantApiKey?: string
		codebaseIndexOpenAiCompatibleApiKey?: string
		codebaseIndexGeminiApiKey?: string
		codebaseIndexMistralApiKey?: string
		codebaseIndexVercelAiGatewayApiKey?: string
		codebaseIndexOpenRouterApiKey?: string
	}
	updatedSettings?: RooCodeSettings
}

// kilocode_change: Create discriminated union for type-safe messages
export type MaybeTypedWebviewMessage = WebviewMessage | UpdateGlobalStateMessage

// kilocode_change begin
export type OrganizationRole = "owner" | "admin" | "member"

export type UserOrganizationWithApiKey = {
	id: string
	name: string
	balance: number
	role: OrganizationRole
	apiKey: string
}

export type ProfileData = {
	kilocodeToken: string
	user: {
		id: string
		name: string
		email: string
		image: string
	}
	organizations?: UserOrganizationWithApiKey[]
}

export interface ProfileDataResponsePayload {
	success: boolean
	data?: ProfileData
	error?: string
}

export interface BalanceDataResponsePayload {
	// New: Payload for balance data
	success: boolean
	data?: any // Replace 'any' with a more specific type if known for balance
	error?: string
}

export interface SeeNewChangesPayload {
	commitRange: CommitRange
}

export interface TasksByIdRequestPayload {
	requestId: string
	taskIds: string[]
}

export interface TaskHistoryRequestPayload {
	requestId: string
	workspace: "current" | "all"
	sort: "newest" | "oldest" | "mostExpensive" | "mostTokens" | "mostRelevant"
	favoritesOnly: boolean
	pageIndex: number
	search?: string
}

export interface TasksByIdResponsePayload {
	requestId: string
	tasks: HistoryItem[]
}

export interface TaskHistoryResponsePayload {
	requestId: string
	historyItems: HistoryItem[]
	pageIndex: number
	pageCount: number
}
// kilocode_change end

export const checkoutDiffPayloadSchema = z.object({
	ts: z.number().optional(),
	previousCommitHash: z.string().optional(),
	commitHash: z.string(),
	mode: z.enum(["full", "checkpoint", "from-init", "to-current"]),
})

export type CheckpointDiffPayload = z.infer<typeof checkoutDiffPayloadSchema>

export const checkoutRestorePayloadSchema = z.object({
	ts: z.number(),
	commitHash: z.string(),
	mode: z.enum(["preview", "restore"]),
})

export type CheckpointRestorePayload = z.infer<typeof checkoutRestorePayloadSchema>

export const requestCheckpointRestoreApprovalPayloadSchema = z.object({
	commitHash: z.string(),
	checkpointTs: z.number(),
	messagesToRemove: z.number(),
	confirmationText: z.string(),
})

export type RequestCheckpointRestoreApprovalPayload = z.infer<typeof requestCheckpointRestoreApprovalPayloadSchema>

export interface IndexingStatusPayload {
	state: "Standby" | "Indexing" | "Indexed" | "Error"
	message: string
}

export interface IndexClearedPayload {
	success: boolean
	error?: string
}

export const installMarketplaceItemWithParametersPayloadSchema = z.object({
	item: marketplaceItemSchema,
	parameters: z.record(z.string(), z.any()),
})

export type InstallMarketplaceItemWithParametersPayload = z.infer<
	typeof installMarketplaceItemWithParametersPayloadSchema
>

export type WebViewMessagePayload =
	// kilocode_change start
	| ProfileDataResponsePayload
	| BalanceDataResponsePayload
	| SeeNewChangesPayload
	| TasksByIdRequestPayload
	| TaskHistoryRequestPayload
	| RequestCheckpointRestoreApprovalPayload
	// kilocode_change end
	| CheckpointDiffPayload
	| CheckpointRestorePayload
	| IndexingStatusPayload
	| IndexClearedPayload
	| InstallMarketplaceItemWithParametersPayload
	| UpdateTodoListPayload
	| EditQueuedMessagePayload<|MERGE_RESOLUTION|>--- conflicted
+++ resolved
@@ -264,17 +264,14 @@
 		| "showBrowserSessionPanelAtStep"
 		| "refreshBrowserSessionPanel"
 		| "browserPanelDidLaunch"
-<<<<<<< HEAD
 		| "addTaskToHistory" // kilocode_change
 		| "sessionShare" // kilocode_change
 		| "shareTaskSession" // kilocode_change
 		| "sessionFork" // kilocode_change
 		| "sessionShow" // kilocode_change
 		| "singleCompletion" // kilocode_change
-=======
 		| "openDebugApiHistory"
 		| "openDebugUiHistory"
->>>>>>> dcb04bb2
 	text?: string
 	completionRequestId?: string // kilocode_change
 	shareId?: string // kilocode_change - for sessionFork
@@ -371,14 +368,11 @@
 		codebaseIndexBedrockProfile?: string
 		codebaseIndexSearchMaxResults?: number
 		codebaseIndexSearchMinScore?: number
-<<<<<<< HEAD
 		// kilocode_change start
 		codebaseIndexEmbeddingBatchSize?: number
 		codebaseIndexScannerMaxBatchRetries?: number
 		// kilocode_change end
-=======
 		codebaseIndexOpenRouterSpecificProvider?: string // OpenRouter provider routing
->>>>>>> dcb04bb2
 
 		// Secret settings
 		codeIndexOpenAiKey?: string
