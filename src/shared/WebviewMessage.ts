--- conflicted
+++ resolved
@@ -113,12 +113,7 @@
 		| "updateMcpTimeout"
 		| "morphApiKey" // kilocode_change: Morph fast apply - global setting
 		| "fastApplyModel" // kilocode_change: Fast Apply model selection
-<<<<<<< HEAD
-=======
 		| "fastApplyApiProvider" // kilocode_change: Fast Apply model api base url
-		| "writeDelayMs"
-		| "diagnosticsEnabled"
->>>>>>> 1de9e0e1
 		| "enhancePrompt"
 		| "enhancedPrompt"
 		| "draggedImages"
