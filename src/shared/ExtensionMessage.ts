--- conflicted
+++ resolved
@@ -171,20 +171,16 @@
 		| "commands"
 		| "insertTextIntoTextarea"
 		| "dismissedUpsells"
+		| "interactionRequired"
+		| "organizationSwitchResult"
 		| "showTimestamps" // kilocode_change
-<<<<<<< HEAD
 		| "apiMessagesSaved" // kilocode_change: File save event for API messages
 		| "taskMessagesSaved" // kilocode_change: File save event for task messages
 		| "taskMetadataSaved" // kilocode_change: File save event for task metadata
 		| "managedIndexerState" // kilocode_change
 		| "singleCompletionResult" // kilocode_change
-=======
-		| "organizationSwitchResult"
-		| "interactionRequired"
->>>>>>> 157f9063
 		| "managedIndexerState" // kilocode_change
 		| "managedIndexerEnabled" // kilocode_change
-		| "organizationSwitchResult"
 	text?: string
 	// kilocode_change start
 	completionRequestId?: string // Correlation ID from request
