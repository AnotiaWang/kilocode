import { Box, Text } from "ink";
import React, { useEffect, useMemo } from "react";

import { useServices } from "../hooks/useService.js";
import {
  ApiClientServiceState,
  AuthServiceState,
  ConfigServiceState,
  MCPServiceState,
  ModelServiceState,
} from "../services/types.js";

import { BottomStatusBar } from "./components/BottomStatusBar.js";
import { ScreenContent } from "./components/ScreenContent.js";
import { StaticChatContent } from "./components/StaticChatContent.js";
import { useNavigation } from "./context/NavigationContext.js";
import { startFileIndexing } from "./FileSearchUI.js";
import { useChat } from "./hooks/useChat.js";
import { useContextPercentage } from "./hooks/useContextPercentage.js";
import { useMessageRenderer } from "./hooks/useMessageRenderer.js";
<<<<<<< HEAD
import { useModelSelector } from "./hooks/useModelSelector.js";
import { LoadingAnimation } from "./LoadingAnimation.js";
import { MCPSelector } from "./MCPSelector.js";
import { ModelSelector } from "./ModelSelector.js";
import type { SelectorOption } from "./Selector.js";
import { Timer } from "./Timer.js";
import { UpdateNotification } from "./UpdateNotification.js";
import { UserInput } from "./UserInput.js";

// Type definitions for selectors
interface ConfigOption extends SelectorOption {
  type: "local" | "assistant" | "create";
  slug?: string;
}

interface ModelOption extends SelectorOption {
  index: number;
  provider: string;
}

// Helper function to get repo URL text
function getRepoUrlText(remoteUrl?: string): string {
  let url = remoteUrl ?? "";
  if (!url) {
    const isGit = isGitRepo();
    if (isGit) {
      const gitUrl = getGitRemoteUrl();
      if (gitUrl) {
        url = gitUrl;
      }
    }
  }
  if (!url) {
    url = process.cwd();
  }

  url = url.replace(/\.git$/, "");
  url = url.replace(/^(https|http):\/\/.*?\//, "");
  return url;
}

// Custom hook for intro message
function useIntroMessage(
  isRemoteMode: boolean,
  services: any,
  allServicesReady: boolean,
) {
  const [showIntroMessage, setShowIntroMessage] = useState(false);

  useEffect(() => {
    const shouldShow =
      !isRemoteMode &&
      allServicesReady &&
      !!services.config?.config &&
      !!services.model?.model &&
      !!services.mcp?.mcpService;

    setShowIntroMessage(shouldShow);
  }, [
    isRemoteMode,
    allServicesReady,
    services.config?.config,
    services.model?.model,
    services.mcp?.mcpService,
  ]);

  return [showIntroMessage, setShowIntroMessage] as const;
}

// Custom hook for login handling
function useLoginHandlers(
  navigateTo: any,
  navState: any,
  closeCurrentScreen: () => void,
) {
  const handleLoginPrompt = useCallback(
    (promptText: string): Promise<string> => {
      return new Promise((resolve) => {
        navigateTo("login", { text: promptText, resolve });
      });
    },
    [navigateTo],
  );

  const handleLoginTokenSubmit = useCallback(
    (token: string) => {
      if (navState.screenData?.resolve) {
        navState.screenData.resolve(token);
        closeCurrentScreen();
      }
    },
    [navState.screenData, closeCurrentScreen],
  );

  return { handleLoginPrompt, handleLoginTokenSubmit };
}

// Custom hook for mode tracking
function useCurrentMode() {
  const [currentMode, setCurrentMode] = useState<PermissionMode>(
    modeService.getCurrentMode(),
  );

  useEffect(() => {
    const handleModeChange = (newMode: PermissionMode) => {
      setCurrentMode(newMode);
    };

    modeService.on("modeChanged", handleModeChange);
    return () => {
      modeService.off("modeChanged", handleModeChange);
    };
  }, []);

  return currentMode;
}

// Custom hook to combine all selector logic
function useSelectors(
  configPath: string | undefined,
  setMessages: React.Dispatch<React.SetStateAction<any[]>>,
  resetChatHistory: () => void,
) {
  const { handleConfigSelect } = useConfigSelector({
    configPath,
    onMessage: (message) => {
      setMessages((prev) => [...prev, message]);
    },
    onChatReset: resetChatHistory,
  });

  const { handleModelSelect } = useModelSelector({
    onMessage: (message) => {
      setMessages((prev) => [...prev, message]);
    },
  });

  return {
    handleConfigSelect,
    handleModelSelect,
  };
}
=======
import {
  getRepoUrlText,
  useCurrentMode,
  useIntroMessage,
  useLoginHandlers,
  useSelectors,
} from "./hooks/useTUIChatHooks.js";
import { LoadingAnimation } from "./LoadingAnimation.js";
import { Timer } from "./Timer.js";
>>>>>>> 03178241

interface TUIChatProps {
  // Remote mode props
  remoteUrl?: string;

  // Local mode props - now optional since we'll get them from services
  configPath?: string;
  initialPrompt?: string;
  resume?: boolean;
  additionalRules?: string[];
}

<<<<<<< HEAD
// Bottom status bar component
interface BottomStatusBarProps {
  currentMode: PermissionMode;
  repoURlText: string;
  isRemoteMode: boolean;
  services: any;
  navState: any;
  navigateTo: (screen: NavigationScreen, data?: any) => void;
  closeCurrentScreen: () => void;
}

const BottomStatusBar: React.FC<BottomStatusBarProps> = ({
  currentMode,
  repoURlText,
  isRemoteMode,
  services,
  navState,
  navigateTo,
  closeCurrentScreen,
}) => (
  <Box flexDirection="row" justifyContent="space-between" alignItems="center">
    <Box marginLeft={2} flexDirection="row" alignItems="center">
      {currentMode === "normal" && (
        <>
          <Text color="dim" wrap="truncate-start">
            {repoURlText}
          </Text>
          <Text> </Text>
        </>
      )}
      <ModeIndicator />
    </Box>
    <Box>
      {!isRemoteMode && services.model?.model && (
        <FreeTrialStatus
          apiClient={services.apiClient?.apiClient || undefined}
          model={services.model.model}
          onTransitionStateChange={(shouldShow) => {
            if (shouldShow && navState.currentScreen === "chat") {
              navigateTo("free-trial");
            } else if (!shouldShow && navState.currentScreen === "free-trial") {
              closeCurrentScreen();
            }
          }}
        />
      )}
    </Box>
    <Box marginRight={2} marginLeft={2}>
      <UpdateNotification isRemoteMode={isRemoteMode} />
    </Box>
  </Box>
);

// Component to handle all screen-specific rendering
interface ScreenContentProps {
  isScreenActive: (screen: NavigationScreen) => boolean;
  navState: any;
  services: any;
  handleLoginTokenSubmit: (token: string) => void;
  handleConfigSelect: (config: ConfigOption) => Promise<void>;
  handleModelSelect: (model: ModelOption) => Promise<void>;
  handleReload: () => Promise<void>;
  closeCurrentScreen: () => void;
  activePermissionRequest: any;
  handleToolPermissionResponse: (
    requestId: string,
    approved: boolean,
    createPolicy?: boolean,
    stopStream?: boolean,
  ) => void;
  handleUserMessage: (message: string) => void;
  isWaitingForResponse: boolean;
  inputMode: boolean;
  handleInterrupt: () => void;
  handleFileAttached: (filePath: string, content: string) => void;
  isInputDisabled: boolean;
  isRemoteMode: boolean;
}

const ScreenContent: React.FC<ScreenContentProps> = ({
  isScreenActive,
  navState,
  services,
  handleLoginTokenSubmit,
  handleConfigSelect,
  handleModelSelect,
  handleReload,
  closeCurrentScreen,
  activePermissionRequest,
  handleToolPermissionResponse,
  handleUserMessage,
  isWaitingForResponse,
  inputMode,
  handleInterrupt,
  handleFileAttached,
  isInputDisabled,
  isRemoteMode,
}) => {
  // Login prompt
  if (isScreenActive("login") && navState.screenData) {
    return (
      <Box
        paddingX={1}
        borderStyle="round"
        borderColor="yellow"
        flexDirection="column"
        gap={1}
      >
        <Text color="yellow" bold>
          Login Required
        </Text>
        <Text>{navState.screenData.text}</Text>
        <UserInput
          onSubmit={handleLoginTokenSubmit}
          isWaitingForResponse={false}
          inputMode={true}
          assistant={services.config?.config || undefined}
          disabled={false}
          placeholder="Enter your token..."
          hideNormalUI={true}
        />
      </Box>
    );
  }

  // Config selector (now includes organization switching)
  if (isScreenActive("config")) {
    return (
      <ConfigSelector
        onSelect={handleConfigSelect}
        onCancel={closeCurrentScreen}
      />
    );
  }

  if (isScreenActive("mcp")) {
    return <MCPSelector onCancel={closeCurrentScreen} />;
  }

  // Model selector
  if (isScreenActive("model")) {
    return (
      <ModelSelector
        onSelect={handleModelSelect}
        onCancel={closeCurrentScreen}
      />
    );
  }

  // Free trial transition UI
  if (isScreenActive("free-trial")) {
    return <FreeTrialTransitionUI onReload={handleReload} />;
  }

  // Chat screen with input area
  if (isScreenActive("chat")) {
    if (activePermissionRequest) {
      return (
        <ToolPermissionSelector
          toolName={activePermissionRequest.toolName}
          toolArgs={activePermissionRequest.toolArgs}
          requestId={activePermissionRequest.requestId}
          toolCallPreview={activePermissionRequest.toolCallPreview}
          onResponse={handleToolPermissionResponse}
        />
      );
    }
    return (
      <UserInput
        onSubmit={handleUserMessage}
        isWaitingForResponse={isWaitingForResponse}
        inputMode={inputMode}
        onInterrupt={handleInterrupt}
        assistant={services.config?.config || undefined}
        onFileAttached={handleFileAttached}
        disabled={isInputDisabled}
        isRemoteMode={isRemoteMode}
      />
    );
  }

  return null;
};

=======
>>>>>>> 03178241
const TUIChat: React.FC<TUIChatProps> = ({
  remoteUrl,
  configPath,
  initialPrompt,
  resume,
  additionalRules,
}) => {
  // Check if we're in remote mode
  const isRemoteMode = useMemo(() => {
    return !!remoteUrl;
  }, [remoteUrl]);

  const repoURlText = useMemo(() => getRepoUrlText(remoteUrl), [remoteUrl]);

  // Get all services reactively - only in normal mode
  const { services, allReady: allServicesReady } = useServices<{
    auth: AuthServiceState;
    config: ConfigServiceState;
    model: ModelServiceState;
    mcp: MCPServiceState;
    apiClient: ApiClientServiceState;
  }>(["auth", "config", "model", "mcp", "apiClient"]);

  // Use navigation context
  const {
    state: navState,
    navigateTo,
    closeCurrentScreen,
    isScreenActive,
  } = useNavigation();

  // Use intro message hook
  const [showIntroMessage, setShowIntroMessage] = useIntroMessage(
    isRemoteMode,
    services,
    allServicesReady,
  );

  // State for current mode (for hiding cwd in plan/auto modes)
  const currentMode = useCurrentMode();

  // Use login handlers
  const { handleLoginPrompt, handleLoginTokenSubmit } = useLoginHandlers(
    navigateTo,
    navState,
    closeCurrentScreen,
  );

  // Start file indexing as soon as the component mounts
  useEffect(() => {
    // Start indexing files in the background immediately
    startFileIndexing().catch((error) => {
      console.error("Failed to start file indexing:", error);
    });
  }, []);

  // Service reload handlers - these will trigger reactive updates
  const handleReload = async () => {
    // Services will automatically update the UI when they reload
    // We just need to reset chat history, intro message, and clear the screen
    resetChatHistory();
    setShowIntroMessage(false);
    process.stdout.write("\x1b[2J\x1b[H");
  };

  const {
    messages,
    setMessages,
    chatHistory,
    isWaitingForResponse,
    responseStartTime,
    inputMode,
    activePermissionRequest,
    handleUserMessage,
    handleInterrupt,
    handleFileAttached,
    resetChatHistory,
    handleToolPermissionResponse,
  } = useChat({
    assistant: services.config?.config || undefined,
    model: services.model?.model || undefined,
    llmApi: services.model?.llmApi || undefined,
    initialPrompt,
    resume,
    additionalRules,
    onShowConfigSelector: () => navigateTo("config"),
    onShowModelSelector: () => navigateTo("model"),
    onShowMCPSelector: () => navigateTo("mcp"),
    onLoginPrompt: handleLoginPrompt,
    onReload: handleReload,
    // Remote mode configuration
    isRemoteMode,
    remoteUrl,
  });

  // Calculate context percentage
  const contextData = useContextPercentage({
    chatHistory,
    model: services.model?.model || undefined,
  });

  const { renderMessage } = useMessageRenderer();

  const { handleConfigSelect, handleModelSelect } =
    useSelectors(configPath, setMessages, resetChatHistory);

  // Determine if input should be disabled
  // Allow input even when services are loading, but disable for UI overlays
  const isInputDisabled =
    navState.currentScreen !== "chat" || !!activePermissionRequest;

  return (
    <Box flexDirection="column" height="100%">
      {/* Chat history - takes up all available space above input */}
      <Box flexDirection="column" flexGrow={1} paddingX={1} overflow="hidden">
        {/* Debug component - comment out when not needed */}
        {/* {!isRemoteMode && (
          <ServiceDebugger
            services={services}
            loading={servicesLoading}
            error={servicesError}
            allReady={allServicesReady}
            servicesLoading={servicesLoading}
            servicesError={servicesError}
          />
        )} */}

        {/* Chat content with intro message and messages in static container */}
        <StaticChatContent
          showIntroMessage={showIntroMessage && !isRemoteMode}
          config={services.config?.config || undefined}
          model={services.model?.model || undefined}
          mcpService={services.mcp?.mcpService || undefined}
          messages={messages}
          renderMessage={renderMessage}
        />
      </Box>

      {/* Fixed bottom section */}
      <Box flexDirection="column" flexShrink={0}>
        {/* Status */}
        {isWaitingForResponse && responseStartTime && (
          <Box paddingX={1} flexDirection="row" gap={1}>
            <LoadingAnimation visible={isWaitingForResponse} />
            <Text key="loading-start" color="gray">
              (
            </Text>
            <Timer startTime={responseStartTime} />
            <Text key="loading-end" color="gray">
              • esc to interrupt )
            </Text>
          </Box>
        )}

        {/* All screen-specific content */}
        <ScreenContent
          isScreenActive={isScreenActive}
          navState={navState}
          services={services}
          handleLoginTokenSubmit={handleLoginTokenSubmit}
          handleConfigSelect={handleConfigSelect}
          handleModelSelect={handleModelSelect}
          handleReload={handleReload}
          closeCurrentScreen={closeCurrentScreen}
          activePermissionRequest={activePermissionRequest}
          handleToolPermissionResponse={handleToolPermissionResponse}
          handleUserMessage={handleUserMessage}
          isWaitingForResponse={isWaitingForResponse}
          inputMode={inputMode}
          handleInterrupt={handleInterrupt}
          handleFileAttached={handleFileAttached}
          isInputDisabled={isInputDisabled}
          isRemoteMode={isRemoteMode}
        />

        {/* Free trial status and Continue CLI info - always show */}
        <BottomStatusBar
          currentMode={currentMode}
          repoURLText={repoURlText}
          isRemoteMode={isRemoteMode}
          services={services}
          navState={navState}
          navigateTo={navigateTo}
          closeCurrentScreen={closeCurrentScreen}
          contextPercentage={contextData?.percentage}
        />
      </Box>
    </Box>
  );
};

export { TUIChat };<|MERGE_RESOLUTION|>--- conflicted
+++ resolved
@@ -18,150 +18,6 @@
 import { useChat } from "./hooks/useChat.js";
 import { useContextPercentage } from "./hooks/useContextPercentage.js";
 import { useMessageRenderer } from "./hooks/useMessageRenderer.js";
-<<<<<<< HEAD
-import { useModelSelector } from "./hooks/useModelSelector.js";
-import { LoadingAnimation } from "./LoadingAnimation.js";
-import { MCPSelector } from "./MCPSelector.js";
-import { ModelSelector } from "./ModelSelector.js";
-import type { SelectorOption } from "./Selector.js";
-import { Timer } from "./Timer.js";
-import { UpdateNotification } from "./UpdateNotification.js";
-import { UserInput } from "./UserInput.js";
-
-// Type definitions for selectors
-interface ConfigOption extends SelectorOption {
-  type: "local" | "assistant" | "create";
-  slug?: string;
-}
-
-interface ModelOption extends SelectorOption {
-  index: number;
-  provider: string;
-}
-
-// Helper function to get repo URL text
-function getRepoUrlText(remoteUrl?: string): string {
-  let url = remoteUrl ?? "";
-  if (!url) {
-    const isGit = isGitRepo();
-    if (isGit) {
-      const gitUrl = getGitRemoteUrl();
-      if (gitUrl) {
-        url = gitUrl;
-      }
-    }
-  }
-  if (!url) {
-    url = process.cwd();
-  }
-
-  url = url.replace(/\.git$/, "");
-  url = url.replace(/^(https|http):\/\/.*?\//, "");
-  return url;
-}
-
-// Custom hook for intro message
-function useIntroMessage(
-  isRemoteMode: boolean,
-  services: any,
-  allServicesReady: boolean,
-) {
-  const [showIntroMessage, setShowIntroMessage] = useState(false);
-
-  useEffect(() => {
-    const shouldShow =
-      !isRemoteMode &&
-      allServicesReady &&
-      !!services.config?.config &&
-      !!services.model?.model &&
-      !!services.mcp?.mcpService;
-
-    setShowIntroMessage(shouldShow);
-  }, [
-    isRemoteMode,
-    allServicesReady,
-    services.config?.config,
-    services.model?.model,
-    services.mcp?.mcpService,
-  ]);
-
-  return [showIntroMessage, setShowIntroMessage] as const;
-}
-
-// Custom hook for login handling
-function useLoginHandlers(
-  navigateTo: any,
-  navState: any,
-  closeCurrentScreen: () => void,
-) {
-  const handleLoginPrompt = useCallback(
-    (promptText: string): Promise<string> => {
-      return new Promise((resolve) => {
-        navigateTo("login", { text: promptText, resolve });
-      });
-    },
-    [navigateTo],
-  );
-
-  const handleLoginTokenSubmit = useCallback(
-    (token: string) => {
-      if (navState.screenData?.resolve) {
-        navState.screenData.resolve(token);
-        closeCurrentScreen();
-      }
-    },
-    [navState.screenData, closeCurrentScreen],
-  );
-
-  return { handleLoginPrompt, handleLoginTokenSubmit };
-}
-
-// Custom hook for mode tracking
-function useCurrentMode() {
-  const [currentMode, setCurrentMode] = useState<PermissionMode>(
-    modeService.getCurrentMode(),
-  );
-
-  useEffect(() => {
-    const handleModeChange = (newMode: PermissionMode) => {
-      setCurrentMode(newMode);
-    };
-
-    modeService.on("modeChanged", handleModeChange);
-    return () => {
-      modeService.off("modeChanged", handleModeChange);
-    };
-  }, []);
-
-  return currentMode;
-}
-
-// Custom hook to combine all selector logic
-function useSelectors(
-  configPath: string | undefined,
-  setMessages: React.Dispatch<React.SetStateAction<any[]>>,
-  resetChatHistory: () => void,
-) {
-  const { handleConfigSelect } = useConfigSelector({
-    configPath,
-    onMessage: (message) => {
-      setMessages((prev) => [...prev, message]);
-    },
-    onChatReset: resetChatHistory,
-  });
-
-  const { handleModelSelect } = useModelSelector({
-    onMessage: (message) => {
-      setMessages((prev) => [...prev, message]);
-    },
-  });
-
-  return {
-    handleConfigSelect,
-    handleModelSelect,
-  };
-}
-=======
 import {
   getRepoUrlText,
   useCurrentMode,
@@ -171,7 +27,6 @@
 } from "./hooks/useTUIChatHooks.js";
 import { LoadingAnimation } from "./LoadingAnimation.js";
 import { Timer } from "./Timer.js";
->>>>>>> 03178241
 
 interface TUIChatProps {
   // Remote mode props
@@ -184,193 +39,6 @@
   additionalRules?: string[];
 }
 
-<<<<<<< HEAD
-// Bottom status bar component
-interface BottomStatusBarProps {
-  currentMode: PermissionMode;
-  repoURlText: string;
-  isRemoteMode: boolean;
-  services: any;
-  navState: any;
-  navigateTo: (screen: NavigationScreen, data?: any) => void;
-  closeCurrentScreen: () => void;
-}
-
-const BottomStatusBar: React.FC<BottomStatusBarProps> = ({
-  currentMode,
-  repoURlText,
-  isRemoteMode,
-  services,
-  navState,
-  navigateTo,
-  closeCurrentScreen,
-}) => (
-  <Box flexDirection="row" justifyContent="space-between" alignItems="center">
-    <Box marginLeft={2} flexDirection="row" alignItems="center">
-      {currentMode === "normal" && (
-        <>
-          <Text color="dim" wrap="truncate-start">
-            {repoURlText}
-          </Text>
-          <Text> </Text>
-        </>
-      )}
-      <ModeIndicator />
-    </Box>
-    <Box>
-      {!isRemoteMode && services.model?.model && (
-        <FreeTrialStatus
-          apiClient={services.apiClient?.apiClient || undefined}
-          model={services.model.model}
-          onTransitionStateChange={(shouldShow) => {
-            if (shouldShow && navState.currentScreen === "chat") {
-              navigateTo("free-trial");
-            } else if (!shouldShow && navState.currentScreen === "free-trial") {
-              closeCurrentScreen();
-            }
-          }}
-        />
-      )}
-    </Box>
-    <Box marginRight={2} marginLeft={2}>
-      <UpdateNotification isRemoteMode={isRemoteMode} />
-    </Box>
-  </Box>
-);
-
-// Component to handle all screen-specific rendering
-interface ScreenContentProps {
-  isScreenActive: (screen: NavigationScreen) => boolean;
-  navState: any;
-  services: any;
-  handleLoginTokenSubmit: (token: string) => void;
-  handleConfigSelect: (config: ConfigOption) => Promise<void>;
-  handleModelSelect: (model: ModelOption) => Promise<void>;
-  handleReload: () => Promise<void>;
-  closeCurrentScreen: () => void;
-  activePermissionRequest: any;
-  handleToolPermissionResponse: (
-    requestId: string,
-    approved: boolean,
-    createPolicy?: boolean,
-    stopStream?: boolean,
-  ) => void;
-  handleUserMessage: (message: string) => void;
-  isWaitingForResponse: boolean;
-  inputMode: boolean;
-  handleInterrupt: () => void;
-  handleFileAttached: (filePath: string, content: string) => void;
-  isInputDisabled: boolean;
-  isRemoteMode: boolean;
-}
-
-const ScreenContent: React.FC<ScreenContentProps> = ({
-  isScreenActive,
-  navState,
-  services,
-  handleLoginTokenSubmit,
-  handleConfigSelect,
-  handleModelSelect,
-  handleReload,
-  closeCurrentScreen,
-  activePermissionRequest,
-  handleToolPermissionResponse,
-  handleUserMessage,
-  isWaitingForResponse,
-  inputMode,
-  handleInterrupt,
-  handleFileAttached,
-  isInputDisabled,
-  isRemoteMode,
-}) => {
-  // Login prompt
-  if (isScreenActive("login") && navState.screenData) {
-    return (
-      <Box
-        paddingX={1}
-        borderStyle="round"
-        borderColor="yellow"
-        flexDirection="column"
-        gap={1}
-      >
-        <Text color="yellow" bold>
-          Login Required
-        </Text>
-        <Text>{navState.screenData.text}</Text>
-        <UserInput
-          onSubmit={handleLoginTokenSubmit}
-          isWaitingForResponse={false}
-          inputMode={true}
-          assistant={services.config?.config || undefined}
-          disabled={false}
-          placeholder="Enter your token..."
-          hideNormalUI={true}
-        />
-      </Box>
-    );
-  }
-
-  // Config selector (now includes organization switching)
-  if (isScreenActive("config")) {
-    return (
-      <ConfigSelector
-        onSelect={handleConfigSelect}
-        onCancel={closeCurrentScreen}
-      />
-    );
-  }
-
-  if (isScreenActive("mcp")) {
-    return <MCPSelector onCancel={closeCurrentScreen} />;
-  }
-
-  // Model selector
-  if (isScreenActive("model")) {
-    return (
-      <ModelSelector
-        onSelect={handleModelSelect}
-        onCancel={closeCurrentScreen}
-      />
-    );
-  }
-
-  // Free trial transition UI
-  if (isScreenActive("free-trial")) {
-    return <FreeTrialTransitionUI onReload={handleReload} />;
-  }
-
-  // Chat screen with input area
-  if (isScreenActive("chat")) {
-    if (activePermissionRequest) {
-      return (
-        <ToolPermissionSelector
-          toolName={activePermissionRequest.toolName}
-          toolArgs={activePermissionRequest.toolArgs}
-          requestId={activePermissionRequest.requestId}
-          toolCallPreview={activePermissionRequest.toolCallPreview}
-          onResponse={handleToolPermissionResponse}
-        />
-      );
-    }
-    return (
-      <UserInput
-        onSubmit={handleUserMessage}
-        isWaitingForResponse={isWaitingForResponse}
-        inputMode={inputMode}
-        onInterrupt={handleInterrupt}
-        assistant={services.config?.config || undefined}
-        onFileAttached={handleFileAttached}
-        disabled={isInputDisabled}
-        isRemoteMode={isRemoteMode}
-      />
-    );
-  }
-
-  return null;
-};
-
-=======
->>>>>>> 03178241
 const TUIChat: React.FC<TUIChatProps> = ({
   remoteUrl,
   configPath,
@@ -474,8 +142,11 @@
 
   const { renderMessage } = useMessageRenderer();
 
-  const { handleConfigSelect, handleModelSelect } =
-    useSelectors(configPath, setMessages, resetChatHistory);
+  const { handleConfigSelect, handleModelSelect } = useSelectors(
+    configPath,
+    setMessages,
+    resetChatHistory,
+  );
 
   // Determine if input should be disabled
   // Allow input even when services are loading, but disable for UI overlays
