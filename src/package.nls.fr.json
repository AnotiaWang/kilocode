{
	"extension.displayName": "Kilo Code AI Agent (Cline / Roo features combined)",
	"extension.description": "Assistant de codage d'IA Open Source pour la planification, la création et la correction de code.",
	"command.newTask.title": "Nouvelle Tâche",
	"command.explainCode.title": "Expliquer le Code",
	"command.fixCode.title": "Corriger le Code",
	"command.improveCode.title": "Améliorer le Code",
	"command.addToContext.title": "Ajouter au Contexte",
	"command.openInNewTab.title": "Ouvrir dans un Nouvel Onglet",
	"command.focusInput.title": "Focus sur le Champ de Saisie",
	"command.setCustomStoragePath.title": "Définir le Chemin de Stockage Personnalisé",
	"command.importSettings.title": "Importer les Paramètres",
	"command.terminal.addToContext.title": "Ajouter le Contenu du Terminal au Contexte",
	"command.terminal.fixCommand.title": "Corriger cette Commande",
	"command.terminal.explainCommand.title": "Expliquer cette Commande",
	"command.acceptInput.title": "Accepter l'Entrée/Suggestion",
	"command.generateCommitMessage.title": "Générer un message de commit avec Kilo",
	"views.activitybar.title": "Kilo Code",
	"views.contextMenu.label": "Kilo Code",
	"views.terminalMenu.label": "Kilo Code",
	"views.sidebar.name": "Kilo Code",
	"command.mcpServers.title": "Serveurs MCP",
	"command.prompts.title": "Modes",
	"command.history.title": "Historique",
	"command.marketplace.title": "Marché",
	"command.openInEditor.title": "Ouvrir dans l'Éditeur",
	"command.settings.title": "Paramètres",
	"command.documentation.title": "Documentation",
	"command.profile.title": "Profil",
	"configuration.title": "Kilo Code",
	"commands.allowedCommands.description": "Commandes pouvant être exécutées automatiquement lorsque 'Toujours approuver les opérations d'exécution' est activé",
	"settings.vsCodeLmModelSelector.description": "Paramètres pour l'API du modèle de langage VSCode",
	"settings.vsCodeLmModelSelector.vendor.description": "Le fournisseur du modèle de langage (ex: copilot)",
	"settings.vsCodeLmModelSelector.family.description": "La famille du modèle de langage (ex: gpt-4)",
<<<<<<< HEAD
	"settings.customStoragePath.description": "Chemin de stockage personnalisé. Laisser vide pour utiliser l'emplacement par défaut. Prend en charge les chemins absolus (ex: 'D:\\KiloCodeStorage')",
	"settings.enableCodeActions.description": "Activer les correctifs rapides de Kilo Code."
=======
	"settings.customStoragePath.description": "Chemin de stockage personnalisé. Laisser vide pour utiliser l'emplacement par défaut. Prend en charge les chemins absolus (ex: 'D:\\RooCodeStorage')",
	"settings.enableCodeActions.description": "Activer les correctifs rapides de Roo Code.",
	"settings.autoImportSettingsPath.description": "Chemin d'accès à un fichier de configuration RooCode à importer automatiquement au démarrage de l'extension. Prend en charge les chemins absolus et les chemins relatifs au répertoire de base (par exemple, '~/Documents/roo-code-settings.json'). Laisser vide pour désactiver l'importation automatique."
>>>>>>> ed536a98
}<|MERGE_RESOLUTION|>--- conflicted
+++ resolved
@@ -32,12 +32,7 @@
 	"settings.vsCodeLmModelSelector.description": "Paramètres pour l'API du modèle de langage VSCode",
 	"settings.vsCodeLmModelSelector.vendor.description": "Le fournisseur du modèle de langage (ex: copilot)",
 	"settings.vsCodeLmModelSelector.family.description": "La famille du modèle de langage (ex: gpt-4)",
-<<<<<<< HEAD
 	"settings.customStoragePath.description": "Chemin de stockage personnalisé. Laisser vide pour utiliser l'emplacement par défaut. Prend en charge les chemins absolus (ex: 'D:\\KiloCodeStorage')",
-	"settings.enableCodeActions.description": "Activer les correctifs rapides de Kilo Code."
-=======
-	"settings.customStoragePath.description": "Chemin de stockage personnalisé. Laisser vide pour utiliser l'emplacement par défaut. Prend en charge les chemins absolus (ex: 'D:\\RooCodeStorage')",
-	"settings.enableCodeActions.description": "Activer les correctifs rapides de Roo Code.",
-	"settings.autoImportSettingsPath.description": "Chemin d'accès à un fichier de configuration RooCode à importer automatiquement au démarrage de l'extension. Prend en charge les chemins absolus et les chemins relatifs au répertoire de base (par exemple, '~/Documents/roo-code-settings.json'). Laisser vide pour désactiver l'importation automatique."
->>>>>>> ed536a98
+	"settings.enableCodeActions.description": "Activer les correctifs rapides de Kilo Code.",
+	"settings.autoImportSettingsPath.description": "Chemin d'accès à un fichier de configuration Kilo Code à importer automatiquement au démarrage de l'extension. Prend en charge les chemins absolus et les chemins relatifs au répertoire de base (par exemple, '~/Documents/kilo-code-settings.json'). Laisser vide pour désactiver l'importation automatique."
 }