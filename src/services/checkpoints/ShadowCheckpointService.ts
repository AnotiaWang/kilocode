import fs from "fs/promises"
import os from "os"
import * as path from "path"
import crypto from "crypto"
import EventEmitter from "events"

import simpleGit, { SimpleGit, SimpleGitOptions } from "simple-git"
import pWaitFor from "p-wait-for"
import * as vscode from "vscode"

import { fileExistsAtPath } from "../../utils/fs"
import { executeRipgrep } from "../../services/search/file-search"
import { t } from "../../i18n"

import { CheckpointDiff, CheckpointResult, CheckpointEventMap } from "./types"
import { getExcludePatterns } from "./excludes"

<<<<<<< HEAD
// kilocode_change start
import { TelemetryService } from "@roo-code/telemetry"
import { TelemetryEventName } from "@roo-code/types"
import { stringifyError } from "../../shared/kilocode/errorUtils"
function reportError(callsite: string, error: unknown) {
	TelemetryService.instance.captureEvent(TelemetryEventName.CHECKPOINT_FAILURE, {
		callsite,
		error: stringifyError(error),
	})
}

const warningsShown = new Set<string>()
function showWarning(message: string) {
	if (warningsShown.size < 5 && !warningsShown.has(message)) {
		vscode.window.showWarningMessage(message, t("kilocode:checkpoints.dismissWarning"))
		warningsShown.add(message)
	}
}
// kilocode_change end
=======
/**
 * Creates a SimpleGit instance with sanitized environment variables to prevent
 * interference from inherited git environment variables like GIT_DIR and GIT_WORK_TREE.
 * This ensures checkpoint operations always target the intended shadow repository.
 *
 * @param baseDir - The directory where git operations should be executed
 * @returns A SimpleGit instance with sanitized environment
 */
function createSanitizedGit(baseDir: string): SimpleGit {
	// Create a clean environment by explicitly unsetting git-related environment variables
	// that could interfere with checkpoint operations
	const sanitizedEnv: Record<string, string> = {}
	const removedVars: string[] = []

	// Copy all environment variables except git-specific ones
	for (const [key, value] of Object.entries(process.env)) {
		// Skip git environment variables that would override repository location
		if (
			key === "GIT_DIR" ||
			key === "GIT_WORK_TREE" ||
			key === "GIT_INDEX_FILE" ||
			key === "GIT_OBJECT_DIRECTORY" ||
			key === "GIT_ALTERNATE_OBJECT_DIRECTORIES" ||
			key === "GIT_CEILING_DIRECTORIES"
		) {
			removedVars.push(`${key}=${value}`)
			continue
		}

		// Only include defined values
		if (value !== undefined) {
			sanitizedEnv[key] = value
		}
	}

	// Log which git env vars were removed (helps with debugging Dev Container issues)
	if (removedVars.length > 0) {
		console.log(
			`[createSanitizedGit] Removed git environment variables for checkpoint isolation: ${removedVars.join(", ")}`,
		)
	}

	const options: Partial<SimpleGitOptions> = {
		baseDir,
		config: [],
	}

	// Create git instance and set the sanitized environment
	const git = simpleGit(options)

	// Use the .env() method to set the complete sanitized environment
	// This replaces the inherited environment with our sanitized version
	git.env(sanitizedEnv)

	console.log(`[createSanitizedGit] Created git instance for baseDir: ${baseDir}`)

	return git
}
>>>>>>> 06b775a8

export abstract class ShadowCheckpointService extends EventEmitter {
	public readonly taskId: string
	public readonly checkpointsDir: string
	public readonly workspaceDir: string

	protected _checkpoints: string[] = []
	protected _baseHash?: string

	protected readonly dotGitDir: string
	protected git?: SimpleGit
	protected readonly log: (message: string) => void
	protected shadowGitConfigWorktree?: string

	public get baseHash() {
		return this._baseHash
	}

	protected set baseHash(value: string | undefined) {
		this._baseHash = value
	}

	public get isInitialized() {
		return !!this.git
	}

	public getCheckpoints(): string[] {
		return this._checkpoints.slice()
	}

	constructor(taskId: string, checkpointsDir: string, workspaceDir: string, log: (message: string) => void) {
		super()

		const homedir = os.homedir()
		const desktopPath = path.join(homedir, "Desktop")
		const documentsPath = path.join(homedir, "Documents")
		const downloadsPath = path.join(homedir, "Downloads")
		const protectedPaths = [homedir, desktopPath, documentsPath, downloadsPath]

		if (protectedPaths.includes(workspaceDir)) {
			showWarning(t("kilocode:checkpoints.protectedPaths", { workspaceDir })) // kilocode_change
			throw new Error(`Cannot use checkpoints in ${workspaceDir}`)
		}

		this.taskId = taskId
		this.checkpointsDir = checkpointsDir
		this.workspaceDir = workspaceDir

		this.dotGitDir = path.join(this.checkpointsDir, ".git")
		this.log = log
	}

	public async initShadowGit(onInit?: () => Promise<void>) {
		if (this.git) {
			throw new Error("Shadow git repo already initialized")
		}

		const nestedGitPath = await this.getNestedGitRepository()

		if (nestedGitPath) {
			// Show persistent error message with the offending path
			const relativePath = path.relative(this.workspaceDir, nestedGitPath)

			showWarning(t("kilocode:checkpoints.nestedGitRepos", { path: relativePath })) // kilocode_change

			throw new Error(
				`Checkpoints are disabled because a nested git repository was detected at: ${relativePath}. ` +
					"Please remove or relocate nested git repositories to use the checkpoints feature.",
			)
		}

		await fs.mkdir(this.checkpointsDir, { recursive: true })
		const git = createSanitizedGit(this.checkpointsDir)
		const gitVersion = await git.version()
		this.log(`[${this.constructor.name}#create] git = ${gitVersion}`)

		let created = false
		const startTime = Date.now()

		if (await fileExistsAtPath(this.dotGitDir)) {
			this.log(`[${this.constructor.name}#initShadowGit] shadow git repo already exists at ${this.dotGitDir}`)
			const worktree = await this.getShadowGitConfigWorktree(git)

			if (worktree !== this.workspaceDir) {
				throw new Error(
					`Checkpoints can only be used in the original workspace: ${worktree} !== ${this.workspaceDir}`,
				)
			}

			await this.writeExcludeFile()
			this.baseHash = await git.revparse(["HEAD"])
		} else {
			this.log(`[${this.constructor.name}#initShadowGit] creating shadow git repo at ${this.checkpointsDir}`)
			await git.init()
			await git.addConfig("core.worktree", this.workspaceDir) // Sets the working tree to the current workspace.
			await git.addConfig("commit.gpgSign", "false") // Disable commit signing for shadow repo.
			await git.addConfig("user.name", "Kilo Code")
			await git.addConfig("user.email", "noreply@example.com")
			await this.writeExcludeFile()
			await this.stageAll(git)
			const { commit } = await git.commit("initial commit", { "--allow-empty": null })
			this.baseHash = commit
			created = true
		}

		const duration = Date.now() - startTime

		this.log(
			`[${this.constructor.name}#initShadowGit] initialized shadow repo with base commit ${this.baseHash} in ${duration}ms`,
		)

		this.git = git

		await onInit?.()

		this.emit("initialize", {
			type: "initialize",
			workspaceDir: this.workspaceDir,
			baseHash: this.baseHash,
			created,
			duration,
		})

		return { created, duration }
	}

	// Add basic excludes directly in git config, while respecting any
	// .gitignore in the workspace.
	// .git/info/exclude is local to the shadow git repo, so it's not
	// shared with the main repo - and won't conflict with user's
	// .gitignore.
	protected async writeExcludeFile() {
		await fs.mkdir(path.join(this.dotGitDir, "info"), { recursive: true })
		const patterns = await getExcludePatterns(this.workspaceDir)
		await fs.writeFile(path.join(this.dotGitDir, "info", "exclude"), patterns.join("\n"))
	}

	private async stageAll(git: SimpleGit) {
		try {
			await git.add([".", "--ignore-errors"])
		} catch (error) {
			this.log(
				`[${this.constructor.name}#stageAll] failed to add files to git: ${error instanceof Error ? error.message : String(error)}`,
			)
			reportError(`${this.constructor.name}#stageAll`, error) // kilocode_change
		}
	}

	private async getNestedGitRepository(): Promise<string | null> {
		try {
			// Find all .git/HEAD files that are not at the root level.
			const args = ["--files", "--hidden", "--follow", "-g", "**/.git/HEAD", this.workspaceDir]

			const gitPaths = await executeRipgrep({ args, workspacePath: this.workspaceDir })

			// Filter to only include nested git directories (not the root .git).
			// Since we're searching for HEAD files, we expect type to be "file"
			const nestedGitPaths = gitPaths.filter(({ type, path: filePath }) => {
				// Check if it's a file and is a nested .git/HEAD (not at root)
				if (type !== "file") return false

				// Ensure it's a .git/HEAD file and not the root one
				const normalizedPath = filePath.replace(/\\/g, "/")
				return (
					normalizedPath.includes(".git/HEAD") &&
					!normalizedPath.startsWith(".git/") &&
					normalizedPath !== ".git/HEAD"
				)
			})

			if (nestedGitPaths.length > 0) {
				// Get the first nested git repository path
				// Remove .git/HEAD from the path to get the repository directory
				const headPath = nestedGitPaths[0].path

				// Use path module to properly extract the repository directory
				// The HEAD file is at .git/HEAD, so we need to go up two directories
				const gitDir = path.dirname(headPath) // removes HEAD, gives us .git
				const repoDir = path.dirname(gitDir) // removes .git, gives us the repo directory

				const absolutePath = path.join(this.workspaceDir, repoDir)

				this.log(
					`[${this.constructor.name}#getNestedGitRepository] found ${nestedGitPaths.length} nested git repositories, first at: ${repoDir}`,
				)
				return absolutePath
			}

			return null
		} catch (error) {
			this.log(
				`[${this.constructor.name}#getNestedGitRepository] failed to check for nested git repos: ${error instanceof Error ? error.message : String(error)}`,
			)
			reportError(`${this.constructor.name}#hasNestedGitRepositories`, error) // kilocode_change

			// If we can't check, assume there are no nested repos to avoid blocking the feature.
			return null
		}
	}

	private async getShadowGitConfigWorktree(git: SimpleGit) {
		if (!this.shadowGitConfigWorktree) {
			try {
				this.shadowGitConfigWorktree = (await git.getConfig("core.worktree")).value || undefined
			} catch (error) {
				this.log(
					`[${this.constructor.name}#getShadowGitConfigWorktree] failed to get core.worktree: ${error instanceof Error ? error.message : String(error)}`,
				)
				reportError(`${this.constructor.name}#getShadowGitConfigWorktree`, error) // kilocode_change
			}
		}

		return this.shadowGitConfigWorktree
	}

	public async saveCheckpoint(
		message: string,
		options?: { allowEmpty?: boolean; suppressMessage?: boolean },
	): Promise<CheckpointResult | undefined> {
		try {
			this.log(
				`[${this.constructor.name}#saveCheckpoint] starting checkpoint save (allowEmpty: ${options?.allowEmpty ?? false})`,
			)

			if (!this.git) {
				throw new Error("Shadow git repo not initialized")
			}

			const startTime = Date.now()
			await this.stageAll(this.git)
			const commitArgs = options?.allowEmpty ? { "--allow-empty": null } : undefined
			const result = await this.git.commit(message, commitArgs)
			const fromHash = this._checkpoints[this._checkpoints.length - 1] ?? this.baseHash!
			const toHash = result.commit || fromHash
			this._checkpoints.push(toHash)
			const duration = Date.now() - startTime

			if (result.commit) {
				this.emit("checkpoint", {
					type: "checkpoint",
					fromHash,
					toHash,
					duration,
					suppressMessage: options?.suppressMessage ?? false,
				})
			}

			if (result.commit) {
				this.log(
					`[${this.constructor.name}#saveCheckpoint] checkpoint saved in ${duration}ms -> ${result.commit}`,
				)
				return result
			} else {
				this.log(`[${this.constructor.name}#saveCheckpoint] found no changes to commit in ${duration}ms`)
				return undefined
			}
		} catch (e) {
			const error = e instanceof Error ? e : new Error(String(e))
			this.log(`[${this.constructor.name}#saveCheckpoint] failed to create checkpoint: ${error.message}`)
			this.emit("error", { type: "error", error })
			throw error
		}
	}

	public async restoreCheckpoint(commitHash: string) {
		try {
			this.log(`[${this.constructor.name}#restoreCheckpoint] starting checkpoint restore`)

			if (!this.git) {
				throw new Error("Shadow git repo not initialized")
			}

			const start = Date.now()
			await this.git.clean("f", ["-d", "-f"])
			await this.git.reset(["--hard", commitHash])

			// Remove all checkpoints after the specified commitHash.
			const checkpointIndex = this._checkpoints.indexOf(commitHash)

			if (checkpointIndex !== -1) {
				this._checkpoints = this._checkpoints.slice(0, checkpointIndex + 1)
			}

			const duration = Date.now() - start
			this.emit("restore", { type: "restore", commitHash, duration })
			this.log(`[${this.constructor.name}#restoreCheckpoint] restored checkpoint ${commitHash} in ${duration}ms`)
		} catch (e) {
			const error = e instanceof Error ? e : new Error(String(e))
			this.log(`[${this.constructor.name}#restoreCheckpoint] failed to restore checkpoint: ${error.message}`)
			this.emit("error", { type: "error", error })
			throw error
		}
	}

	public async getDiff({ from, to }: { from?: string; to?: string }): Promise<CheckpointDiff[]> {
		if (!this.git) {
			throw new Error("Shadow git repo not initialized")
		}

		const result = []

		if (!from) {
			from = (await this.git.raw(["rev-list", "--max-parents=0", "HEAD"])).trim()
		}

		// Stage all changes so that untracked files appear in diff summary.
		await this.stageAll(this.git)

		this.log(`[${this.constructor.name}#getDiff] diffing ${to ? `${from}..${to}` : `${from}..HEAD`}`)
		const { files } = to ? await this.git.diffSummary([`${from}..${to}`]) : await this.git.diffSummary([from])

		const cwdPath = (await this.getShadowGitConfigWorktree(this.git)) || this.workspaceDir || ""

		for (const file of files) {
			const relPath = file.file
			const absPath = path.join(cwdPath, relPath)
			const before = await this.git.show([`${from}:${relPath}`]).catch((err) => {
				reportError(`[${this.constructor.name}#getDiff:git.show:before`, err) // kilocode_change
				return ""
			})

			const after = to
				? await this.git.show([`${to}:${relPath}`]).catch((err) => {
						reportError(`[${this.constructor.name}#getDiff:git.show:after`, err) // kilocode_change
						return ""
					})
				: await fs.readFile(absPath, "utf8").catch((err) => {
						reportError(`[${this.constructor.name}#getDiff:readFile`, err) // kilocode_change
						return ""
					})

			result.push({ paths: { relative: relPath, absolute: absPath }, content: { before, after } })
		}

		return result
	}

	/**
	 * EventEmitter
	 */

	override emit<K extends keyof CheckpointEventMap>(event: K, data: CheckpointEventMap[K]) {
		return super.emit(event, data)
	}

	override on<K extends keyof CheckpointEventMap>(event: K, listener: (data: CheckpointEventMap[K]) => void) {
		return super.on(event, listener)
	}

	override off<K extends keyof CheckpointEventMap>(event: K, listener: (data: CheckpointEventMap[K]) => void) {
		return super.off(event, listener)
	}

	override once<K extends keyof CheckpointEventMap>(event: K, listener: (data: CheckpointEventMap[K]) => void) {
		return super.once(event, listener)
	}

	/**
	 * Storage
	 */

	public static hashWorkspaceDir(workspaceDir: string) {
		return crypto.createHash("sha256").update(workspaceDir).digest("hex").toString().slice(0, 8)
	}

	protected static taskRepoDir({ taskId, globalStorageDir }: { taskId: string; globalStorageDir: string }) {
		return path.join(globalStorageDir, "tasks", taskId, "checkpoints")
	}

	protected static workspaceRepoDir({
		globalStorageDir,
		workspaceDir,
	}: {
		globalStorageDir: string
		workspaceDir: string
	}) {
		return path.join(globalStorageDir, "checkpoints", this.hashWorkspaceDir(workspaceDir))
	}

	public static async deleteTask({
		taskId,
		globalStorageDir,
		workspaceDir,
	}: {
		taskId: string
		globalStorageDir: string
		workspaceDir: string
	}) {
		const workspaceRepoDir = this.workspaceRepoDir({ globalStorageDir, workspaceDir })
		const branchName = `roo-${taskId}`
		const git = createSanitizedGit(workspaceRepoDir)
		const success = await this.deleteBranch(git, branchName)

		if (success) {
			console.log(`[${this.name}#deleteTask.${taskId}] deleted branch ${branchName}`)
		} else {
			console.error(`[${this.name}#deleteTask.${taskId}] failed to delete branch ${branchName}`)
		}
	}

	public static async deleteBranch(git: SimpleGit, branchName: string) {
		const branches = await git.branchLocal()

		if (!branches.all.includes(branchName)) {
			console.error(`[${this.constructor.name}#deleteBranch] branch ${branchName} does not exist`)
			return false
		}

		const currentBranch = await git.revparse(["--abbrev-ref", "HEAD"])

		if (currentBranch === branchName) {
			const worktree = await git.getConfig("core.worktree")

			try {
				await git.raw(["config", "--unset", "core.worktree"])
				await git.reset(["--hard"])
				await git.clean("f", ["-d"])
				const defaultBranch = branches.all.includes("main") ? "main" : "master"
				await git.checkout([defaultBranch, "--force"])

				await pWaitFor(
					async () => {
						const newBranch = await git.revparse(["--abbrev-ref", "HEAD"])
						return newBranch === defaultBranch
					},
					{ interval: 500, timeout: 2_000 },
				)

				await git.branch(["-D", branchName])
				return true
			} catch (error) {
				console.error(
					`[${this.constructor.name}#deleteBranch] failed to delete branch ${branchName}: ${error instanceof Error ? error.message : String(error)}`,
				)
				reportError(`${this.constructor.name}#deleteBranch`, error) // kilocode_change

				return false
			} finally {
				if (worktree.value) {
					await git.addConfig("core.worktree", worktree.value)
				}
			}
		} else {
			await git.branch(["-D", branchName])
			return true
		}
	}
}<|MERGE_RESOLUTION|>--- conflicted
+++ resolved
@@ -15,7 +15,6 @@
 import { CheckpointDiff, CheckpointResult, CheckpointEventMap } from "./types"
 import { getExcludePatterns } from "./excludes"
 
-<<<<<<< HEAD
 // kilocode_change start
 import { TelemetryService } from "@roo-code/telemetry"
 import { TelemetryEventName } from "@roo-code/types"
@@ -35,7 +34,6 @@
 	}
 }
 // kilocode_change end
-=======
 /**
  * Creates a SimpleGit instance with sanitized environment variables to prevent
  * interference from inherited git environment variables like GIT_DIR and GIT_WORK_TREE.
@@ -94,7 +92,6 @@
 
 	return git
 }
->>>>>>> 06b775a8
 
 export abstract class ShadowCheckpointService extends EventEmitter {
 	public readonly taskId: string
