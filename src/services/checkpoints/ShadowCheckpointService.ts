import fs from "fs/promises"
import os from "os"
import * as path from "path"
import crypto from "crypto"
import EventEmitter from "events"

import simpleGit, { SimpleGit } from "simple-git"
import pWaitFor from "p-wait-for"
import * as vscode from "vscode"

import { fileExistsAtPath } from "../../utils/fs"
import { executeRipgrep } from "../../services/search/file-search"
import { t } from "../../i18n"

import { CheckpointDiff, CheckpointResult, CheckpointEventMap } from "./types"
import { getExcludePatterns } from "./excludes"

// kilocode_change start
import { TelemetryService } from "@roo-code/telemetry"
import { TelemetryEventName } from "@roo-code/types"
import { stringifyError } from "../../shared/kilocode/errorUtils"
import * as vscode from "vscode"
import { t } from "../../i18n"

function reportError(callsite: string, error: unknown) {
	TelemetryService.instance.captureEvent(TelemetryEventName.CHECKPOINT_FAILURE, {
		callsite,
		error: stringifyError(error),
	})
}

const warningsShown = new Set<string>()
function showWarning(message: string) {
	if (warningsShown.size < 5 && !warningsShown.has(message)) {
		vscode.window.showWarningMessage(message, t("kilocode:checkpoints.dismissWarning"))
		warningsShown.add(message)
	}
}
// kilocode_change end

export abstract class ShadowCheckpointService extends EventEmitter {
	public readonly taskId: string
	public readonly checkpointsDir: string
	public readonly workspaceDir: string

	protected _checkpoints: string[] = []
	protected _baseHash?: string

	protected readonly dotGitDir: string
	protected git?: SimpleGit
	protected readonly log: (message: string) => void
	protected shadowGitConfigWorktree?: string

	public get baseHash() {
		return this._baseHash
	}

	protected set baseHash(value: string | undefined) {
		this._baseHash = value
	}

	public get isInitialized() {
		return !!this.git
	}

	public getCheckpoints(): string[] {
		return this._checkpoints.slice()
	}

	constructor(taskId: string, checkpointsDir: string, workspaceDir: string, log: (message: string) => void) {
		super()

		const homedir = os.homedir()
		const desktopPath = path.join(homedir, "Desktop")
		const documentsPath = path.join(homedir, "Documents")
		const downloadsPath = path.join(homedir, "Downloads")
		const protectedPaths = [homedir, desktopPath, documentsPath, downloadsPath]

		if (protectedPaths.includes(workspaceDir)) {
			showWarning(t("kilocode:checkpoints.protectedPaths", { workspaceDir })) // kilocode_change
			throw new Error(`Cannot use checkpoints in ${workspaceDir}`)
		}

		this.taskId = taskId
		this.checkpointsDir = checkpointsDir
		this.workspaceDir = workspaceDir

		this.dotGitDir = path.join(this.checkpointsDir, ".git")
		this.log = log
	}

	public async initShadowGit(onInit?: () => Promise<void>) {
		if (this.git) {
			throw new Error("Shadow git repo already initialized")
		}

		const nestedGitPath = await this.getNestedGitRepository()

		if (nestedGitPath) {
			// Show persistent error message with the offending path
			const relativePath = path.relative(this.workspaceDir, nestedGitPath)
			const message = t("common:errors.nested_git_repos_warning", { path: relativePath })
			vscode.window.showErrorMessage(message)

<<<<<<< HEAD
		if (hasNestedGitRepos) {
			showWarning(t("kilocode:checkpoints.nestedGitRepos")) // kilocode_change
=======
>>>>>>> 68352562
			throw new Error(
				`Checkpoints are disabled because a nested git repository was detected at: ${relativePath}. ` +
					"Please remove or relocate nested git repositories to use the checkpoints feature.",
			)
		}

		await fs.mkdir(this.checkpointsDir, { recursive: true })
		const git = simpleGit(this.checkpointsDir)
		const gitVersion = await git.version()
		this.log(`[${this.constructor.name}#create] git = ${gitVersion}`)

		let created = false
		const startTime = Date.now()

		if (await fileExistsAtPath(this.dotGitDir)) {
			this.log(`[${this.constructor.name}#initShadowGit] shadow git repo already exists at ${this.dotGitDir}`)
			const worktree = await this.getShadowGitConfigWorktree(git)

			if (worktree !== this.workspaceDir) {
				throw new Error(
					`Checkpoints can only be used in the original workspace: ${worktree} !== ${this.workspaceDir}`,
				)
			}

			await this.writeExcludeFile()
			this.baseHash = await git.revparse(["HEAD"])
		} else {
			this.log(`[${this.constructor.name}#initShadowGit] creating shadow git repo at ${this.checkpointsDir}`)
			await git.init()
			await git.addConfig("core.worktree", this.workspaceDir) // Sets the working tree to the current workspace.
			await git.addConfig("commit.gpgSign", "false") // Disable commit signing for shadow repo.
			await git.addConfig("user.name", "Kilo Code")
			await git.addConfig("user.email", "noreply@example.com")
			await this.writeExcludeFile()
			await this.stageAll(git)
			const { commit } = await git.commit("initial commit", { "--allow-empty": null })
			this.baseHash = commit
			created = true
		}

		const duration = Date.now() - startTime

		this.log(
			`[${this.constructor.name}#initShadowGit] initialized shadow repo with base commit ${this.baseHash} in ${duration}ms`,
		)

		this.git = git

		await onInit?.()

		this.emit("initialize", {
			type: "initialize",
			workspaceDir: this.workspaceDir,
			baseHash: this.baseHash,
			created,
			duration,
		})

		return { created, duration }
	}

	// Add basic excludes directly in git config, while respecting any
	// .gitignore in the workspace.
	// .git/info/exclude is local to the shadow git repo, so it's not
	// shared with the main repo - and won't conflict with user's
	// .gitignore.
	protected async writeExcludeFile() {
		await fs.mkdir(path.join(this.dotGitDir, "info"), { recursive: true })
		const patterns = await getExcludePatterns(this.workspaceDir)
		await fs.writeFile(path.join(this.dotGitDir, "info", "exclude"), patterns.join("\n"))
	}

	private async stageAll(git: SimpleGit) {
		try {
			await git.add(".")
		} catch (error) {
			this.log(
				`[${this.constructor.name}#stageAll] failed to add files to git: ${error instanceof Error ? error.message : String(error)}`,
			)
			reportError(`${this.constructor.name}#stageAll`, error) // kilocode_change
		}
	}

	private async getNestedGitRepository(): Promise<string | null> {
		try {
			// Find all .git/HEAD files that are not at the root level.
			const args = ["--files", "--hidden", "--follow", "-g", "**/.git/HEAD", this.workspaceDir]

			const gitPaths = await executeRipgrep({ args, workspacePath: this.workspaceDir })

			// Filter to only include nested git directories (not the root .git).
			// Since we're searching for HEAD files, we expect type to be "file"
			const nestedGitPaths = gitPaths.filter(({ type, path: filePath }) => {
				// Check if it's a file and is a nested .git/HEAD (not at root)
				if (type !== "file") return false

				// Ensure it's a .git/HEAD file and not the root one
				const normalizedPath = filePath.replace(/\\/g, "/")
				return (
					normalizedPath.includes(".git/HEAD") &&
					!normalizedPath.startsWith(".git/") &&
					normalizedPath !== ".git/HEAD"
				)
			})

			if (nestedGitPaths.length > 0) {
				// Get the first nested git repository path
				// Remove .git/HEAD from the path to get the repository directory
				const headPath = nestedGitPaths[0].path

				// Use path module to properly extract the repository directory
				// The HEAD file is at .git/HEAD, so we need to go up two directories
				const gitDir = path.dirname(headPath) // removes HEAD, gives us .git
				const repoDir = path.dirname(gitDir) // removes .git, gives us the repo directory

				const absolutePath = path.join(this.workspaceDir, repoDir)

				this.log(
					`[${this.constructor.name}#getNestedGitRepository] found ${nestedGitPaths.length} nested git repositories, first at: ${repoDir}`,
				)
				return absolutePath
			}

			return null
		} catch (error) {
			this.log(
				`[${this.constructor.name}#getNestedGitRepository] failed to check for nested git repos: ${error instanceof Error ? error.message : String(error)}`,
			)
			reportError(`${this.constructor.name}#hasNestedGitRepositories`, error) // kilocode_change

			// If we can't check, assume there are no nested repos to avoid blocking the feature.
			return null
		}
	}

	private async getShadowGitConfigWorktree(git: SimpleGit) {
		if (!this.shadowGitConfigWorktree) {
			try {
				this.shadowGitConfigWorktree = (await git.getConfig("core.worktree")).value || undefined
			} catch (error) {
				this.log(
					`[${this.constructor.name}#getShadowGitConfigWorktree] failed to get core.worktree: ${error instanceof Error ? error.message : String(error)}`,
				)
				reportError(`${this.constructor.name}#getShadowGitConfigWorktree`, error) // kilocode_change
			}
		}

		return this.shadowGitConfigWorktree
	}

	public async saveCheckpoint(
		message: string,
		options?: { allowEmpty?: boolean; suppressMessage?: boolean },
	): Promise<CheckpointResult | undefined> {
		try {
			this.log(
				`[${this.constructor.name}#saveCheckpoint] starting checkpoint save (allowEmpty: ${options?.allowEmpty ?? false})`,
			)

			if (!this.git) {
				throw new Error("Shadow git repo not initialized")
			}

			const startTime = Date.now()
			await this.stageAll(this.git)
			const commitArgs = options?.allowEmpty ? { "--allow-empty": null } : undefined
			const result = await this.git.commit(message, commitArgs)
			const fromHash = this._checkpoints[this._checkpoints.length - 1] ?? this.baseHash!
			const toHash = result.commit || fromHash
			this._checkpoints.push(toHash)
			const duration = Date.now() - startTime

			if (result.commit) {
				this.emit("checkpoint", {
					type: "checkpoint",
					fromHash,
					toHash,
					duration,
					suppressMessage: options?.suppressMessage ?? false,
				})
			}

			if (result.commit) {
				this.log(
					`[${this.constructor.name}#saveCheckpoint] checkpoint saved in ${duration}ms -> ${result.commit}`,
				)
				return result
			} else {
				this.log(`[${this.constructor.name}#saveCheckpoint] found no changes to commit in ${duration}ms`)
				return undefined
			}
		} catch (e) {
			const error = e instanceof Error ? e : new Error(String(e))
			this.log(`[${this.constructor.name}#saveCheckpoint] failed to create checkpoint: ${error.message}`)
			this.emit("error", { type: "error", error })
			throw error
		}
	}

	public async restoreCheckpoint(commitHash: string) {
		try {
			this.log(`[${this.constructor.name}#restoreCheckpoint] starting checkpoint restore`)

			if (!this.git) {
				throw new Error("Shadow git repo not initialized")
			}

			const start = Date.now()
			await this.git.clean("f", ["-d", "-f"])
			await this.git.reset(["--hard", commitHash])

			// Remove all checkpoints after the specified commitHash.
			const checkpointIndex = this._checkpoints.indexOf(commitHash)

			if (checkpointIndex !== -1) {
				this._checkpoints = this._checkpoints.slice(0, checkpointIndex + 1)
			}

			const duration = Date.now() - start
			this.emit("restore", { type: "restore", commitHash, duration })
			this.log(`[${this.constructor.name}#restoreCheckpoint] restored checkpoint ${commitHash} in ${duration}ms`)
		} catch (e) {
			const error = e instanceof Error ? e : new Error(String(e))
			this.log(`[${this.constructor.name}#restoreCheckpoint] failed to restore checkpoint: ${error.message}`)
			this.emit("error", { type: "error", error })
			throw error
		}
	}

	public async getDiff({ from, to }: { from?: string; to?: string }): Promise<CheckpointDiff[]> {
		if (!this.git) {
			throw new Error("Shadow git repo not initialized")
		}

		const result = []

		if (!from) {
			from = (await this.git.raw(["rev-list", "--max-parents=0", "HEAD"])).trim()
		}

		// Stage all changes so that untracked files appear in diff summary.
		await this.stageAll(this.git)

		this.log(`[${this.constructor.name}#getDiff] diffing ${to ? `${from}..${to}` : `${from}..HEAD`}`)
		const { files } = to ? await this.git.diffSummary([`${from}..${to}`]) : await this.git.diffSummary([from])

		const cwdPath = (await this.getShadowGitConfigWorktree(this.git)) || this.workspaceDir || ""

		for (const file of files) {
			const relPath = file.file
			const absPath = path.join(cwdPath, relPath)
			const before = await this.git.show([`${from}:${relPath}`]).catch((err) => {
				reportError(`[${this.constructor.name}#getDiff:git.show:before`, err) // kilocode_change
				return ""
			})

			const after = to
				? await this.git.show([`${to}:${relPath}`]).catch((err) => {
						reportError(`[${this.constructor.name}#getDiff:git.show:after`, err) // kilocode_change
						return ""
					})
				: await fs.readFile(absPath, "utf8").catch((err) => {
						reportError(`[${this.constructor.name}#getDiff:readFile`, err) // kilocode_change
						return ""
					})

			result.push({ paths: { relative: relPath, absolute: absPath }, content: { before, after } })
		}

		return result
	}

	/**
	 * EventEmitter
	 */

	override emit<K extends keyof CheckpointEventMap>(event: K, data: CheckpointEventMap[K]) {
		return super.emit(event, data)
	}

	override on<K extends keyof CheckpointEventMap>(event: K, listener: (data: CheckpointEventMap[K]) => void) {
		return super.on(event, listener)
	}

	override off<K extends keyof CheckpointEventMap>(event: K, listener: (data: CheckpointEventMap[K]) => void) {
		return super.off(event, listener)
	}

	override once<K extends keyof CheckpointEventMap>(event: K, listener: (data: CheckpointEventMap[K]) => void) {
		return super.once(event, listener)
	}

	/**
	 * Storage
	 */

	public static hashWorkspaceDir(workspaceDir: string) {
		return crypto.createHash("sha256").update(workspaceDir).digest("hex").toString().slice(0, 8)
	}

	protected static taskRepoDir({ taskId, globalStorageDir }: { taskId: string; globalStorageDir: string }) {
		return path.join(globalStorageDir, "tasks", taskId, "checkpoints")
	}

	protected static workspaceRepoDir({
		globalStorageDir,
		workspaceDir,
	}: {
		globalStorageDir: string
		workspaceDir: string
	}) {
		return path.join(globalStorageDir, "checkpoints", this.hashWorkspaceDir(workspaceDir))
	}

	public static async deleteTask({
		taskId,
		globalStorageDir,
		workspaceDir,
	}: {
		taskId: string
		globalStorageDir: string
		workspaceDir: string
	}) {
		const workspaceRepoDir = this.workspaceRepoDir({ globalStorageDir, workspaceDir })
		const branchName = `roo-${taskId}`
		const git = simpleGit(workspaceRepoDir)
		const success = await this.deleteBranch(git, branchName)

		if (success) {
			console.log(`[${this.name}#deleteTask.${taskId}] deleted branch ${branchName}`)
		} else {
			console.error(`[${this.name}#deleteTask.${taskId}] failed to delete branch ${branchName}`)
		}
	}

	public static async deleteBranch(git: SimpleGit, branchName: string) {
		const branches = await git.branchLocal()

		if (!branches.all.includes(branchName)) {
			console.error(`[${this.constructor.name}#deleteBranch] branch ${branchName} does not exist`)
			return false
		}

		const currentBranch = await git.revparse(["--abbrev-ref", "HEAD"])

		if (currentBranch === branchName) {
			const worktree = await git.getConfig("core.worktree")

			try {
				await git.raw(["config", "--unset", "core.worktree"])
				await git.reset(["--hard"])
				await git.clean("f", ["-d"])
				const defaultBranch = branches.all.includes("main") ? "main" : "master"
				await git.checkout([defaultBranch, "--force"])

				await pWaitFor(
					async () => {
						const newBranch = await git.revparse(["--abbrev-ref", "HEAD"])
						return newBranch === defaultBranch
					},
					{ interval: 500, timeout: 2_000 },
				)

				await git.branch(["-D", branchName])
				return true
			} catch (error) {
				console.error(
					`[${this.constructor.name}#deleteBranch] failed to delete branch ${branchName}: ${error instanceof Error ? error.message : String(error)}`,
				)
				reportError(`${this.constructor.name}#deleteBranch`, error) // kilocode_change

				return false
			} finally {
				if (worktree.value) {
					await git.addConfig("core.worktree", worktree.value)
				}
			}
		} else {
			await git.branch(["-D", branchName])
			return true
		}
	}
}<|MERGE_RESOLUTION|>--- conflicted
+++ resolved
@@ -19,9 +19,6 @@
 import { TelemetryService } from "@roo-code/telemetry"
 import { TelemetryEventName } from "@roo-code/types"
 import { stringifyError } from "../../shared/kilocode/errorUtils"
-import * as vscode from "vscode"
-import { t } from "../../i18n"
-
 function reportError(callsite: string, error: unknown) {
 	TelemetryService.instance.captureEvent(TelemetryEventName.CHECKPOINT_FAILURE, {
 		callsite,
@@ -102,11 +99,8 @@
 			const message = t("common:errors.nested_git_repos_warning", { path: relativePath })
 			vscode.window.showErrorMessage(message)
 
-<<<<<<< HEAD
-		if (hasNestedGitRepos) {
 			showWarning(t("kilocode:checkpoints.nestedGitRepos")) // kilocode_change
-=======
->>>>>>> 68352562
+
 			throw new Error(
 				`Checkpoints are disabled because a nested git repository was detected at: ${relativePath}. ` +
 					"Please remove or relocate nested git repositories to use the checkpoints feature.",
