--- conflicted
+++ resolved
@@ -1,13 +1,5 @@
 import { AutocompleteInput } from "../types"
-<<<<<<< HEAD
 import { GhostContextProvider } from "./GhostContextProvider"
-
-/**
- * Special marker used to indicate where completions should occur in the document
- */
-export const CURSOR_MARKER = "<<<AUTOCOMPLETE_HERE>>>"
-=======
->>>>>>> b9bcc48f
 
 export interface FillInAtCursorSuggestion {
 	text: string
