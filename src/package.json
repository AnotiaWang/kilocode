{
	"name": "kilo-code",
	"displayName": "%extension.displayName%",
	"description": "%extension.description%",
<<<<<<< HEAD
	"publisher": "kilocode",
	"version": "4.124.0",
	"icon": "assets/icons/logo-outline-black.png",
=======
	"publisher": "RooVeterinaryInc",
	"version": "3.34.7",
	"icon": "assets/icons/icon.png",
>>>>>>> 2c3b2953
	"galleryBanner": {
		"color": "#FFFFFF",
		"theme": "light"
	},
	"engines": {
		"vscode": "^1.84.0",
		"node": "20.19.2"
	},
	"extensionKind": [
		"workspace"
	],
	"author": {
		"name": "Kilo Code"
	},
	"repository": {
		"type": "git",
		"url": "https://github.com/Kilo-Org/kilocode"
	},
	"homepage": "https://kilocode.ai",
	"categories": [
		"AI",
		"Chat",
		"Programming Languages",
		"Education",
		"Snippets",
		"Testing"
	],
	"keywords": [
		"kilo",
		"claude",
		"dev",
		"mcp",
		"openrouter",
		"coding",
		"agent",
		"autonomous",
		"chatgpt",
		"sonnet",
		"ai",
		"llama",
		"Kilo Code",
		"kilocode"
	],
	"activationEvents": [
		"onLanguage",
		"onStartupFinished"
	],
	"main": "./dist/extension.js",
	"contributes": {
		"walkthroughs": [
			{
				"id": "kiloCodeWalkthrough",
				"title": "5 ways Kilo Code helps you code",
				"description": "You now have a personal AI coding assistant.",
				"steps": [
					{
						"id": "welcome",
						"title": "Write code for you",
						"description": "Describe what you want to build. Kilo Code will write it from scratch, generate the files, and run them for you.",
						"media": {
							"markdown": "./dist/walkthrough/step1.md"
						}
					},
					{
						"id": "getting-started",
						"title": "Understand your codebase",
						"description": "Need clarity on how something works? Ask Kilo Code about any part of your files and get a clear explanation.",
						"media": {
							"markdown": "./dist/walkthrough/step2.md"
						},
						"content": {
							"path": "./dist/walkthrough/step2.md"
						}
					},
					{
						"id": "modes",
						"title": "Get things working again",
						"description": "Stuck on an error? Kilo Code can find the issue, fix it, and get your code running.",
						"media": {
							"markdown": "./dist/walkthrough/step3.md"
						}
					},
					{
						"id": "code-actions",
						"title": "Plan your logic",
						"description": "Not sure where to start? Map out your logic and structure before writing a single line of code.",
						"media": {
							"markdown": "./dist/walkthrough/step4.md"
						}
					},
					{
						"id": "advanced-features",
						"title": "And more",
						"description": "Improve your prompt, add context, or create your own custom modes.",
						"media": {
							"markdown": "./dist/walkthrough/step5.md"
						}
					}
				]
			}
		],
		"viewsContainers": {
			"activitybar": [
				{
					"id": "kilo-code-ActivityBar",
					"title": "%views.activitybar.title%",
					"icon": "assets/icons/kilo.png",
					"darkIcon": "assets/icons/kilo-dark.png"
				}
			]
		},
		"views": {
			"kilo-code-ActivityBar": [
				{
					"type": "webview",
					"id": "kilo-code.SidebarProvider",
					"name": "%views.sidebar.name%",
					"icon": "assets/icons/kilo.png",
					"darkIcon": "assets/icons/kilo-dark.png"
				}
			]
		},
		"commands": [
			{
				"command": "kilo-code.plusButtonClicked",
				"title": "%command.newTask.title%",
				"icon": "$(add)"
			},
			{
				"command": "kilo-code.mcpButtonClicked",
				"title": "%command.mcpServers.title%",
				"icon": "$(server)"
			},
			{
				"command": "kilo-code.importSettings",
				"title": "%command.importSettings.title%",
				"category": "%configuration.title%"
			},
			{
				"command": "kilo-code.exportSettings",
				"title": "Export Settings",
				"category": "%configuration.title%"
			},
			{
				"command": "kilo-code.promptsButtonClicked",
				"title": "%command.prompts.title%",
				"icon": "$(organization)"
			},
			{
				"command": "kilo-code.historyButtonClicked",
				"title": "%command.history.title%",
				"icon": "$(history)"
			},
			{
				"command": "kilo-code.marketplaceButtonClicked",
				"title": "%command.marketplace.title%",
				"icon": "$(extensions)"
			},
			{
				"command": "kilo-code.popoutButtonClicked",
				"title": "%command.openInEditor.title%",
				"icon": "$(link-external)"
			},
			{
				"command": "kilo-code.settingsButtonClicked",
				"title": "%command.settings.title%",
				"icon": "$(settings-gear)"
			},
			{
				"command": "kilo-code.helpButtonClicked",
				"title": "%command.documentation.title%",
				"icon": "$(question)"
			},
			{
				"command": "kilo-code.openInNewTab",
				"title": "%command.openInNewTab.title%",
				"category": "%configuration.title%"
			},
			{
				"command": "kilo-code.explainCode",
				"title": "%command.explainCode.title%",
				"category": "%configuration.title%"
			},
			{
				"command": "kilo-code.fixCode",
				"title": "%command.fixCode.title%",
				"category": "%configuration.title%"
			},
			{
				"command": "kilo-code.improveCode",
				"title": "%command.improveCode.title%",
				"category": "%configuration.title%"
			},
			{
				"command": "kilo-code.addToContext",
				"title": "%command.addToContext.title%",
				"category": "%configuration.title%"
			},
			{
				"command": "kilo-code.addToContextAndFocus",
				"title": "Add to Context and Focus",
				"category": "%configuration.title%"
			},
			{
				"command": "kilo-code.newTask",
				"title": "%command.newTask.title%",
				"category": "%configuration.title%"
			},
			{
				"command": "kilo-code.terminalAddToContext",
				"title": "%command.terminal.addToContext.title%",
				"category": "%extension.displayName%"
			},
			{
				"command": "kilo-code.terminalFixCommand",
				"title": "%command.terminal.fixCommand.title%",
				"category": "%extension.displayName%"
			},
			{
				"command": "kilo-code.terminalExplainCommand",
				"title": "%command.terminal.explainCommand.title%",
				"category": "%configuration.title%"
			},
			{
				"command": "kilo-code.generateTerminalCommand",
				"title": "%command.terminal.generateCommand.title%",
				"category": "%configuration.title%"
			},
			{
				"command": "kilo-code.setCustomStoragePath",
				"title": "%command.setCustomStoragePath.title%",
				"category": "%configuration.title%"
			},
			{
				"command": "kilo-code.focusChatInput",
				"title": "%command.focusInput.title%",
				"category": "%configuration.title%"
			},
			{
				"command": "kilo-code.acceptInput",
				"title": "%command.acceptInput.title%",
				"category": "%configuration.title%"
			},
			{
				"command": "kilo-code.profileButtonClicked",
				"title": "%command.profile.title%",
				"icon": "$(account)",
				"category": "%configuration.title%"
			},
			{
				"command": "kilo-code.vsc.generateCommitMessage",
				"title": "%command.generateCommitMessage.title%",
				"icon": {
					"light": "assets/icons/kilo-light.svg",
					"dark": "assets/icons/kilo-dark.svg"
				},
				"category": "%configuration.title%"
			},
			{
				"command": "kilo-code.ghost.generateSuggestions",
				"title": "%ghost.commands.generateSuggestions%",
				"category": "%configuration.title%"
			},
			{
				"command": "kilo-code.ghost.cancelSuggestions",
				"title": "%ghost.commands.cancelSuggestions%",
				"category": "%configuration.title%"
			},
			{
				"command": "kilo-code.ghost.applyCurrentSuggestions",
				"title": "%ghost.commands.applyCurrentSuggestion%",
				"category": "%configuration.title%"
			},
			{
				"command": "kilo-code.ghost.applyAllSuggestions",
				"title": "%ghost.commands.applyAllSuggestions%",
				"category": "%configuration.title%"
			},
			{
				"command": "kilo-code.ghost.goToNextSuggestion",
				"title": "%ghost.commands.goToNextSuggestion%",
				"category": "%configuration.title%"
			},
			{
				"command": "kilo-code.ghost.goToPreviousSuggestion",
				"title": "%ghost.commands.goToPreviousSuggestion%",
				"category": "%configuration.title%"
			}
		],
		"menus": {
			"editor/context": [
				{
					"submenu": "kilo-code.contextMenu",
					"group": "1"
				}
			],
			"kilo-code.contextMenu": [
				{
					"command": "kilo-code.explainCode",
					"group": "1_actions@1"
				},
				{
					"command": "kilo-code.fixCode",
					"group": "1_actions@2"
				},
				{
					"command": "kilo-code.improveCode",
					"group": "1_actions@3"
				},
				{
					"command": "kilo-code.addToContext",
					"group": "1_actions@4"
				}
			],
			"terminal/context": [
				{
					"submenu": "kilo-code.terminalMenu",
					"group": "2"
				}
			],
			"kilo-code.terminalMenu": [
				{
					"command": "kilo-code.terminalAddToContext",
					"group": "1_actions@1"
				},
				{
					"command": "kilo-code.terminalFixCommand",
					"group": "1_actions@2"
				},
				{
					"command": "kilo-code.terminalExplainCommand",
					"group": "1_actions@3"
				}
			],
			"view/title": [
				{
					"command": "kilo-code.plusButtonClicked",
					"group": "navigation@1",
					"when": "view == kilo-code.SidebarProvider"
				},
				{
					"command": "kilo-code.mcpButtonClicked",
					"group": "navigation@2",
					"when": "view == kilo-code.SidebarProvider"
				},
				{
					"command": "kilo-code.marketplaceButtonClicked",
					"group": "navigation@3",
					"when": "view == kilo-code.SidebarProvider"
				},
				{
					"command": "kilo-code.historyButtonClicked",
					"group": "navigation@4",
					"when": "view == kilo-code.SidebarProvider"
				},
				{
					"command": "kilo-code.profileButtonClicked",
					"group": "navigation@5",
					"when": "view == kilo-code.SidebarProvider"
				},
				{
					"command": "kilo-code.settingsButtonClicked",
					"group": "navigation@6",
					"when": "view == kilo-code.SidebarProvider"
				},
				{
					"command": "kilo-code.popoutButtonClicked",
					"group": "navigation@7",
					"when": "view == kilo-code.SidebarProvider"
				},
				{
					"command": "kilo-code.helpButtonClicked",
					"group": "navigation@8",
					"when": "false && view == kilo-code.SidebarProvider"
				}
			],
			"editor/title": [
				{
					"command": "kilo-code.plusButtonClicked",
					"group": "navigation@1",
					"when": "activeWebviewPanelId == kilo-code.TabPanelProvider"
				},
				{
					"command": "kilo-code.mcpButtonClicked",
					"group": "navigation@2",
					"when": "activeWebviewPanelId == kilo-code.TabPanelProvider"
				},
				{
					"command": "kilo-code.historyButtonClicked",
					"group": "navigation@3",
					"when": "activeWebviewPanelId == kilo-code.TabPanelProvider"
				},
				{
					"command": "kilo-code.popoutButtonClicked",
					"group": "navigation@4",
					"when": "activeWebviewPanelId == kilo-code.TabPanelProvider"
				},
				{
					"command": "kilo-code.settingsButtonClicked",
					"group": "navigation@5",
					"when": "activeWebviewPanelId == kilo-code.TabPanelProvider"
				},
				{
					"command": "kilo-code.helpButtonClicked",
					"group": "navigation@6",
					"when": "activeWebviewPanelId == kilo-code.TabPanelProvider"
				}
			],
			"scm/input": [
				{
					"command": "kilo-code.vsc.generateCommitMessage",
					"group": "navigation"
				}
			],
			"scm/title": [
				{
					"command": "kilo-code.vsc.generateCommitMessage",
					"when": "scmProvider == git",
					"group": "navigation"
				}
			]
		},
		"keybindings": [
			{
				"command": "kilo-code.focusChatInput",
				"key": "ctrl+shift+a",
				"mac": "cmd+shift+a",
				"when": "true"
			},
			{
				"command": "kilo-code.ghost.cancelSuggestions",
				"key": "escape",
				"when": "editorTextFocus && !editorTabMovesFocus && !inSnippetMode && kilocode.ghost.hasSuggestions"
			},
			{
				"command": "kilo-code.ghost.generateSuggestions",
				"key": "ctrl+l",
				"mac": "cmd+l",
				"when": "editorTextFocus && !editorTabMovesFocus && !inSnippetMode && kilocode.ghost.enableSmartInlineTaskKeybinding && !github.copilot.completions.enabled"
			},
			{
				"command": "kilo-code.ghost.showIncompatibilityExtensionPopup",
				"key": "ctrl+l",
				"mac": "cmd+l",
				"when": "editorTextFocus && !editorTabMovesFocus && !inSnippetMode && kilocode.ghost.enableSmartInlineTaskKeybinding && github.copilot.completions.enabled"
			},
			{
				"command": "kilo-code.generateTerminalCommand",
				"key": "ctrl+shift+g",
				"mac": "cmd+shift+g"
			},
			{
				"command": "kilo-code.addToContext",
				"key": "cmd+k cmd+a",
				"mac": "cmd+k cmd+a",
				"win": "ctrl+k ctrl+a",
				"linux": "ctrl+k ctrl+a",
				"when": "editorTextFocus && editorHasSelection"
			},
			{
				"command": "kilo-code.addToContextAndFocus",
				"key": "ctrl+i",
				"mac": "cmd+i",
				"win": "ctrl+i",
				"linux": "ctrl+i",
				"when": "editorTextFocus && !github.copilot.completions.enabled && kilocode.ghost.enableQuickInlineTaskKeybinding"
			},
			{
				"command": "kilo-code.ghost.showIncompatibilityExtensionPopup",
				"key": "ctrl+i",
				"mac": "cmd+i",
				"when": "editorTextFocus && github.copilot.completions.enabled && kilocode.ghost.enableQuickInlineTaskKeybinding"
			},
			{
				"command": "kilo-code.toggleAutoApprove",
				"key": "cmd+alt+a",
				"mac": "cmd+alt+a",
				"win": "ctrl+alt+a",
				"linux": "ctrl+alt+a"
			}
		],
		"submenus": [
			{
				"id": "kilo-code.contextMenu",
				"label": "%views.contextMenu.label%"
			},
			{
				"id": "kilo-code.terminalMenu",
				"label": "%views.terminalMenu.label%"
			}
		],
		"configuration": {
			"title": "%configuration.title%",
			"properties": {
				"kilo-code.allowedCommands": {
					"type": "array",
					"items": {
						"type": "string"
					},
					"default": [
						"git log",
						"git diff",
						"git show"
					],
					"description": "%commands.allowedCommands.description%"
				},
				"kilo-code.deniedCommands": {
					"type": "array",
					"items": {
						"type": "string"
					},
					"default": [],
					"description": "%commands.deniedCommands.description%"
				},
				"kilo-code.commandExecutionTimeout": {
					"type": "number",
					"default": 0,
					"minimum": 0,
					"maximum": 600,
					"description": "%commands.commandExecutionTimeout.description%"
				},
				"kilo-code.commandTimeoutAllowlist": {
					"type": "array",
					"items": {
						"type": "string"
					},
					"default": [],
					"description": "%commands.commandTimeoutAllowlist.description%"
				},
				"kilo-code.preventCompletionWithOpenTodos": {
					"type": "boolean",
					"default": false,
					"description": "%commands.preventCompletionWithOpenTodos.description%"
				},
				"kilo-code.vsCodeLmModelSelector": {
					"type": "object",
					"properties": {
						"vendor": {
							"type": "string",
							"description": "%settings.vsCodeLmModelSelector.vendor.description%"
						},
						"family": {
							"type": "string",
							"description": "%settings.vsCodeLmModelSelector.family.description%"
						}
					},
					"description": "%settings.vsCodeLmModelSelector.description%"
				},
				"kilo-code.customStoragePath": {
					"type": "string",
					"default": "",
					"description": "%settings.customStoragePath.description%"
				},
				"kilo-code.enableCodeActions": {
					"type": "boolean",
					"default": true,
					"description": "%settings.enableCodeActions.description%"
				},
				"kilo-code.autoImportSettingsPath": {
					"type": "string",
					"default": "",
					"description": "%settings.autoImportSettingsPath.description%"
				},
				"kilo-code.maximumIndexedFilesForFileSearch": {
					"type": "number",
					"default": 10000,
					"minimum": 5000,
					"maximum": 500000,
					"description": "%settings.maximumIndexedFilesForFileSearch.description%"
				},
				"kilo-code.useAgentRules": {
					"type": "boolean",
					"default": true,
					"description": "%settings.useAgentRules.description%"
				},
				"kilo-code.apiRequestTimeout": {
					"type": "number",
					"default": 600,
					"minimum": 0,
					"maximum": 86400,
					"description": "%settings.apiRequestTimeout.description%"
				},
				"kilo-code.newTaskRequireTodos": {
					"type": "boolean",
					"default": false,
					"description": "%settings.newTaskRequireTodos.description%"
				},
				"kilo-code.enableSettingsSync": {
					"type": "boolean",
					"default": true,
					"description": "%settings.enableSettingsSync.description%"
				},
				"kilo-code.codeIndex.embeddingBatchSize": {
					"type": "number",
					"default": 60,
					"minimum": 1,
					"maximum": 200,
					"description": "%settings.codeIndex.embeddingBatchSize.description%"
<<<<<<< HEAD
				},
				"kilo-code.toolProtocol": {
					"type": "string",
					"enum": [
						"xml",
						"native"
					],
					"default": "xml",
					"description": "%settings.toolProtocol.description%"
=======
>>>>>>> 2c3b2953
				}
			}
		},
		"icons": {
			"kilo-logo": {
				"description": "Kilo Code logo",
				"default": {
					"fontPath": "assets/icons/kilo-icon-font.woff2",
					"fontCharacter": "\\F101"
				}
			}
		},
		"codeActions": [
			{
				"languages": [
					"*"
				],
				"providedCodeActionKinds": [
					"vscode.CodeActionKind.QuickFix"
				]
			}
		]
	},
	"scripts": {
		"lint": "eslint . --ext=ts --max-warnings=0",
		"check-types": "tsc --noEmit",
		"pretest": "turbo run kilo-code#bundle --cwd ..",
		"test": "vitest run",
		"format": "prettier --write .",
		"bundle": "node esbuild.mjs",
		"vscode:prepublish": "pnpm bundle --production",
		"vsix:clean": "rimraf ../bin",
		"vsix": "mkdirp ../bin && vsce package --no-dependencies --out ../bin",
		"vsix:unpacked": "mkdirp ../bin-unpacked && unzip -q -o ../bin/kilo-code-*.vsix -d ../bin-unpacked",
		"publish:marketplace": "vsce publish --no-dependencies && ovsx publish --no-dependencies",
		"watch:bundle": "pnpm bundle --watch",
		"watch:tsc": "cd .. && tsc --noEmit --watch --project src/tsconfig.json",
		"clean": "rimraf README.md CHANGELOG.md LICENSE dist logs mock .turbo"
	},
	"dependencies": {
		"@anthropic-ai/bedrock-sdk": "^0.22.0",
		"@anthropic-ai/sdk": "^0.51.0",
		"@anthropic-ai/vertex-sdk": "^0.11.3",
		"@aws-sdk/client-bedrock-runtime": "^3.922.0",
		"@aws-sdk/credential-providers": "^3.922.0",
<<<<<<< HEAD
		"@cerebras/cerebras_cloud_sdk": "^1.35.0",
		"@google/genai": "^1.0.0",
		"@lancedb/lancedb": "^0.21.2",
=======
		"@google/genai": "^1.29.1",
>>>>>>> 2c3b2953
		"@lmstudio/sdk": "^1.1.1",
		"@mistralai/mistralai": "^1.9.18",
		"@modelcontextprotocol/sdk": "1.13.3",
		"@qdrant/js-client-rest": "^1.14.0",
		"@roo-code/cloud": "workspace:^",
		"@roo-code/ipc": "workspace:^",
		"@roo-code/telemetry": "workspace:^",
		"@roo-code/types": "workspace:^",
		"@sap-ai-sdk/foundation-models": "^2.2.0",
		"@sap-ai-sdk/orchestration": "^2.2.0",
		"@vscode/codicons": "^0.0.36",
		"async-mutex": "^0.5.0",
		"axios": "^1.12.0",
		"cheerio": "^1.0.0",
		"chokidar": "^4.0.1",
		"clone-deep": "^4.0.1",
		"default-shell": "^2.2.0",
		"delay": "^6.0.0",
		"diff": "^7.0.0",
		"diff-match-patch": "^1.0.5",
		"fast-deep-equal": "^3.1.3",
		"fast-xml-parser": "^5.0.0",
		"fastest-levenshtein": "^1.0.16",
		"form-data": ">=4.0.4",
		"fuse.js": "^7.1.0",
		"fzf": "^0.5.2",
		"get-folder-size": "^5.0.0",
		"google-auth-library": "^9.15.1",
		"gray-matter": "^4.0.3",
		"i18next": "^25.0.0",
		"ignore": "^7.0.3",
		"is-wsl": "^3.1.0",
		"isbinaryfile": "^5.0.2",
		"js-tiktoken": "^1.0.8",
		"jsdom": "^26.0.0",
		"json5": "^2.2.3",
		"jwt-decode": "^4.0.0",
		"lodash.debounce": "^4.0.8",
		"lru-cache": "^11.1.0",
		"mammoth": "^1.11.0",
		"monaco-vscode-textmate-theme-converter": "^0.1.7",
		"node-cache": "^5.1.2",
		"node-ipc": "^12.0.0",
		"ollama": "^0.5.17",
		"openai": "^5.12.2",
		"os-name": "^6.0.0",
		"p-limit": "^6.2.0",
		"p-map": "^7.0.3",
		"p-retry": "^7.1.0",
		"p-wait-for": "^5.0.2",
		"partial-json": "^0.1.7",
		"pdf-parse": "^1.1.1",
		"pkce-challenge": "^5.0.0",
		"pretty-bytes": "^7.0.0",
		"proper-lockfile": "^4.1.2",
		"ps-list": "^8.1.1",
		"puppeteer-chromium-resolver": "^24.0.0",
		"puppeteer-core": "^23.4.0",
		"quick-lru": "^7.0.0",
		"reconnecting-eventsource": "^1.6.4",
		"safe-stable-stringify": "^2.5.0",
		"sanitize-filename": "^1.6.3",
		"say": "^0.16.0",
		"serialize-error": "^12.0.0",
		"shiki": "^3.6.0",
		"shell-quote": "^1.8.2",
		"simple-git": "^3.27.0",
		"socket.io-client": "^4.8.1",
		"sound-play": "^1.1.0",
		"stream-json": "^1.8.0",
		"string-similarity": "^4.0.4",
		"strip-ansi": "^7.1.0",
		"strip-bom": "^5.0.0",
		"tiktoken": "^1.0.21",
		"tmp": "^0.2.3",
		"tree-sitter-wasms": "^0.1.12",
		"turndown": "^7.2.0",
		"undici": "^7.13.0",
		"uri-js": "^4.4.1",
		"uuid": "^11.1.0",
		"vscode-material-icons": "^0.1.1",
		"web-tree-sitter": "^0.25.6",
		"workerpool": "^9.2.0",
		"xlsx": "^0.18.5",
		"yaml": "^2.8.0",
		"zod": "^3.25.61"
	},
	"devDependencies": {
		"@roo-code/build": "workspace:^",
		"@roo-code/config-eslint": "workspace:^",
		"@roo-code/config-typescript": "workspace:^",
		"@types/clone-deep": "^4.0.4",
		"@types/debug": "^4.1.12",
		"@types/diff": "^7.0.2",
		"@types/diff-match-patch": "^1.0.36",
		"@types/glob": "^8.1.0",
		"@types/jsdom": "^21.1.7",
		"@types/json5": "^2.2.0",
		"@types/lodash.debounce": "^4.0.9",
		"@types/mocha": "^10.0.10",
		"@types/node": "20.x",
		"@types/node-cache": "^4.1.3",
		"@types/node-ipc": "^9.2.3",
		"@types/proper-lockfile": "^4.1.4",
		"@types/ps-tree": "^1.1.6",
		"@types/shell-quote": "^1.7.5",
		"@types/stream-json": "^1.7.8",
		"@types/string-similarity": "^4.0.2",
		"@types/tmp": "^0.2.6",
		"@types/turndown": "^5.0.5",
		"@types/vscode": "^1.84.0",
		"@vscode/test-electron": "^2.5.2",
		"@vscode/vsce": "3.3.2",
		"dotenv": "^16.4.7",
		"esbuild": "^0.25.0",
		"execa": "^9.5.2",
		"glob": "^11.1.0",
		"mkdirp": "^3.0.1",
		"myers-diff": "^2.1.0",
		"nock": "^14.0.4",
		"npm-run-all2": "^8.0.1",
		"ovsx": "0.10.4",
		"rimraf": "^6.1.0",
		"tsup": "^8.4.0",
		"tsx": "^4.19.3",
		"typescript": "5.8.3",
		"vitest": "^3.2.3",
		"zod-to-ts": "^1.2.0"
	}
}<|MERGE_RESOLUTION|>--- conflicted
+++ resolved
@@ -2,15 +2,9 @@
 	"name": "kilo-code",
 	"displayName": "%extension.displayName%",
 	"description": "%extension.description%",
-<<<<<<< HEAD
 	"publisher": "kilocode",
 	"version": "4.124.0",
 	"icon": "assets/icons/logo-outline-black.png",
-=======
-	"publisher": "RooVeterinaryInc",
-	"version": "3.34.7",
-	"icon": "assets/icons/icon.png",
->>>>>>> 2c3b2953
 	"galleryBanner": {
 		"color": "#FFFFFF",
 		"theme": "light"
@@ -609,7 +603,6 @@
 					"minimum": 1,
 					"maximum": 200,
 					"description": "%settings.codeIndex.embeddingBatchSize.description%"
-<<<<<<< HEAD
 				},
 				"kilo-code.toolProtocol": {
 					"type": "string",
@@ -619,8 +612,6 @@
 					],
 					"default": "xml",
 					"description": "%settings.toolProtocol.description%"
-=======
->>>>>>> 2c3b2953
 				}
 			}
 		},
@@ -666,13 +657,9 @@
 		"@anthropic-ai/vertex-sdk": "^0.11.3",
 		"@aws-sdk/client-bedrock-runtime": "^3.922.0",
 		"@aws-sdk/credential-providers": "^3.922.0",
-<<<<<<< HEAD
 		"@cerebras/cerebras_cloud_sdk": "^1.35.0",
-		"@google/genai": "^1.0.0",
+		"@google/genai": "^1.29.1",
 		"@lancedb/lancedb": "^0.21.2",
-=======
-		"@google/genai": "^1.29.1",
->>>>>>> 2c3b2953
 		"@lmstudio/sdk": "^1.1.1",
 		"@mistralai/mistralai": "^1.9.18",
 		"@modelcontextprotocol/sdk": "1.13.3",
