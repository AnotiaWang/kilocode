{
	"name": "kilo-code",
	"displayName": "%extension.displayName%",
	"description": "%extension.description%",
<<<<<<< HEAD
	"publisher": "kilocode",
	"version": "4.50.0",
	"icon": "assets/icons/logo-outline-black.png",
=======
	"publisher": "RooVeterinaryInc",
	"version": "3.22.6",
	"icon": "assets/icons/icon.png",
>>>>>>> ed536a98
	"galleryBanner": {
		"color": "#FFFFFF",
		"theme": "light"
	},
	"engines": {
		"vscode": "^1.84.0",
		"node": "20.19.2"
	},
	"author": {
		"name": "Kilo Code"
	},
	"repository": {
		"type": "git",
		"url": "https://github.com/Kilo-Org/kilocode"
	},
	"homepage": "https://kilocode.ai",
	"categories": [
		"AI",
		"Chat",
		"Programming Languages",
		"Education",
		"Snippets",
		"Testing"
	],
	"keywords": [
		"cline",
		"claude",
		"dev",
		"mcp",
		"openrouter",
		"coding",
		"agent",
		"autonomous",
		"chatgpt",
		"sonnet",
		"ai",
		"llama",
		"Kilo Code",
		"kilocode",
		"roocode"
	],
	"activationEvents": [
		"onLanguage",
		"onStartupFinished"
	],
	"main": "./dist/extension.js",
	"contributes": {
		"walkthroughs": [
			{
				"id": "kiloCodeWalkthrough",
				"title": "5 ways Kilo Code helps you code",
				"description": "You now have a personal AI coding assistant.",
				"steps": [
					{
						"id": "welcome",
						"title": "Write code for you",
						"description": "Describe what you want to build. Kilo Code will write it from scratch, generate the files, and run them for you.",
						"media": {
							"markdown": "./dist/walkthrough/step1.md"
						}
					},
					{
						"id": "getting-started",
						"title": "Understand your codebase",
						"description": "Need clarity on how something works? Ask Kilo Code about any part of your files and get a clear explanation.",
						"media": {
							"markdown": "./dist/walkthrough/step2.md"
						},
						"content": {
							"path": "./dist/walkthrough/step2.md"
						}
					},
					{
						"id": "modes",
						"title": "Get things working again",
						"description": "Stuck on an error? Kilo Code can find the issue, fix it, and get your code running.",
						"media": {
							"markdown": "./dist/walkthrough/step3.md"
						}
					},
					{
						"id": "code-actions",
						"title": "Plan your logic",
						"description": "Not sure where to start? Map out your logic and structure before writing a single line of code.",
						"media": {
							"markdown": "./dist/walkthrough/step4.md"
						}
					},
					{
						"id": "advanced-features",
						"title": "And more",
						"description": "Improve your prompt, add context, or create your own custom modes.",
						"media": {
							"markdown": "./dist/walkthrough/step5.md"
						}
					}
				]
			}
		],
		"viewsContainers": {
			"activitybar": [
				{
					"id": "kilo-code-ActivityBar",
					"title": "%views.activitybar.title%",
					"icon": "assets/icons/kilo.png",
					"when": "isMac"
				}
			]
		},
		"views": {
			"kilo-code-ActivityBar": [
				{
					"type": "webview",
					"id": "kilo-code.SidebarProvider",
					"name": "%views.sidebar.name%"
				}
			]
		},
		"commands": [
			{
				"command": "kilo-code.plusButtonClicked",
				"title": "%command.newTask.title%",
				"icon": "$(add)"
			},
			{
				"command": "kilo-code.mcpButtonClicked",
				"title": "%command.mcpServers.title%",
				"icon": "$(server)"
			},
			{
				"command": "kilo-code.importSettings",
				"title": "%command.importSettings.title%",
				"category": "%configuration.title%"
			},
			{
				"command": "kilo-code.exportSettings",
				"title": "Export Settings",
				"category": "%configuration.title%"
			},
			{
				"command": "kilo-code.promptsButtonClicked",
				"title": "%command.prompts.title%",
				"icon": "$(organization)"
			},
			{
				"command": "kilo-code.historyButtonClicked",
				"title": "%command.history.title%",
				"icon": "$(history)"
			},
			{
				"command": "kilo-code.marketplaceButtonClicked",
				"title": "%command.marketplace.title%",
				"icon": "$(extensions)"
			},
			{
				"command": "kilo-code.popoutButtonClicked",
				"title": "%command.openInEditor.title%",
				"icon": "$(link-external)"
			},
			{
				"command": "kilo-code.settingsButtonClicked",
				"title": "%command.settings.title%",
				"icon": "$(settings-gear)"
			},
			{
				"command": "kilo-code.helpButtonClicked",
				"title": "%command.documentation.title%",
				"icon": "$(question)"
			},
			{
				"command": "kilo-code.openInNewTab",
				"title": "%command.openInNewTab.title%",
				"category": "%configuration.title%"
			},
			{
				"command": "kilo-code.explainCode",
				"title": "%command.explainCode.title%",
				"category": "%configuration.title%"
			},
			{
				"command": "kilo-code.fixCode",
				"title": "%command.fixCode.title%",
				"category": "%configuration.title%"
			},
			{
				"command": "kilo-code.improveCode",
				"title": "%command.improveCode.title%",
				"category": "%configuration.title%"
			},
			{
				"command": "kilo-code.addToContext",
				"title": "%command.addToContext.title%",
				"category": "%configuration.title%"
			},
			{
				"command": "kilo-code.newTask",
				"title": "%command.newTask.title%",
				"category": "%configuration.title%"
			},
			{
				"command": "kilo-code.terminalAddToContext",
				"title": "%command.terminal.addToContext.title%",
				"category": "%extension.displayName%"
			},
			{
				"command": "kilo-code.terminalFixCommand",
				"title": "%command.terminal.fixCommand.title%",
				"category": "%extension.displayName%"
			},
			{
				"command": "kilo-code.terminalExplainCommand",
				"title": "%command.terminal.explainCommand.title%",
				"category": "%extension.displayName%"
			},
			{
				"command": "kilo-code.setCustomStoragePath",
				"title": "%command.setCustomStoragePath.title%",
				"category": "%configuration.title%"
			},
			{
				"command": "kilo-code.focusChatInput",
				"title": "%command.focusInput.title%",
				"category": "%configuration.title%"
			},
			{
				"command": "kilo-code.acceptInput",
				"title": "%command.acceptInput.title%",
				"category": "%configuration.title%"
			},
			{
				"command": "kilo-code.profileButtonClicked",
				"title": "%command.profile.title%",
				"icon": "$(account)",
				"category": "%configuration.title%"
			},
			{
				"command": "kilo-code.generateCommitMessage",
				"title": "%command.generateCommitMessage.title%",
				"icon": {
					"light": "assets/icons/kilo-light.svg",
					"dark": "assets/icons/kilo-dark.svg"
				},
				"category": "%configuration.title%"
			}
		],
		"keybindings": [
			{
				"command": "kilo-code.focusChatInput",
				"key": "ctrl+shift+a",
				"mac": "cmd+shift+a",
				"when": "true"
			},
			{
				"command": "kilo-code.directFocusChatInput",
				"key": "ctrl+shift+k",
				"mac": "cmd+shift+k",
				"when": "true"
			},
			{
				"command": "editor.action.inlineSuggest.commit",
				"key": "tab",
				"when": "inlineSuggestionVisible && editorTextFocus && !editorTabMovesFocus && !inSnippetMode && !suggestWidgetVisible && editorLangId != 'markdown'"
			}
		],
		"menus": {
			"editor/context": [
				{
					"submenu": "kilo-code.contextMenu",
					"group": "navigation"
				}
			],
			"kilo-code.contextMenu": [
				{
					"command": "kilo-code.explainCode",
					"group": "1_actions@1"
				},
				{
					"command": "kilo-code.fixCode",
					"group": "1_actions@2"
				},
				{
					"command": "kilo-code.improveCode",
					"group": "1_actions@3"
				},
				{
					"command": "kilo-code.addToContext",
					"group": "1_actions@4"
				}
			],
			"terminal/context": [
				{
					"submenu": "kilo-code.terminalMenu",
					"group": "navigation"
				}
			],
			"kilo-code.terminalMenu": [
				{
					"command": "kilo-code.terminalAddToContext",
					"group": "1_actions@1"
				},
				{
					"command": "kilo-code.terminalFixCommand",
					"group": "1_actions@2"
				},
				{
					"command": "kilo-code.terminalExplainCommand",
					"group": "1_actions@3"
				}
			],
			"view/title": [
				{
					"command": "kilo-code.plusButtonClicked",
					"group": "navigation@1",
					"when": "view == kilo-code.SidebarProvider"
				},
				{
					"command": "kilo-code.mcpButtonClicked",
					"group": "navigation@2",
					"when": "view == kilo-code.SidebarProvider"
				},
				{
					"command": "kilo-code.historyButtonClicked",
					"group": "navigation@3",
					"when": "view == kilo-code.SidebarProvider"
				},
				{
					"command": "kilo-code.profileButtonClicked",
					"group": "navigation@4",
					"when": "view == kilo-code.SidebarProvider"
				},
				{
					"command": "kilo-code.settingsButtonClicked",
					"group": "navigation@5",
					"when": "view == kilo-code.SidebarProvider"
				},
				{
					"command": "kilo-code.popoutButtonClicked",
					"group": "navigation@6",
					"when": "view == kilo-code.SidebarProvider"
				},
				{
					"command": "kilo-code.helpButtonClicked",
					"group": "navigation@8",
					"when": "false && view == kilo-code.SidebarProvider"
				}
			],
			"editor/title": [
				{
					"command": "kilo-code.plusButtonClicked",
					"group": "navigation@1",
					"when": "activeWebviewPanelId == kilo-code.TabPanelProvider"
				},
				{
					"command": "kilo-code.mcpButtonClicked",
					"group": "navigation@2",
					"when": "activeWebviewPanelId == kilo-code.TabPanelProvider"
				},
				{
					"command": "kilo-code.historyButtonClicked",
					"group": "navigation@3",
					"when": "activeWebviewPanelId == kilo-code.TabPanelProvider"
				},
				{
					"command": "kilo-code.popoutButtonClicked",
					"group": "navigation@4",
					"when": "activeWebviewPanelId == kilo-code.TabPanelProvider"
				},
				{
					"command": "kilo-code.settingsButtonClicked",
					"group": "navigation@5",
					"when": "activeWebviewPanelId == kilo-code.TabPanelProvider"
				},
				{
					"command": "kilo-code.helpButtonClicked",
					"group": "navigation@6",
					"when": "activeWebviewPanelId == kilo-code.TabPanelProvider"
				}
			],
			"scm/input": [
				{
					"command": "kilo-code.generateCommitMessage",
					"group": "navigation"
				}
			],
			"scm/title": [
				{
					"command": "kilo-code.generateCommitMessage",
					"when": "scmProvider == git",
					"group": "navigation"
				}
			]
		},
		"submenus": [
			{
				"id": "kilo-code.contextMenu",
				"label": "%views.contextMenu.label%"
			},
			{
				"id": "kilo-code.terminalMenu",
				"label": "%views.terminalMenu.label%"
			}
		],
		"configuration": {
			"title": "%configuration.title%",
			"properties": {
				"kilo-code.allowedCommands": {
					"type": "array",
					"items": {
						"type": "string"
					},
					"default": [
						"npm test",
						"npm install",
						"tsc",
						"git log",
						"git diff",
						"git show"
					],
					"description": "%commands.allowedCommands.description%"
				},
				"kilo-code.vsCodeLmModelSelector": {
					"type": "object",
					"properties": {
						"vendor": {
							"type": "string",
							"description": "%settings.vsCodeLmModelSelector.vendor.description%"
						},
						"family": {
							"type": "string",
							"description": "%settings.vsCodeLmModelSelector.family.description%"
						}
					},
					"description": "%settings.vsCodeLmModelSelector.description%"
				},
				"kilo-code.customStoragePath": {
					"type": "string",
					"default": "",
					"description": "%settings.customStoragePath.description%"
				},
				"kilo-code.enableCodeActions": {
					"type": "boolean",
					"default": true,
					"description": "%settings.enableCodeActions.description%"
				},
				"roo-cline.autoImportSettingsPath": {
					"type": "string",
					"default": "",
					"description": "%settings.autoImportSettingsPath.description%"
				}
			}
		}
	},
	"scripts": {
		"lint": "eslint . --ext=ts --max-warnings=0",
		"check-types": "tsc --noEmit",
		"pretest": "turbo run bundle --cwd ..",
		"test": "vitest run",
		"format": "prettier --write .",
		"bundle": "node esbuild.mjs",
		"vscode:prepublish": "pnpm bundle --production",
		"vsix": "mkdirp ../bin && vsce package --no-dependencies --out ../bin",
		"publish:marketplace": "vsce publish --no-dependencies && ovsx publish --no-dependencies",
		"watch:bundle": "pnpm bundle --watch",
		"watch:tsc": "tsc --noEmit --watch --project tsconfig.json",
		"clean": "rimraf README.md CHANGELOG.md LICENSE dist mock .turbo"
	},
	"dependencies": {
		"@anthropic-ai/bedrock-sdk": "^0.22.0",
		"@anthropic-ai/sdk": "^0.51.0",
		"@anthropic-ai/vertex-sdk": "^0.11.3",
		"@aws-sdk/client-bedrock-runtime": "^3.812.0",
		"@aws-sdk/credential-providers": "^3.806.0",
		"@google/genai": "^1.0.0",
		"@lmstudio/sdk": "^1.1.1",
		"@mistralai/mistralai": "^1.3.6",
		"@modelcontextprotocol/sdk": "^1.9.0",
		"@qdrant/js-client-rest": "^1.14.0",
		"@roo-code/cloud": "workspace:^",
		"@roo-code/ipc": "workspace:^",
		"@roo-code/telemetry": "workspace:^",
		"@roo-code/types": "workspace:^",
		"@types/lodash.debounce": "^4.0.9",
		"@vscode/codicons": "^0.0.36",
		"async-mutex": "^0.5.0",
		"axios": "^1.7.4",
		"@cerebras/cerebras_cloud_sdk": "^1.35.0",
		"cheerio": "^1.0.0",
		"chokidar": "^4.0.1",
		"clone-deep": "^4.0.1",
		"default-shell": "^2.2.0",
		"delay": "^6.0.0",
		"diff": "^5.2.0",
		"diff-match-patch": "^1.0.5",
		"exceljs": "^4.4.0",
		"fast-deep-equal": "^3.1.3",
		"fast-xml-parser": "^5.0.0",
		"fastest-levenshtein": "^1.0.16",
		"fzf": "^0.5.2",
		"get-folder-size": "^5.0.0",
		"google-auth-library": "^9.15.1",
		"i18next": "^25.0.0",
		"ignore": "^7.0.3",
		"isbinaryfile": "^5.0.2",
		"lru-cache": "^11.1.0",
		"lodash.debounce": "^4.0.8",
		"mammoth": "^1.8.0",
		"monaco-vscode-textmate-theme-converter": "^0.1.7",
		"node-cache": "^5.1.2",
		"node-ipc": "^12.0.0",
		"openai": "^5.0.0",
		"os-name": "^6.0.0",
		"p-limit": "^6.2.0",
		"p-wait-for": "^5.0.2",
		"pdf-parse": "^1.1.1",
		"pkce-challenge": "^5.0.0",
		"pretty-bytes": "^7.0.0",
		"proper-lockfile": "^4.1.2",
		"ps-tree": "^1.2.0",
		"puppeteer-chromium-resolver": "^24.0.0",
		"puppeteer-core": "^23.4.0",
		"reconnecting-eventsource": "^1.6.4",
		"sanitize-filename": "^1.6.3",
		"say": "^0.16.0",
		"serialize-error": "^12.0.0",
		"simple-git": "^3.27.0",
		"sound-play": "^1.1.0",
		"stream-json": "^1.8.0",
		"string-similarity": "^4.0.4",
		"strip-ansi": "^7.1.0",
		"strip-bom": "^5.0.0",
		"tiktoken": "^1.0.21",
		"tmp": "^0.2.3",
		"tree-sitter-wasms": "^0.1.12",
		"turndown": "^7.2.0",
		"uri-js": "^4.4.1",
		"uuid": "^11.1.0",
		"vscode-material-icons": "^0.1.1",
		"web-tree-sitter": "^0.25.6",
		"workerpool": "^9.2.0",
		"yaml": "^2.8.0",
		"zod": "^3.25.61"
	},
	"devDependencies": {
		"@roo-code/build": "workspace:^",
		"@roo-code/config-eslint": "workspace:^",
		"@roo-code/config-typescript": "workspace:^",
		"@types/clone-deep": "^4.0.4",
		"@types/debug": "^4.1.12",
		"@types/diff": "^5.2.1",
		"@types/diff-match-patch": "^1.0.36",
		"@types/glob": "^8.1.0",
		"@types/mocha": "^10.0.10",
		"@types/node": "20.x",
		"@types/node-cache": "^4.1.3",
		"@types/node-ipc": "^9.2.3",
		"@types/proper-lockfile": "^4.1.4",
		"@types/ps-tree": "^1.1.6",
		"@types/stream-json": "^1.7.8",
		"@types/string-similarity": "^4.0.2",
		"@types/tmp": "^0.2.6",
		"@types/turndown": "^5.0.5",
		"@types/vscode": "^1.84.0",
		"@vscode/test-electron": "^2.5.2",
		"@vscode/vsce": "3.3.2",
		"esbuild": "^0.25.0",
		"execa": "^9.5.2",
		"glob": "^11.0.1",
		"mkdirp": "^3.0.1",
		"nock": "^14.0.4",
		"npm-run-all2": "^8.0.1",
		"ovsx": "0.10.4",
		"rimraf": "^6.0.1",
		"tsup": "^8.4.0",
		"tsx": "^4.19.3",
		"typescript": "5.8.3",
		"vitest": "^3.2.3",
		"zod-to-ts": "^1.2.0"
	}
}<|MERGE_RESOLUTION|>--- conflicted
+++ resolved
@@ -2,15 +2,9 @@
 	"name": "kilo-code",
 	"displayName": "%extension.displayName%",
 	"description": "%extension.description%",
-<<<<<<< HEAD
 	"publisher": "kilocode",
 	"version": "4.50.0",
 	"icon": "assets/icons/logo-outline-black.png",
-=======
-	"publisher": "RooVeterinaryInc",
-	"version": "3.22.6",
-	"icon": "assets/icons/icon.png",
->>>>>>> ed536a98
 	"galleryBanner": {
 		"color": "#FFFFFF",
 		"theme": "light"
@@ -455,7 +449,7 @@
 					"default": true,
 					"description": "%settings.enableCodeActions.description%"
 				},
-				"roo-cline.autoImportSettingsPath": {
+				"kilo-code.autoImportSettingsPath": {
 					"type": "string",
 					"default": "",
 					"description": "%settings.autoImportSettingsPath.description%"
