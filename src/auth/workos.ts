import * as fs from "fs";
import * as path from "path";

import chalk from "chalk";
// Polyfill fetch for Node < 18
import nodeFetch from "node-fetch";
import open from "open";

import { getApiClient } from "../config.js";
import { env } from "../env.js";
if (!globalThis.fetch) {
  globalThis.fetch = nodeFetch as unknown as typeof globalThis.fetch;
}

// Config file path
const AUTH_CONFIG_PATH = path.join(env.continueHome, "auth.json");

// Represents an authenticated user's configuration
export interface AuthenticatedConfig {
  userId: string;
  userEmail: string;
  accessToken: string;
  refreshToken: string;
  expiresAt: number;
  organizationId: string | null; // null means personal organization
  configUri?: string; // Optional config URI (file:// or slug://owner/slug)
  modelName?: string; // Name of the selected model
}

// Represents configuration when using environment variable auth
export interface EnvironmentAuthConfig {
  /**
   * This userId?: undefined; field a trick to help TypeScript differentiate between
   * AuthenticatedConfig and EnvironmentAuthConfig. Otherwise AuthenticatedConfig is
   * a possible subtype of EnvironmentAuthConfig and TypeScript gets confused where
   * type guards are involved.
   */
  userId?: undefined;
  accessToken: string;
  organizationId: string | null; // Can be set via --org flag in headless mode
  configUri?: string; // Optional config URI (file:// or slug://owner/slug)
  modelName?: string; // Name of the selected model
}

// Union type representing the possible authentication states
export type AuthConfig = AuthenticatedConfig | EnvironmentAuthConfig | null;

/**
 * Type guard to check if config is authenticated via file-based auth
 */
export function isAuthenticatedConfig(
  config: AuthConfig,
): config is AuthenticatedConfig {
  return config !== null && "userId" in config;
}

/**
 * Type guard to check if config is authenticated via environment variable
 */
export function isEnvironmentAuthConfig(
  config: AuthConfig,
): config is EnvironmentAuthConfig {
  return config !== null && !("userId" in config);
}

/**
 * Gets the access token from any auth config type
 */
export function getAccessToken(config: AuthConfig): string | null {
  if (config === null) return null;
  return config.accessToken;
}

/**
 * Gets the organization ID from any auth config type
 */
export function getOrganizationId(config: AuthConfig): string | null {
  if (config === null) return null;
  return config.organizationId;
}

/**
 * Gets the config URI from any auth config type
 */
export function getConfigUri(config: AuthConfig): string | null {
  if (config === null) return null;
  return config.configUri || null;
}

/**
 * Gets the model name from any auth config type
 */
export function getModelName(config: AuthConfig): string | null {
  if (config === null) return null;
  return config.modelName || null;
}

/**
 * Utility functions for config URI conversion
 */
export function pathToUri(path: string): string {
  return `file://${path}`;
}

export function slugToUri(slug: string): string {
  return `slug://${slug}`;
}

export function uriToPath(uri: string): string | null {
  if (uri.startsWith("file://")) {
    return uri.slice(7);
  }
  return null;
}

export function uriToSlug(uri: string): string | null {
  if (uri.startsWith("slug://")) {
    return uri.slice(7); // Remove 'slug://' prefix
  }
  return null;
}

/**
 * Legacy functions for backward compatibility
 */
export function getAssistantSlug(config: AuthConfig): string | null {
  const uri = getConfigUri(config);
  return uri ? uriToSlug(uri) : null;
}

export function getLocalConfigPath(config: AuthConfig): string | null {
  const uri = getConfigUri(config);
  return uri ? uriToPath(uri) : null;
}

/**
 * Loads the authentication configuration from disk
 */
export function loadAuthConfig(): AuthConfig {
  // If CONTINUE_API_KEY environment variable exists, use that instead
  if (process.env.CONTINUE_API_KEY) {
    return {
      accessToken: process.env.CONTINUE_API_KEY,
      organizationId: null,
    };
  }

  try {
    if (fs.existsSync(AUTH_CONFIG_PATH)) {
      const data = JSON.parse(fs.readFileSync(AUTH_CONFIG_PATH, "utf8"));

      // Validate that we have all required fields for authenticated config
      if (
        data.userId &&
        data.userEmail &&
        data.accessToken &&
        data.refreshToken &&
        data.expiresAt
      ) {
        return {
          userId: data.userId,
          userEmail: data.userEmail,
          accessToken: data.accessToken,
          refreshToken: data.refreshToken,
          expiresAt: data.expiresAt,
          organizationId: data.organizationId || null,
          configUri: data.configUri,
          modelName: data.modelName,
        };
      } else {
        console.warn("Invalid auth config found, ignoring.");
        return null;
      }
    }
  } catch (error) {
    console.error(`Error loading auth config: ${error}`);
  }

  return null;
}

/**
 * Saves the authentication configuration to disk
 */
export function saveAuthConfig(config: AuthenticatedConfig): void {
  // If using CONTINUE_API_KEY environment variable, don't save anything
  if (process.env.CONTINUE_API_KEY) {
    return;
  }

  try {
    // Make sure the directory exists
    const dir = path.dirname(AUTH_CONFIG_PATH);
    if (!fs.existsSync(dir)) {
      fs.mkdirSync(dir, { recursive: true });
    }

    fs.writeFileSync(AUTH_CONFIG_PATH, JSON.stringify(config, null, 2));
  } catch (error) {
    console.error(`Error saving auth config: ${error}`);
  }
}

/**
 * Updates the config URI in the authentication configuration
 */
export function updateConfigUri(configUri: string | null): void {
  // If using CONTINUE_API_KEY environment variable, don't save anything
  if (process.env.CONTINUE_API_KEY) {
    return;
  }

  const config = loadAuthConfig();
  if (config && isAuthenticatedConfig(config)) {
    const updatedConfig: AuthenticatedConfig = {
      ...config,
      configUri: configUri || undefined,
    };
    saveAuthConfig(updatedConfig);
  }
}

/**
 * Updates the model name in the authentication configuration
 */
export function updateModelName(modelName: string | null): void {
  // If using CONTINUE_API_KEY environment variable, don't save anything
  if (process.env.CONTINUE_API_KEY) {
    return;
  }

  const config = loadAuthConfig();
  if (config && isAuthenticatedConfig(config)) {
    const updatedConfig: AuthenticatedConfig = {
      ...config,
      modelName: modelName || undefined,
    };
    saveAuthConfig(updatedConfig);
  }
}

/**
 * Legacy functions for backward compatibility
 */
export function updateAssistantSlug(assistantSlug: string | null): void {
  updateConfigUri(assistantSlug ? slugToUri(assistantSlug) : null);
}

export function updateLocalConfigPath(localConfigPath: string | null): void {
  updateConfigUri(localConfigPath ? pathToUri(localConfigPath) : null);
}

/**
 * Checks if the user is authenticated and the token is valid
 */
export function isAuthenticated(): boolean {
  const config = loadAuthConfig();

  if (config === null) {
    return false;
  }

  // Environment auth is always valid
  if (isEnvironmentAuthConfig(config)) {
    return true;
  }

  /**
   * THIS CODE DOESN'T WORK.
   * .catch() will never return in a non-async function.
   * It's a hallucination.
   **/
  if (Date.now() > config.expiresAt) {
    // Try refreshing the token
    refreshToken(config.refreshToken).catch(() => {
      // If refresh fails, we're not authenticated
      return false;
    });
  }

  return true;
}

/**
 * Device authorization response from WorkOS
 */
interface DeviceAuthorizationResponse {
  device_code: string;
  user_code: string;
  verification_uri: string;
  verification_uri_complete: string;
  expires_in: number;
  interval: number;
}

/**
 * Request device authorization from WorkOS
 */
async function requestDeviceAuthorization(): Promise<DeviceAuthorizationResponse> {
  try {
    const params = new URLSearchParams({
      client_id: env.workOsClientId,
      screen_hint: "sign-up",
    });

    // Use WorkOS User Management device authorization endpoint
    const response = await fetch(
      "https://api.workos.com/user_management/authorize/device",
      {
        method: "POST",
        headers: {
          "Content-Type": "application/x-www-form-urlencoded",
        },
        body: params,
      },
    );

    if (!response.ok) {
      throw new Error(`HTTP ${response.status}: ${response.statusText}`);
    }

    return await response.json();
  } catch (error: any) {
    console.error(
      chalk.red("Device authorization error:"),
      error.message || error,
    );
    throw error;
  }
}

/**
 * Poll for device authorization completion
 */
async function pollForDeviceToken(
  deviceCode: string,
  interval: number,
  expiresIn: number,
): Promise<AuthenticatedConfig> {
  const startTime = Date.now();
  const expirationTime = startTime + expiresIn * 1000;
  let currentInterval = interval;

  while (Date.now() < expirationTime) {
    try {
      const params = new URLSearchParams({
        grant_type: "urn:ietf:params:oauth:grant-type:device_code",
        device_code: deviceCode,
        client_id: env.workOsClientId,
      });

      const headers: Record<string, string> = {
        "Content-Type": "application/x-www-form-urlencoded",
      };

      // Poll WorkOS User Management token endpoint
      const response = await fetch(
        "https://api.workos.com/user_management/authenticate",
        {
          method: "POST",
          headers,
          body: params,
        },
      );

      if (response.ok) {
        const data = await response.json();
        const { access_token, refresh_token, user } = data;

        // Calculate token expiration (assuming 1 hour validity)
        const tokenExpiresAt = Date.now() + 60 * 60 * 1000;

        const authConfig: AuthenticatedConfig = {
          userId: user.id,
          userEmail: user.email,
          accessToken: access_token,
          refreshToken: refresh_token,
          expiresAt: tokenExpiresAt,
          organizationId: null,
        };

        // Save the config
        saveAuthConfig(authConfig);

        return authConfig;
      } else {
        // Handle HTTP error responses
        const errorData = await response.json().catch(() => ({}));
        const errorCode = errorData.error;

        // Log response details for debugging
        if (response.status === 401) {
          throw new Error(
            "Oops! We had trouble authenticating. Please try again and reach out if the error persists.",
          );
        }

        if (errorCode === "authorization_pending") {
          // Continue polling
          await new Promise((resolve) =>
            setTimeout(resolve, currentInterval * 1000),
          );
          continue;
        } else if (errorCode === "slow_down") {
          // Increase polling interval
          currentInterval += 5;
          await new Promise((resolve) =>
            setTimeout(resolve, currentInterval * 1000),
          );
          continue;
        } else if (errorCode === "access_denied") {
          throw new Error("User denied access");
        } else if (errorCode === "expired_token") {
          throw new Error("Device code has expired");
        } else {
          throw new Error(`HTTP ${response.status}: ${response.statusText}`);
        }
      }
    } catch (error: any) {
      console.error(chalk.red("Token polling error:"), error.message || error);
      throw error;
    }
  }

  throw new Error("Device authorization timeout");
}

/**
 * Refreshes the access token using a refresh token
 */
async function refreshToken(
  refreshToken: string,
): Promise<AuthenticatedConfig> {
  try {
    // Load existing config to preserve organizationId and other fields
    const existingConfig = loadAuthConfig();

    const response = await fetch(new URL("auth/refresh", env.apiBase), {
      method: "POST",
      headers: {
        "Content-Type": "application/json",
      },
      body: JSON.stringify({
        refreshToken,
      }),
    });

    if (!response.ok) {
      throw new Error(`HTTP ${response.status}: ${response.statusText}`);
    }

    const data = await response.json();
    const { accessToken, refreshToken: newRefreshToken, user } = data;

    // Calculate token expiration (assuming 1 hour validity)
    const tokenExpiresAt = Date.now() + 60 * 60 * 1000;

    const authConfig: AuthenticatedConfig = {
      userId: user.id,
      userEmail: user.email,
      accessToken,
      refreshToken: newRefreshToken,
      expiresAt: tokenExpiresAt,
      // Preserve existing organizationId if it exists, otherwise set to null
      organizationId: isAuthenticatedConfig(existingConfig)
        ? existingConfig.organizationId
        : null,
      // Preserve existing configUri if it exists
      configUri: isAuthenticatedConfig(existingConfig)
        ? existingConfig.configUri
        : undefined,
      // Preserve existing modelName if it exists
      modelName: isAuthenticatedConfig(existingConfig)
        ? existingConfig.modelName
        : undefined,
    };

    // Save the config
    saveAuthConfig(authConfig);

    return authConfig;
  } catch (error: any) {
    console.error(chalk.red("Token refresh error:"), error.message || error);
    throw error;
  }
}

/**
 * Authenticates using the WorkOS device flow
 */
export async function login(): Promise<AuthConfig> {
  // If CONTINUE_API_KEY environment variable exists, use that instead
  if (process.env.CONTINUE_API_KEY) {
    console.info(
      chalk.green("Using CONTINUE_API_KEY from environment variables"),
    );
    return {
      accessToken: process.env.CONTINUE_API_KEY,
      organizationId: null,
    };
  }

  console.info(chalk.white("\nSigning in with Continue..."));

  // Request device authorization
  const deviceAuth = await requestDeviceAuthorization();

  console.info(
    chalk.white(
      `Your authentication code: ${chalk.bold(deviceAuth.user_code)}`,
    ),
  );
  console.info(
    chalk.dim(
      `If the browser doesn't automatically open, use this link: ${deviceAuth.verification_uri_complete}`,
    ),
  );

  // Try to open the complete verification URL in browser
  try {
    await open(deviceAuth.verification_uri_complete);
  } catch {
    console.info(chalk.yellow("Unable to open browser automatically"));
  }

  console.info(chalk.dim("\nWaiting for confirmation..."));

  // Poll for token
  const authConfig = await pollForDeviceToken(
    deviceAuth.device_code,
    deviceAuth.interval,
    deviceAuth.expires_in,
  );

  console.info(chalk.white("✅ Success!"));

  return authConfig;
}

/**
 * Helper function to resolve organization by slug
 */
async function resolveOrganizationBySlug(
  apiClient: ReturnType<typeof getApiClient>,
  organizationSlug: string,
): Promise<{ id: string; slug: string }> {
  const resp = await apiClient.listOrganizations();
  const organizations = resp.organizations;

  // Find organization by slug (case-insensitive)
  const matchedOrg = organizations.find(
    (org) => org?.slug?.toLowerCase() === organizationSlug.toLowerCase(),
  );

  if (matchedOrg) {
    return { id: matchedOrg.id, slug: matchedOrg.slug };
  } else {
    // Organization not found - show available options
    const availableSlugs = organizations
      .map((org) => org?.slug)
      .filter(Boolean);
    const availableOptions = ["personal", ...availableSlugs];
    console.info(
      chalk.yellow("Available organizations:"),
      availableOptions.join(", "),
    );

    throw new Error(`Organization "${organizationSlug}" not found`);
  }
}

/**
 * Ensures the user has selected an organization, automatically selecting the first one if available
 */
export async function ensureOrganization(
  authConfig: AuthConfig,
  isHeadless: boolean = false,
  cliOrganizationSlug?: string,
): Promise<AuthConfig> {
  // Handle CLI organization slug if provided (undefined means no --org flag or --org personal)
  if (cliOrganizationSlug) {
    // Only allow --org flag in headless mode
    if (!isHeadless) {
      console.error(
        chalk.red(
          "The --org flag is only supported in headless mode (with -p/--print flag)",
        ),
      );
      process.exit(1);
    }

    // For environment auth configs
    if (isEnvironmentAuthConfig(authConfig)) {
      const apiClient = getApiClient(authConfig.accessToken);

      const resolvedOrg = await resolveOrganizationBySlug(
        apiClient,
        cliOrganizationSlug,
      );

      // Return modified environment auth config with organization ID
      return {
        ...authConfig,
        organizationId: resolvedOrg.id,
      };
    }
  } else if (isEnvironmentAuthConfig(authConfig)) {
    // No CLI organization slug (or "personal" was specified) - return as-is
    return authConfig;
  }

  // If not authenticated, return as-is
  if (!isAuthenticatedConfig(authConfig)) {
    return authConfig;
  }

  // TypeScript now knows authConfig is AuthenticatedConfig
  const authenticatedConfig: AuthenticatedConfig = authConfig;

  // If a CLI organization slug is provided, try to use it (for authenticated configs)
  if (cliOrganizationSlug) {
    const apiClient = getApiClient(authenticatedConfig.accessToken);

    const resolvedOrg = await resolveOrganizationBySlug(
      apiClient,
      cliOrganizationSlug,
    );

    const updatedConfig: AuthenticatedConfig = {
      ...authenticatedConfig,
      organizationId: resolvedOrg.id,
    };
    saveAuthConfig(updatedConfig);
    return updatedConfig;
  }

  // If already have organization ID (including null for personal), return as-is
  if (authenticatedConfig.organizationId !== undefined) {
    return authenticatedConfig;
  }

  // In headless mode, default to personal organization if none saved
  if (isHeadless) {
    const updatedConfig: AuthenticatedConfig = {
      userId: authenticatedConfig.userId,
      userEmail: authenticatedConfig.userEmail,
      accessToken: authenticatedConfig.accessToken,
      refreshToken: authenticatedConfig.refreshToken,
      expiresAt: authenticatedConfig.expiresAt,
      organizationId: null, // Default to personal organization
      configUri: authenticatedConfig.configUri,
      modelName: authenticatedConfig.modelName,
    };
    saveAuthConfig(updatedConfig);
    return updatedConfig;
  }

  // Need to select organization
  const apiClient = getApiClient(authenticatedConfig.accessToken);

  try {
    const resp = await apiClient.listOrganizations();
    const organizations = resp.organizations;

    if (organizations.length === 0) {
      const updatedConfig: AuthenticatedConfig = {
        userId: authenticatedConfig.userId,
        userEmail: authenticatedConfig.userEmail,
        accessToken: authenticatedConfig.accessToken,
        refreshToken: authenticatedConfig.refreshToken,
        expiresAt: authenticatedConfig.expiresAt,
        organizationId: null,
        configUri: authenticatedConfig.configUri,
        modelName: authenticatedConfig.modelName,
      };
      saveAuthConfig(updatedConfig);
      return updatedConfig;
    }

    // Automatically select the first organization if available, otherwise use personal
    const selectedOrg = organizations[0];
    const selectedOrgId = selectedOrg.id;

    const updatedConfig: AuthenticatedConfig = {
      userId: authenticatedConfig.userId,
      userEmail: authenticatedConfig.userEmail,
      accessToken: authenticatedConfig.accessToken,
      refreshToken: authenticatedConfig.refreshToken,
      expiresAt: authenticatedConfig.expiresAt,
      organizationId: selectedOrgId,
      configUri: authenticatedConfig.configUri,
      modelName: authenticatedConfig.modelName,
    };

    saveAuthConfig(updatedConfig);
    return updatedConfig;
  } catch (error: any) {
    console.error(
      chalk.red("Error fetching organizations:"),
      error.response?.data?.message || error.message || error,
    );
    console.info(chalk.yellow("Continuing without organization selection."));
    const updatedConfig: AuthenticatedConfig = {
      userId: authenticatedConfig.userId,
      userEmail: authenticatedConfig.userEmail,
      accessToken: authenticatedConfig.accessToken,
      refreshToken: authenticatedConfig.refreshToken,
      expiresAt: authenticatedConfig.expiresAt,
      organizationId: null,
      configUri: authenticatedConfig.configUri,
      modelName: authenticatedConfig.modelName,
    };
    saveAuthConfig(updatedConfig);
    return updatedConfig;
  }
}

/**
 * Gets the list of available organizations for the user
 */
export async function listUserOrganizations(): Promise<
  { id: string; name: string; slug: string }[] | null
> {
  const authConfig = loadAuthConfig();

  // If using CONTINUE_API_KEY environment variable, organization switching is not supported
  if (isEnvironmentAuthConfig(authConfig)) {
    return null;
  }

  if (!isAuthenticatedConfig(authConfig)) {
    return null;
  }

  const apiClient = getApiClient(authConfig.accessToken);

  try {
    const resp = await apiClient.listOrganizations();
    // Map the organizations to include slug field
    return (
      resp.organizations?.map((org) => ({
        id: org.id,
        name: org.name,
        slug: org.slug,
      })) || []
    );
  } catch {
    return null;
  }
}

/**
 * Checks if the user has multiple organizations available
 */
export async function hasMultipleOrganizations(): Promise<boolean> {
  const organizations = await listUserOrganizations();
  // Has multiple organizations if there's at least one organization (plus personal)
  return organizations !== null && organizations.length > 0;
}

/**
 * Logs the user out by clearing saved credentials
 */
export function logout(): void {
  const onboardingFlagPath = path.join(
<<<<<<< HEAD
    env.continueHome,
    ".onboarding_complete"
=======
    os.homedir(),
    ".continue",
    ".onboarding_complete",
>>>>>>> 54e91bc0
  );

  // Remove onboarding completion flag so user will go through onboarding again
  if (fs.existsSync(onboardingFlagPath)) {
    fs.unlinkSync(onboardingFlagPath);
  }

  if (process.env.CONTINUE_API_KEY) {
    console.info(
      chalk.yellow(
        "Using CONTINUE_API_KEY from environment variables, nothing to log out",
      ),
    );
    return;
  }

  if (fs.existsSync(AUTH_CONFIG_PATH)) {
    fs.unlinkSync(AUTH_CONFIG_PATH);
    console.info(chalk.green("Successfully logged out"));
  } else {
    console.info(chalk.yellow("No active session found"));
  }
}<|MERGE_RESOLUTION|>--- conflicted
+++ resolved
@@ -763,14 +763,8 @@
  */
 export function logout(): void {
   const onboardingFlagPath = path.join(
-<<<<<<< HEAD
     env.continueHome,
     ".onboarding_complete"
-=======
-    os.homedir(),
-    ".continue",
-    ".onboarding_complete",
->>>>>>> 54e91bc0
   );
 
   // Remove onboarding completion flag so user will go through onboarding again
