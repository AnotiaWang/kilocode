import { CompletionOptions, ModelConfig } from "@continuedev/config-yaml";
import { BaseLlmApi } from "@continuedev/openai-adapters";
import * as dotenv from "dotenv";
import type {
  ChatCompletionCreateParamsStreaming,
  ChatCompletionMessageParam,
  ChatCompletionMessageToolCall,
  ChatCompletionTool,
  ChatCompletionToolMessageParam,
} from "openai/resources.mjs";
import { parseArgs } from "./args.js";
import { MCPService } from "./mcp.js";
import {
  checkToolPermission,
  filterExcludedTools,
  ToolCallRequest,
} from "./permissions/index.js";
import { toolPermissionManager } from "./permissions/permissionManager.js";
import telemetryService from "./telemetry/telemetryService.js";
import { calculateTokenCost } from "./telemetry/utils.js";
import {
  BUILTIN_TOOLS,
  executeToolCall,
  getAvailableTools,
  Tool,
  ToolCall,
  validateToolCallArgsPresent,
} from "./tools/index.js";
import {
  chatCompletionStreamWithBackoff,
  withExponentialBackoff,
} from "./util/exponentialBackoff.js";
import logger from "./util/logger.js";
import { PreprocessedToolCall, ToolCallPreview } from "./tools/types.js";

dotenv.config();

export function getAllTools() {
  const args = parseArgs();

  // If no-tools mode is enabled, return empty array
  if (args.noTools) {
    return [];
  }

  // Get all available tool names
  const builtinToolNames = BUILTIN_TOOLS.map((tool) => tool.name);
  const mcpToolNames =
    MCPService.getInstance()
      ?.getTools()
      .map((tool) => tool.name) ?? [];
  const allToolNames = [...builtinToolNames, ...mcpToolNames];

  // Filter out excluded tools based on permissions
  const allowedToolNames = filterExcludedTools(allToolNames);
  const allowedToolNamesSet = new Set(allowedToolNames);

  // Filter builtin tools
  const allowedBuiltinTools = BUILTIN_TOOLS.filter((tool) =>
    allowedToolNamesSet.has(tool.name)
  );

  const allTools: ChatCompletionTool[] = allowedBuiltinTools.map((tool) => ({
    type: "function" as const,
    function: {
      name: tool.name,
      description: tool.description,
      parameters: {
        type: "object",
        properties: Object.fromEntries(
          Object.entries(tool.parameters).map(([key, param]) => [
            key,
            { type: param.type, description: param.description },
          ])
        ),
        required: Object.entries(tool.parameters)
          .filter(([_, param]) => param.required)
          .map(([key, _]) => key),
      },
    },
  }));

  // Add filtered MCP tools if not in no-tools mode
  const mcpTools = MCPService.getInstance()?.getTools() ?? [];
  const allowedMcpTools = mcpTools.filter((tool) =>
    allowedToolNamesSet.has(tool.name)
  );

  allTools.push(
    ...allowedMcpTools.map((tool) => ({
      type: "function" as const,
      function: {
        name: tool.name,
        description: tool.description,
        parameters: tool.inputSchema,
      },
    }))
  );

  return allTools;
}

export interface StreamCallbacks {
  onContent?: (content: string) => void;
  onContentComplete?: (content: string) => void;
  onToolStart?: (toolName: string, toolArgs?: any) => void;
  onToolResult?: (result: string, toolName: string) => void;
  onToolError?: (error: string, toolName?: string) => void;
  onToolPermissionRequest?: (
    toolName: string,
    toolArgs: any,
    requestId: string,
    preview?: ToolCallPreview[]
  ) => void;
}
function getDefaultCompletionOptions(
  opts?: CompletionOptions
): Partial<ChatCompletionCreateParamsStreaming> {
  if (!opts) return {};
  return {
    max_tokens: opts.maxTokens,
    temperature: opts.temperature,
    frequency_penalty: opts.frequencyPenalty,
    presence_penalty: opts.presencePenalty,
    top_p: opts.topP,
  };
}

// Process a single streaming response and return whether we need to continue
export async function processStreamingResponse(
  chatHistory: ChatCompletionMessageParam[],
  model: ModelConfig,
  llmApi: BaseLlmApi,
  abortController: AbortController,
  callbacks?: StreamCallbacks,
  isHeadless?: boolean,
  tools?: ChatCompletionTool[]
): Promise<{
  content: string;
  finalContent: string; // Added field for final content only
  toolCalls: ToolCall[];
  shouldContinue: boolean;
}> {
  const requestStartTime = Date.now();

  const streamFactory = async () => {
    logger.debug("Creating chat completion stream", {
      model,
      messageCount: chatHistory.length,
      toolCount: tools?.length || 0,
    });
    return await chatCompletionStreamWithBackoff(
      llmApi,
      {
        model: model.model,
        messages: chatHistory,
        stream: true,
        tools,
        ...getDefaultCompletionOptions(model.defaultCompletionOptions),
      },
      abortController.signal
    );
  };

  let aiResponse = "";
  let finalContent = "";
  const toolCallsMap = new Map<string, ToolCall>();
  const indexToIdMap = new Map<number, string>(); // Track index to ID mapping
  let firstTokenTime: number | null = null;
  let inputTokens = 0;
  let outputTokens = 0;

  try {
    const streamWithBackoff = withExponentialBackoff(
      streamFactory,
      abortController.signal
    );

    let chunkCount = 0;
    for await (const chunk of streamWithBackoff) {
      chunkCount++;

      logger.debug("Received chunk", { chunkCount, chunk });

      // Track first token time
      if (
        firstTokenTime === null &&
        (chunk.choices[0].delta.content || chunk.choices[0].delta.tool_calls)
      ) {
        firstTokenTime = Date.now();
        telemetryService.recordResponseTime(
          firstTokenTime - requestStartTime,
          model.model,
          "time_to_first_token",
          (tools?.length || 0) > 0
        );
      }

      // Track token usage if available
      if (chunk.usage) {
        inputTokens = chunk.usage.prompt_tokens || 0;
        outputTokens = chunk.usage.completion_tokens || 0;
      }

      // Check if we should abort
      if (abortController?.signal.aborted) {
        logger.debug("Stream aborted");
        break;
      }

      // Safety check: ensure chunk has the expected structure
      if (!chunk.choices || !chunk.choices[0]) {
        logger.warn("Malformed chunk received - missing choices", { chunk });
        continue;
      }

      const choice = chunk.choices[0];
      if (!choice.delta) {
        logger.warn("Malformed chunk received - missing delta", { chunk });
        continue;
      }

      // Handle content streaming
      if (choice.delta.content) {
        const content = choice.delta.content;
        aiResponse += content;

        // Call the onContent callback if provided
        if (callbacks?.onContent) {
          callbacks.onContent(content);
        } else if (!isHeadless) {
          // Print content directly if no callback
          process.stdout.write(content);
        }
      }

      // Handle tool calls
      if (choice.delta.tool_calls) {
        for (const toolCallDelta of choice.delta.tool_calls) {
          let toolCallId: string | undefined;

          // If we have an ID, use it and map the index
          if (toolCallDelta.id) {
            toolCallId = toolCallDelta.id;
            if (toolCallDelta.index !== undefined && toolCallId) {
              indexToIdMap.set(toolCallDelta.index, toolCallId);
            }
          } else if (toolCallDelta.index !== undefined) {
            // No ID, but we have an index - look up the ID from our map
            toolCallId = indexToIdMap.get(toolCallDelta.index);
          }

          if (!toolCallId) {
            logger.warn("Tool call delta without ID or valid index mapping", {
              toolCallDelta,
            });
            continue;
          }

          // Create tool call entry if it doesn't exist
          if (!toolCallsMap.has(toolCallId)) {
            toolCallsMap.set(toolCallId, {
              id: toolCallId,
              name: "",
              arguments: null,
              argumentsStr: "",
              startNotified: false,
            });
          }

          const toolCall = toolCallsMap.get(toolCallId);
          if (!toolCall) {
            logger.warn("Tool call not found in map", { toolCallId });
            continue;
          }

          // Update name
          if (toolCallDelta.function?.name) {
            toolCall.name = toolCallDelta.function.name;
          }

          // Accumulate arguments
          if (toolCallDelta.function?.arguments) {
            toolCall.argumentsStr += toolCallDelta.function.arguments;

            // Try to parse when we might have complete JSON
            try {
              toolCall.arguments = JSON.parse(toolCall.argumentsStr);

              // Don't notify onToolStart here anymore - wait until after permission check
              toolCall.startNotified = true;
            } catch (e) {
              // JSON not complete yet, continue
            }
          }
        }
      }
    }

    const responseEndTime = Date.now();
    const totalDuration = responseEndTime - requestStartTime;

    // Record API request metrics
    const cost = calculateTokenCost(inputTokens, outputTokens, model.model);

    telemetryService.recordTokenUsage(inputTokens, "input", model.model);
    telemetryService.recordTokenUsage(outputTokens, "output", model.model);
    telemetryService.recordCost(cost, model.model);

    telemetryService.recordResponseTime(
      totalDuration,
      model.model,
      "total_response_time",
      (tools?.length || 0) > 0
    );

    // Log API request event
    telemetryService.logApiRequest(
      model.model,
      totalDuration,
      true, // success
      undefined, // no error
      inputTokens,
      outputTokens,
      cost
    );

    logger.debug("Stream complete", {
      chunkCount,
      responseLength: aiResponse.length,
      toolCallsCount: toolCallsMap.size,
      inputTokens,
      outputTokens,
      cost,
      duration: totalDuration,
    });
  } catch (error: any) {
    const errorDuration = Date.now() - requestStartTime;

    // Log failed API request
    telemetryService.logApiRequest(
      model.model,
      errorDuration,
      false, // failed
      error.message || String(error)
    );

    if (error.name === "AbortError" || abortController?.signal.aborted) {
      logger.debug("Stream aborted by user");
      return {
        content: aiResponse,
        finalContent: aiResponse,
        toolCalls: [],
        shouldContinue: false,
      };
    }
    throw error;
  }

  const toolCalls = Array.from(toolCallsMap.values());

  // Validate tool calls have complete arguments
  const validToolCalls = toolCalls.filter((tc) => {
    if (!tc.arguments || !tc.name) {
      logger.error("Incomplete tool call", {
        id: tc.id,
        name: tc.name,
        hasArguments: !!tc.arguments,
        argumentsStr: tc.argumentsStr,
      });
      return false;
    }
    return true;
  });

  // Always preserve the content - it should be displayed regardless of tool calls
  finalContent = aiResponse;

  return {
    content: aiResponse,
    finalContent: finalContent,
    toolCalls: validToolCalls,
    shouldContinue: validToolCalls.length > 0,
  };
}

/**
 * Processes tool calls by validating and preprocessing them
 * @param toolCalls - The raw tool calls from the LLM
 * @param callbacks - Optional callbacks for notifying of events
 * @returns - Preprocessed tool calls that are ready for execution
 */
export async function preprocessStreamedToolCalls(
  toolCalls: ToolCall[],
  callbacks?: StreamCallbacks
): Promise<{
  preprocessedCalls: PreprocessedToolCall[];
  chatHistoryEntries: { role: "tool"; tool_call_id: string; content: string }[];
}> {
  const preprocessedCalls: PreprocessedToolCall[] = [];
  const chatHistoryEntries: {
    role: "tool";
    tool_call_id: string;
    content: string;
  }[] = [];

  // Get all available tools
  const availableTools: Tool[] = await getAvailableTools();

  // Process each tool call
  for (const toolCall of toolCalls) {
    const startTime = Date.now();
    try {
      const tool = availableTools.find((t) => t.name === toolCall.name);
      if (!tool) {
        throw new Error(`Tool ${toolCall.name} not found`);
      }

      validateToolCallArgsPresent(toolCall, tool);

      const preprocessedCall: PreprocessedToolCall = {
        ...toolCall,
        tool,
      };

      if (tool.preprocess) {
        logger.debug("Preprocessing tool call args", {
          name: toolCall.name,
          arguments: toolCall.arguments,
        });
        const preprocessed = await tool.preprocess(toolCall.arguments);
        preprocessedCall.preprocessResult = preprocessed;
      }

      preprocessedCalls.push(preprocessedCall);
    } catch (error) {
      // Notify the UI about the tool start, even though it failed
      if (callbacks?.onToolStart) {
        callbacks.onToolStart(toolCall.name, toolCall.arguments);
      }

      const errorMessage = `Error processing tool call: ${
        error instanceof Error ? error.message : String(error)
      }`;

      logger.error("Invalid tool call", {
        name: toolCall.name,
        error: errorMessage,
      });

      const duration = Date.now() - startTime;
      telemetryService.logToolResult(
        toolCall.name,
        false,
        duration,
        errorMessage
      );

      // Add error to chat history
      chatHistoryEntries.push({
        role: "tool",
        tool_call_id: toolCall.id,
        content: errorMessage,
      });

      // Notify about the error
      if (callbacks?.onToolError) {
        callbacks.onToolError(errorMessage, toolCall.name);
      }
    }
  }

  return { preprocessedCalls, chatHistoryEntries };
}

/**
 * Executes preprocessed tool calls, handling permissions and results
 * @param preprocessedCalls - The preprocessed tool calls ready for execution
 * @param callbacks - Optional callbacks for notifying of events
 * @returns - Chat history entries with tool results
 */
export async function executeStreamedToolCalls(
  preprocessedCalls: PreprocessedToolCall[],
  callbacks?: StreamCallbacks
): Promise<ChatCompletionToolMessageParam[]> {
  const chatHistoryEntries: ChatCompletionToolMessageParam[] = [];

  // Execute each preprocessed tool call
  for (const toolCall of preprocessedCalls) {
    try {
      logger.debug("Checking tool permissions", {
        name: toolCall.name,
        arguments: toolCall.arguments,
      });

      // Notify tool start - before permission check
      // This ensures the UI shows the tool call even if it's rejected
      if (callbacks?.onToolStart) {
        callbacks.onToolStart(toolCall.name, toolCall.arguments);
      }

      // Check tool permissions
      const permissionCheck = checkToolPermission(toolCall);
      let approved = false;

      if (permissionCheck.permission === "allow") {
        approved = true;
      } else if (permissionCheck.permission === "ask") {
        // Request permission from user
        if (callbacks?.onToolPermissionRequest) {
          // Use the proper toolPermissionManager API
          const toolCallRequest: ToolCallRequest = {
            name: toolCall.name,
            arguments: toolCall.preprocessResult?.args ?? toolCall.arguments,
            preview: toolCall.preprocessResult?.preview,
          };

          // Set up listener for permissionRequested event
          const handlePermissionRequested = (event: {
            requestId: string;
            toolCall: ToolCallRequest;
          }) => {
            if (event.toolCall.name === toolCall.name) {
              toolPermissionManager.off(
                "permissionRequested",
                handlePermissionRequested
              );
              // Notify UI about permission request
              callbacks.onToolPermissionRequest!(
                event.toolCall.name,
                event.toolCall.arguments,
                event.requestId,
                event.toolCall.preview
              );
            }
          };

          toolPermissionManager.on(
            "permissionRequested",
            handlePermissionRequested
          );

          // Request permission using the proper API
          const permissionResult =
            await toolPermissionManager.requestPermission(toolCallRequest);

          approved = permissionResult.approved;
        } else {
          // Fallback: deny if no UI callback available
          approved = false;
        }
      }

      if (!approved) {
        const deniedMessage = `Permission denied by user`;
        logger.info("Tool call denied", {
          name: toolCall.name,
          arguments: toolCall.arguments,
        });

        chatHistoryEntries.push({
          role: "tool",
          tool_call_id: toolCall.id,
          content: deniedMessage,
        });

        if (callbacks?.onToolResult) {
          callbacks.onToolResult(deniedMessage, toolCall.name);
        }
        continue;
      }

      logger.debug("Executing tool", {
        name: toolCall.name,
        arguments: toolCall.arguments,
      });

      const toolResult = await executeToolCall(toolCall);

      chatHistoryEntries.push({
        role: "tool",
        tool_call_id: toolCall.id,
        content: toolResult,
      });

      if (callbacks?.onToolResult) {
        callbacks.onToolResult(toolResult, toolCall.name);
      }
    } catch (error) {
      const errorMessage = `Error executing tool ${toolCall.name}: ${
        error instanceof Error ? error.message : String(error)
      }`;

      logger.error("Tool execution failed", {
        name: toolCall.name,
        error: errorMessage,
      });

      chatHistoryEntries.push({
        role: "tool",
        tool_call_id: toolCall.id,
        content: errorMessage,
      });

      if (callbacks?.onToolError) {
        callbacks.onToolError(errorMessage, toolCall.name);
      }
    }
  }

  return chatHistoryEntries;
}

// Main function that handles the conversation loop
export async function streamChatResponse(
  chatHistory: ChatCompletionMessageParam[],
  model: ModelConfig,
  llmApi: BaseLlmApi,
  abortController: AbortController,
  callbacks?: StreamCallbacks
) {
  logger.debug("streamChatResponse called", {
    model,
    historyLength: chatHistory.length,
    hasCallbacks: !!callbacks,
  });

  const args = parseArgs();
  const isHeadless = args.isHeadless;
  const tools = getAllTools();

  logger.debug("Tools prepared", {
    toolCount: tools.length,
    toolNames: tools.map((t) => t.function.name),
  });

  let fullResponse = "";
  let finalResponse = "";

  while (true) {
    logger.debug("Starting conversation iteration");

    // Get response from LLM
    const { content, toolCalls, shouldContinue } =
      await processStreamingResponse(
        chatHistory,
        model,
        llmApi,
        abortController,
        callbacks,
        isHeadless,
        tools
      );

    fullResponse += content;

    // In headless mode, we only want to collect the final content after all tool calls
    if (!shouldContinue) {
      // This is the final message, so it's the content we want to show
      finalResponse = content;
    } else if (isHeadless && content) {
      // In headless mode with tool calls, we still want to show any text content
      // since we won't be making follow-up requests
      finalResponse = content;
    }

    // Add newline after content if needed
    if (!callbacks?.onContent && !isHeadless && content) {
      logger.info("");
    }

    // Notify content complete
    if (content && callbacks?.onContentComplete) {
      callbacks.onContentComplete(content);
    }

    // Add assistant message to history
    if (toolCalls.length > 0) {
      const toolCallsForHistory: ChatCompletionMessageToolCall[] =
        toolCalls.map((tc) => ({
          id: tc.id,
          type: "function",
          function: {
            name: tc.name,
            arguments: JSON.stringify(tc.arguments),
          },
        }));

      chatHistory.push({
        role: "assistant",
        content: content || null,
        tool_calls: toolCallsForHistory,
      });

      // First preprocess the tool calls
      const { preprocessedCalls, chatHistoryEntries: preprocessErrors } =
        await preprocessStreamedToolCalls(toolCalls, callbacks);

<<<<<<< HEAD
      // Add any preprocessing errors to chat history
      for (const entry of preprocessErrors) {
        chatHistory.push(entry);
      }
=======
          // Check tool permissions
          const permissionCheck = checkToolPermission({
            name: toolCall.name,
            arguments: toolCall.arguments,
          });


          // Notify tool start immediately - before permission check
          // This ensures the UI shows the tool call even if it's rejected
          if (callbacks?.onToolStart) {
            callbacks.onToolStart(toolCall.name, toolCall.arguments);
          }

          let approved = false;

          if (permissionCheck.permission === "allow") {
            approved = true;
          } else if (permissionCheck.permission === "ask") {
            // Request permission from user
            if (callbacks?.onToolPermissionRequest) {
              // Use the proper toolPermissionManager API
              const toolCallRequest = {
                name: toolCall.name,
                arguments: toolCall.arguments,
              };
              
              // Set up listener for permissionRequested event
              const handlePermissionRequested = (event: {
                requestId: string;
                toolCall: { name: string; arguments: any };
              }) => {
                if (event.toolCall.name === toolCall.name) {
                  toolPermissionManager.off(
                    "permissionRequested",
                    handlePermissionRequested
                  );
                  // Notify UI about permission request
                  callbacks.onToolPermissionRequest!(
                    event.toolCall.name,
                    event.toolCall.arguments,
                    event.requestId
                  );
                }
              };
              
              toolPermissionManager.on(
                "permissionRequested",
                handlePermissionRequested
              );
              
              // Request permission using the proper API
              const permissionResult = await toolPermissionManager.requestPermission(
                toolCallRequest
              );
              
              approved = permissionResult.approved;
            } else {
              // Fallback: deny if no UI callback available
              approved = false;
            }
          } else if (permissionCheck.permission === "exclude") {
            // This shouldn't happen as excluded tools are filtered out earlier
            approved = false;
          }

          if (!approved) {
            const deniedMessage = `Permission denied by user`;
            logger.info("Tool call denied", {
              name: toolCall.name,
              arguments: toolCall.arguments,
            });

            chatHistory.push({
              role: "tool",
              tool_call_id: toolCall.id,
              content: deniedMessage,
            });

            if (callbacks?.onToolResult) {
              callbacks.onToolResult(deniedMessage, toolCall.name);
            }
            
            // Handle remaining tool calls in this batch to maintain chat history consistency
            for (let i = toolCalls.indexOf(toolCall) + 1; i < toolCalls.length; i++) {
              const remainingToolCall = toolCalls[i];
              const cancelledMessage = `Cancelled due to previous tool rejection`;
              chatHistory.push({
                role: "tool", 
                tool_call_id: remainingToolCall.id,
                content: cancelledMessage,
              });
              
              if (callbacks?.onToolResult) {
                callbacks.onToolResult(cancelledMessage, remainingToolCall.name);
              }
            }
            
            // Stop the stream immediately when a tool call is rejected
            logger.debug("Tool call rejected - stopping stream");
            
            // Return the content we have so far - use existing isHeadless parameter
            // Ensure we return the current content accumulated in this iteration
            const responseToReturn = isHeadless ? (finalResponse || content) : fullResponse;
            return responseToReturn;
          }

          logger.debug("Executing tool", {
            name: toolCall.name,
            arguments: toolCall.arguments,
          });

          const toolResult = await executeToolCall({
            name: toolCall.name,
            arguments: toolCall.arguments,
          });

          chatHistory.push({
            role: "tool",
            tool_call_id: toolCall.id,
            content: toolResult,
          });

          if (callbacks?.onToolResult) {
            callbacks.onToolResult(toolResult, toolCall.name);
          }
        } catch (error) {
          const errorMessage = `Error executing tool ${toolCall.name}: ${
            error instanceof Error ? error.message : String(error)
          }`;

          logger.error("Tool execution failed", {
            name: toolCall.name,
            error: errorMessage,
          });
>>>>>>> cb039a09

      // Execute the valid preprocessed tool calls
      const toolResults = await executeStreamedToolCalls(
        preprocessedCalls,
        callbacks
      );

      // Add tool results to chat history
      for (const entry of toolResults) {
        chatHistory.push(entry);
      }
    } else if (content) {
      // Just content, no tools
      chatHistory.push({ role: "assistant", content });
    }

    // Check if we should continue
    if (!shouldContinue) {
      logger.debug("Conversation complete - no more tool calls");
      break;
    }
  }

  logger.debug("streamChatResponse complete", {
    totalResponseLength: fullResponse.length,
    totalMessages: chatHistory.length,
  });

  // For headless mode, we return only the final response
  // Otherwise, return the full response
  return isHeadless ? finalResponse : fullResponse;
}<|MERGE_RESOLUTION|>--- conflicted
+++ resolved
@@ -395,14 +395,10 @@
   callbacks?: StreamCallbacks
 ): Promise<{
   preprocessedCalls: PreprocessedToolCall[];
-  chatHistoryEntries: { role: "tool"; tool_call_id: string; content: string }[];
+  errorChatEntries: ChatCompletionToolMessageParam[];
 }> {
   const preprocessedCalls: PreprocessedToolCall[] = [];
-  const chatHistoryEntries: {
-    role: "tool";
-    tool_call_id: string;
-    content: string;
-  }[] = [];
+  const errorChatEntries: ChatCompletionToolMessageParam[] = [];
 
   // Get all available tools
   const availableTools: Tool[] = await getAvailableTools();
@@ -435,9 +431,7 @@
       preprocessedCalls.push(preprocessedCall);
     } catch (error) {
       // Notify the UI about the tool start, even though it failed
-      if (callbacks?.onToolStart) {
-        callbacks.onToolStart(toolCall.name, toolCall.arguments);
-      }
+      callbacks?.onToolStart?.(toolCall.name, toolCall.arguments);
 
       const errorMessage = `Error processing tool call: ${
         error instanceof Error ? error.message : String(error)
@@ -457,20 +451,18 @@
       );
 
       // Add error to chat history
-      chatHistoryEntries.push({
+      errorChatEntries.push({
         role: "tool",
         tool_call_id: toolCall.id,
         content: errorMessage,
       });
 
       // Notify about the error
-      if (callbacks?.onToolError) {
-        callbacks.onToolError(errorMessage, toolCall.name);
-      }
+      callbacks?.onToolError?.(errorMessage, toolCall.name);
     }
   }
 
-  return { preprocessedCalls, chatHistoryEntries };
+  return { preprocessedCalls, errorChatEntries };
 }
 
 /**
@@ -484,9 +476,23 @@
   callbacks?: StreamCallbacks
 ): Promise<ChatCompletionToolMessageParam[]> {
   const chatHistoryEntries: ChatCompletionToolMessageParam[] = [];
+  let remainingCanceled = false;
 
   // Execute each preprocessed tool call
   for (const toolCall of preprocessedCalls) {
+    if (remainingCanceled) {
+      const cancelledMessage = `Cancelled due to previous tool rejection`;
+      chatHistoryEntries.push({
+        role: "tool",
+        tool_call_id: toolCall.id,
+        content: cancelledMessage,
+      });
+
+      callbacks?.onToolResult?.(cancelledMessage, toolCall.name);
+      continue;
+    }
+
+    // Handle remaining tool calls in this batch to maintain chat history consistency
     try {
       logger.debug("Checking tool permissions", {
         name: toolCall.name,
@@ -495,9 +501,7 @@
 
       // Notify tool start - before permission check
       // This ensures the UI shows the tool call even if it's rejected
-      if (callbacks?.onToolStart) {
-        callbacks.onToolStart(toolCall.name, toolCall.arguments);
-      }
+      callbacks?.onToolStart?.(toolCall.name, toolCall.arguments);
 
       // Check tool permissions
       const permissionCheck = checkToolPermission(toolCall);
@@ -549,6 +553,9 @@
           // Fallback: deny if no UI callback available
           approved = false;
         }
+      } else if (permissionCheck.permission === "exclude") {
+        // This shouldn't happen as excluded tools are filtered out earlier
+        approved = false;
       }
 
       if (!approved) {
@@ -564,9 +571,10 @@
           content: deniedMessage,
         });
 
-        if (callbacks?.onToolResult) {
-          callbacks.onToolResult(deniedMessage, toolCall.name);
-        }
+        callbacks?.onToolResult?.(deniedMessage, toolCall.name);
+
+        logger.debug("Tool call rejected - stopping stream");
+        remainingCanceled = true;
         continue;
       }
 
@@ -583,9 +591,7 @@
         content: toolResult,
       });
 
-      if (callbacks?.onToolResult) {
-        callbacks.onToolResult(toolResult, toolCall.name);
-      }
+      callbacks?.onToolResult?.(toolResult, toolCall.name);
     } catch (error) {
       const errorMessage = `Error executing tool ${toolCall.name}: ${
         error instanceof Error ? error.message : String(error)
@@ -602,9 +608,7 @@
         content: errorMessage,
       });
 
-      if (callbacks?.onToolError) {
-        callbacks.onToolError(errorMessage, toolCall.name);
-      }
+      callbacks?.onToolError?.(errorMessage, toolCall.name);
     }
   }
 
@@ -693,150 +697,11 @@
       });
 
       // First preprocess the tool calls
-      const { preprocessedCalls, chatHistoryEntries: preprocessErrors } =
+      const { preprocessedCalls, errorChatEntries } =
         await preprocessStreamedToolCalls(toolCalls, callbacks);
 
-<<<<<<< HEAD
       // Add any preprocessing errors to chat history
-      for (const entry of preprocessErrors) {
-        chatHistory.push(entry);
-      }
-=======
-          // Check tool permissions
-          const permissionCheck = checkToolPermission({
-            name: toolCall.name,
-            arguments: toolCall.arguments,
-          });
-
-
-          // Notify tool start immediately - before permission check
-          // This ensures the UI shows the tool call even if it's rejected
-          if (callbacks?.onToolStart) {
-            callbacks.onToolStart(toolCall.name, toolCall.arguments);
-          }
-
-          let approved = false;
-
-          if (permissionCheck.permission === "allow") {
-            approved = true;
-          } else if (permissionCheck.permission === "ask") {
-            // Request permission from user
-            if (callbacks?.onToolPermissionRequest) {
-              // Use the proper toolPermissionManager API
-              const toolCallRequest = {
-                name: toolCall.name,
-                arguments: toolCall.arguments,
-              };
-              
-              // Set up listener for permissionRequested event
-              const handlePermissionRequested = (event: {
-                requestId: string;
-                toolCall: { name: string; arguments: any };
-              }) => {
-                if (event.toolCall.name === toolCall.name) {
-                  toolPermissionManager.off(
-                    "permissionRequested",
-                    handlePermissionRequested
-                  );
-                  // Notify UI about permission request
-                  callbacks.onToolPermissionRequest!(
-                    event.toolCall.name,
-                    event.toolCall.arguments,
-                    event.requestId
-                  );
-                }
-              };
-              
-              toolPermissionManager.on(
-                "permissionRequested",
-                handlePermissionRequested
-              );
-              
-              // Request permission using the proper API
-              const permissionResult = await toolPermissionManager.requestPermission(
-                toolCallRequest
-              );
-              
-              approved = permissionResult.approved;
-            } else {
-              // Fallback: deny if no UI callback available
-              approved = false;
-            }
-          } else if (permissionCheck.permission === "exclude") {
-            // This shouldn't happen as excluded tools are filtered out earlier
-            approved = false;
-          }
-
-          if (!approved) {
-            const deniedMessage = `Permission denied by user`;
-            logger.info("Tool call denied", {
-              name: toolCall.name,
-              arguments: toolCall.arguments,
-            });
-
-            chatHistory.push({
-              role: "tool",
-              tool_call_id: toolCall.id,
-              content: deniedMessage,
-            });
-
-            if (callbacks?.onToolResult) {
-              callbacks.onToolResult(deniedMessage, toolCall.name);
-            }
-            
-            // Handle remaining tool calls in this batch to maintain chat history consistency
-            for (let i = toolCalls.indexOf(toolCall) + 1; i < toolCalls.length; i++) {
-              const remainingToolCall = toolCalls[i];
-              const cancelledMessage = `Cancelled due to previous tool rejection`;
-              chatHistory.push({
-                role: "tool", 
-                tool_call_id: remainingToolCall.id,
-                content: cancelledMessage,
-              });
-              
-              if (callbacks?.onToolResult) {
-                callbacks.onToolResult(cancelledMessage, remainingToolCall.name);
-              }
-            }
-            
-            // Stop the stream immediately when a tool call is rejected
-            logger.debug("Tool call rejected - stopping stream");
-            
-            // Return the content we have so far - use existing isHeadless parameter
-            // Ensure we return the current content accumulated in this iteration
-            const responseToReturn = isHeadless ? (finalResponse || content) : fullResponse;
-            return responseToReturn;
-          }
-
-          logger.debug("Executing tool", {
-            name: toolCall.name,
-            arguments: toolCall.arguments,
-          });
-
-          const toolResult = await executeToolCall({
-            name: toolCall.name,
-            arguments: toolCall.arguments,
-          });
-
-          chatHistory.push({
-            role: "tool",
-            tool_call_id: toolCall.id,
-            content: toolResult,
-          });
-
-          if (callbacks?.onToolResult) {
-            callbacks.onToolResult(toolResult, toolCall.name);
-          }
-        } catch (error) {
-          const errorMessage = `Error executing tool ${toolCall.name}: ${
-            error instanceof Error ? error.message : String(error)
-          }`;
-
-          logger.error("Tool execution failed", {
-            name: toolCall.name,
-            error: errorMessage,
-          });
->>>>>>> cb039a09
+      chatHistory.push(...errorChatEntries);
 
       // Execute the valid preprocessed tool calls
       const toolResults = await executeStreamedToolCalls(
@@ -844,10 +709,7 @@
         callbacks
       );
 
-      // Add tool results to chat history
-      for (const entry of toolResults) {
-        chatHistory.push(entry);
-      }
+      chatHistory.push(...toolResults);
     } else if (content) {
       // Just content, no tools
       chatHistory.push({ role: "assistant", content });
@@ -855,7 +717,6 @@
 
     // Check if we should continue
     if (!shouldContinue) {
-      logger.debug("Conversation complete - no more tool calls");
       break;
     }
   }
