--- conflicted
+++ resolved
@@ -2390,7 +2390,6 @@
 			return
 		}
 
-<<<<<<< HEAD
 		// Logout from Kilo Code provider before resetting (same approach as ProfileView logout)
 		const { apiConfiguration, currentApiConfigName = "default" } = await this.getState()
 		if (apiConfiguration.kilocodeToken) {
@@ -2398,18 +2397,6 @@
 				...apiConfiguration,
 				kilocodeToken: "",
 			})
-=======
-		// Log out from cloud if authenticated
-		if (CloudService.hasInstance()) {
-			try {
-				await CloudService.instance.logout()
-			} catch (error) {
-				this.log(
-					`Failed to logout from cloud during reset: ${error instanceof Error ? error.message : String(error)}`,
-				)
-				// Continue with reset even if logout fails
-			}
->>>>>>> 8a29c80c
 		}
 
 		await this.contextProxy.resetAllState()
