--- conflicted
+++ resolved
@@ -10,12 +10,7 @@
 import path from "path"
 import fs from "fs/promises"
 import { RecordSource } from "../context-tracking/FileContextTrackerTypes"
-<<<<<<< HEAD
-
-=======
-import { telemetryService } from "../../services/telemetry/TelemetryService"
 import { unescapeHtmlEntities } from "../../utils/text-normalization"
->>>>>>> ae2f98a6
 export async function applyDiffTool(
 	cline: Cline,
 	block: ToolUse,
@@ -98,11 +93,6 @@
 				cline.consecutiveMistakeCountForApplyDiff.set(relPath, currentCount)
 				let formattedError = ""
 
-<<<<<<< HEAD
-=======
-				telemetryService.captureDiffApplicationError(cline.taskId, currentCount)
-
->>>>>>> ae2f98a6
 				if (diffResult.failParts && diffResult.failParts.length > 0) {
 					for (const failPart of diffResult.failParts) {
 						if (failPart.success) {
