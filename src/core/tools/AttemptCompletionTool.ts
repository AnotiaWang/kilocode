import Anthropic from "@anthropic-ai/sdk"
import * as vscode from "vscode"

import { RooCodeEventName } from "@roo-code/types"
import { TelemetryService } from "@roo-code/telemetry"

import { Task } from "../task/Task"
import { formatResponse } from "../prompts/responses"
import { Package } from "../../shared/package"
import { BaseTool, ToolCallbacks } from "./BaseTool"
import type { ToolUse } from "../../shared/tools"
<<<<<<< HEAD
import { t } from "../../i18n"
=======
import { getCommitRangeForNewCompletion } from "../checkpoints/kilocode/seeNewChanges" // kilocode_change

// kilocode_change start
async function getClineMessageOptions(
	task: Task,
): Promise<{ isNonInteractive?: boolean; metadata?: Record<string, unknown> }> {
	const commitRange = await getCommitRangeForNewCompletion(task)

	if (!commitRange) {
		return {}
	}

	return {
		metadata: {
			kiloCode: { commitRange },
		},
	}
}
// kilocode_change end
>>>>>>> a89404ff

interface AttemptCompletionParams {
	result: string
	command?: string
}

export interface AttemptCompletionCallbacks extends ToolCallbacks {
	askFinishSubTaskApproval: () => Promise<boolean>
	toolDescription: () => string
}

export class AttemptCompletionTool extends BaseTool<"attempt_completion"> {
	readonly name = "attempt_completion" as const

	parseLegacy(params: Partial<Record<string, string>>): AttemptCompletionParams {
		return {
			result: params.result || "",
			command: params.command,
		}
	}

	async execute(params: AttemptCompletionParams, task: Task, callbacks: AttemptCompletionCallbacks): Promise<void> {
		const { result } = params
		const { handleError, pushToolResult, askFinishSubTaskApproval, toolDescription, toolProtocol } = callbacks

		// Prevent attempt_completion if any tool failed in the current turn
		if (task.didToolFailInCurrentTurn) {
			const errorMsg = t("common:errors.attempt_completion_tool_failed")

			await task.say("error", errorMsg)
			pushToolResult(formatResponse.toolError(errorMsg))
			return
		}

		const preventCompletionWithOpenTodos = vscode.workspace
			.getConfiguration(Package.name)
			.get<boolean>("preventCompletionWithOpenTodos", false)

		const hasIncompleteTodos = task.todoList && task.todoList.some((todo) => todo.status !== "completed")

		if (preventCompletionWithOpenTodos && hasIncompleteTodos) {
			task.consecutiveMistakeCount++
			task.recordToolError("attempt_completion")

			pushToolResult(
				formatResponse.toolError(
					"Cannot complete task while there are incomplete todos. Please finish all todos before attempting completion.",
				),
			)

			return
		}

		try {
			if (!result) {
				task.consecutiveMistakeCount++
				task.recordToolError("attempt_completion")
				pushToolResult(await task.sayAndCreateMissingParamError("attempt_completion", "result"))
				return
			}

			task.consecutiveMistakeCount = 0

			await task.say(
				"completion_result",
				result,
				undefined,
				false,
				// kilocode_change start
				undefined,
				undefined,
				await getClineMessageOptions(task),
				// kilocode_change end
			)
			TelemetryService.instance.captureTaskCompleted(task.taskId)
			task.emit(RooCodeEventName.TaskCompleted, task.taskId, task.getTokenUsage(), task.toolUsage)

			if (task.parentTask) {
				const didApprove = await askFinishSubTaskApproval()

				if (!didApprove) {
					pushToolResult(formatResponse.toolDenied())
					return
				}

				pushToolResult("")
				await task.providerRef.deref()?.finishSubTask(result)
				return
			}

			const { response, text, images } = await task.ask("completion_result", "", false)

			if (response === "yesButtonClicked") {
				return
			}

			// User provided feedback - push tool result to continue the conversation
			await task.say("user_feedback", text ?? "", images)

			const feedbackText = `The user has provided feedback on the results. Consider their input to continue the task, and then attempt completion again.\n<feedback>\n${text}\n</feedback>`
			pushToolResult(formatResponse.toolResult(feedbackText, images))
		} catch (error) {
			await handleError("inspecting site", error as Error)
		}
	}

	override async handlePartial(task: Task, block: ToolUse<"attempt_completion">): Promise<void> {
		const result: string | undefined = block.params.result
		const command: string | undefined = block.params.command

		const lastMessage = task.clineMessages.at(-1)

		if (command) {
			if (lastMessage && lastMessage.ask === "command") {
				await task
					.ask("command", this.removeClosingTag("command", command, block.partial), block.partial)
					.catch(() => {})
			} else {
				await task.say(
					"completion_result",
					this.removeClosingTag("result", result, block.partial),
					undefined,
					false,
					// kilocode_change start
					undefined,
					undefined,
					await getClineMessageOptions(task),
					// kilocode_change end
				)

				TelemetryService.instance.captureTaskCompleted(task.taskId)
				task.emit(RooCodeEventName.TaskCompleted, task.taskId, task.getTokenUsage(), task.toolUsage)

				await task
					.ask("command", this.removeClosingTag("command", command, block.partial), block.partial)
					.catch(() => {})
			}
		} else {
			await task.say(
				"completion_result",
				this.removeClosingTag("result", result, block.partial),
				undefined,
				block.partial,
				// kilocode_change start
				undefined,
				undefined,
				await getClineMessageOptions(task),
				// kilocode_change end
			)
		}
	}
}

export const attemptCompletionTool = new AttemptCompletionTool()<|MERGE_RESOLUTION|>--- conflicted
+++ resolved
@@ -9,9 +9,7 @@
 import { Package } from "../../shared/package"
 import { BaseTool, ToolCallbacks } from "./BaseTool"
 import type { ToolUse } from "../../shared/tools"
-<<<<<<< HEAD
 import { t } from "../../i18n"
-=======
 import { getCommitRangeForNewCompletion } from "../checkpoints/kilocode/seeNewChanges" // kilocode_change
 
 // kilocode_change start
@@ -31,7 +29,6 @@
 	}
 }
 // kilocode_change end
->>>>>>> a89404ff
 
 interface AttemptCompletionParams {
 	result: string
