import path from "path"
import delay from "delay"
import * as vscode from "vscode"
import fs from "fs/promises"

import { Task } from "../task/Task"
import { ClineSayTool } from "../../shared/ExtensionMessage"
import { formatResponse } from "../prompts/responses"
import { RecordSource } from "../context-tracking/FileContextTrackerTypes"
import { fileExistsAtPath, createDirectoriesForFile } from "../../utils/fs"
import { stripLineNumbers, everyLineHasLineNumbers } from "../../integrations/misc/extract-text"
import { getReadablePath } from "../../utils/path"
import { isPathOutsideWorkspace } from "../../utils/pathUtils"
import { unescapeHtmlEntities } from "../../utils/text-normalization"
import { DEFAULT_WRITE_DELAY_MS } from "@roo-code/types"
import { EXPERIMENT_IDS, experiments } from "../../shared/experiments"
import { convertNewFileToUnifiedDiff, computeDiffStats, sanitizeUnifiedDiff } from "../diff/stats"
import { BaseTool, ToolCallbacks } from "./BaseTool"
import type { ToolUse } from "../../shared/tools"

interface WriteToFileParams {
	path: string
	content: string
}

export class WriteToFileTool extends BaseTool<"write_to_file"> {
	readonly name = "write_to_file" as const

	parseLegacy(params: Partial<Record<string, string>>): WriteToFileParams {
		return {
			path: params.path || "",
			content: params.content || "",
		}
	}

	async execute(params: WriteToFileParams, task: Task, callbacks: ToolCallbacks): Promise<void> {
		const { pushToolResult, handleError, askApproval, removeClosingTag } = callbacks
		const relPath = params.path
		let newContent = params.content

		if (!relPath) {
			task.consecutiveMistakeCount++
			task.recordToolError("write_to_file")
			pushToolResult(await task.sayAndCreateMissingParamError("write_to_file", "path"))
			await task.diffViewProvider.reset()
			return
		}

		if (newContent === undefined) {
			task.consecutiveMistakeCount++
			task.recordToolError("write_to_file")
			pushToolResult(await task.sayAndCreateMissingParamError("write_to_file", "content"))
			await task.diffViewProvider.reset()
			return
		}

		const accessAllowed = task.rooIgnoreController?.validateAccess(relPath)

		if (!accessAllowed) {
			await task.say("rooignore_error", relPath)
			pushToolResult(formatResponse.rooIgnoreError(relPath))
			return
		}

		const isWriteProtected = task.rooProtectedController?.isWriteProtected(relPath) || false

		let fileExists: boolean
		const absolutePath = path.resolve(task.cwd, relPath)

		if (task.diffViewProvider.editType !== undefined) {
			fileExists = task.diffViewProvider.editType === "modify"
		} else {
			fileExists = await fileExistsAtPath(absolutePath)
			task.diffViewProvider.editType = fileExists ? "modify" : "create"
		}

		// Create parent directories early for new files to prevent ENOENT errors
		// in subsequent operations (e.g., diffViewProvider.open, fs.readFile)
		if (!fileExists) {
			await createDirectoriesForFile(absolutePath)
		}
		// kilocode_change start
		if (typeof newContent !== "string") {
			console.warn(`[WriteToFileTool] converting incorrect model output ${typeof newContent} to string`)
			newContent = JSON.stringify(newContent, null, "\t")
		}
		// kilocode_change end

		if (newContent.startsWith("```")) {
			newContent = newContent.split("\n").slice(1).join("\n")
		}

		if (newContent.endsWith("```")) {
			newContent = newContent.split("\n").slice(0, -1).join("\n")
		}

		if (!task.api.getModel().id.includes("claude")) {
			newContent = unescapeHtmlEntities(newContent)
		}

		const fullPath = relPath ? path.resolve(task.cwd, removeClosingTag("path", relPath)) : ""
		const isOutsideWorkspace = isPathOutsideWorkspace(fullPath)

		const sharedMessageProps: ClineSayTool = {
			tool: fileExists ? "editedExistingFile" : "newFileCreated",
			path: getReadablePath(task.cwd, removeClosingTag("path", relPath)),
			content: newContent,
			isOutsideWorkspace,
			isProtected: isWriteProtected,
		}

		try {
<<<<<<< HEAD
			if (predictedLineCount === undefined || predictedLineCount === 0) {
				task.consecutiveMistakeCount++
				task.recordToolError("write_to_file")
				task.didToolFailInCurrentTurn = true

				const actualLineCount = newContent.split("\n").length
				const isNewFile = !fileExists
				const diffStrategyEnabled = !!task.diffStrategy
				const modelInfo = task.api.getModel().info
				const toolProtocol = resolveToolProtocol(task.apiConfiguration, modelInfo)

				await task.say(
					"error",
					`Kilo tried to use write_to_file${
						relPath ? ` for '${relPath.toPosix()}'` : ""
					} but the required parameter 'line_count' was missing or truncated after ${actualLineCount} lines of content were written. Retrying...`,
				)

				pushToolResult(
					formatResponse.toolError(
						formatResponse.lineCountTruncationError(
							actualLineCount,
							isNewFile,
							diffStrategyEnabled,
							toolProtocol,
						),
					),
				)
				await task.diffViewProvider.revertChanges()
				return
			}

=======
>>>>>>> dcb04bb2
			task.consecutiveMistakeCount = 0

			const provider = task.providerRef.deref()
			const state = await provider?.getState()
			const diagnosticsEnabled = state?.diagnosticsEnabled ?? true
			const writeDelayMs = state?.writeDelayMs ?? DEFAULT_WRITE_DELAY_MS
			const isPreventFocusDisruptionEnabled = experiments.isEnabled(
				state?.experiments ?? {},
				EXPERIMENT_IDS.PREVENT_FOCUS_DISRUPTION,
			)

			if (isPreventFocusDisruptionEnabled) {
				task.diffViewProvider.editType = fileExists ? "modify" : "create"
				if (fileExists) {
					const absolutePath = path.resolve(task.cwd, relPath)
					task.diffViewProvider.originalContent = await fs.readFile(absolutePath, "utf-8")
				} else {
					task.diffViewProvider.originalContent = ""
				}

				let unified = fileExists
					? formatResponse.createPrettyPatch(relPath, task.diffViewProvider.originalContent, newContent)
					: convertNewFileToUnifiedDiff(newContent, relPath)
				unified = sanitizeUnifiedDiff(unified)
				const completeMessage = JSON.stringify({
					...sharedMessageProps,
					content: unified,
					diffStats: computeDiffStats(unified) || undefined,
				} satisfies ClineSayTool)

				const didApprove = await askApproval("tool", completeMessage, undefined, isWriteProtected)

				if (!didApprove) {
					return
				}

				await task.diffViewProvider.saveDirectly(relPath, newContent, false, diagnosticsEnabled, writeDelayMs)
			} else {
				if (!task.diffViewProvider.isEditing) {
					const partialMessage = JSON.stringify(sharedMessageProps)
					await task.ask("tool", partialMessage, true).catch(() => {})
					await task.diffViewProvider.open(relPath)
				}

				await task.diffViewProvider.update(
					everyLineHasLineNumbers(newContent) ? stripLineNumbers(newContent) : newContent,
					true,
				)

				await delay(300)
				task.diffViewProvider.scrollToFirstDiff()

				let unified = fileExists
					? formatResponse.createPrettyPatch(relPath, task.diffViewProvider.originalContent, newContent)
					: convertNewFileToUnifiedDiff(newContent, relPath)
				unified = sanitizeUnifiedDiff(unified)
				const completeMessage = JSON.stringify({
					...sharedMessageProps,
					content: unified,
					diffStats: computeDiffStats(unified) || undefined,
				} satisfies ClineSayTool)

				const didApprove = await askApproval("tool", completeMessage, undefined, isWriteProtected)

				if (!didApprove) {
					await task.diffViewProvider.revertChanges()
					return
				}

				await task.diffViewProvider.saveChanges(diagnosticsEnabled, writeDelayMs)
			}

			if (relPath) {
				await task.fileContextTracker.trackFileContext(relPath, "roo_edited" as RecordSource)
			}

			task.didEditFile = true

			const message = await task.diffViewProvider.pushToolWriteResult(task, task.cwd, !fileExists)

			pushToolResult(message)

			await task.diffViewProvider.reset()

			task.processQueuedMessages()

			return
		} catch (error) {
			await handleError("writing file", error as Error)
			await task.diffViewProvider.reset()
			return
		}
	}

	override async handlePartial(task: Task, block: ToolUse<"write_to_file">): Promise<void> {
		const relPath: string | undefined = block.params.path
		let newContent: string | undefined = block.params.content

		if (!relPath || newContent === undefined) {
			return
		}

		const provider = task.providerRef.deref()
		const state = await provider?.getState()
		const isPreventFocusDisruptionEnabled = experiments.isEnabled(
			state?.experiments ?? {},
			EXPERIMENT_IDS.PREVENT_FOCUS_DISRUPTION,
		)

		if (isPreventFocusDisruptionEnabled) {
			return
		}

		let fileExists: boolean
		const absolutePath = path.resolve(task.cwd, relPath)

		if (task.diffViewProvider.editType !== undefined) {
			fileExists = task.diffViewProvider.editType === "modify"
		} else {
			fileExists = await fileExistsAtPath(absolutePath)
			task.diffViewProvider.editType = fileExists ? "modify" : "create"
		}

		// Create parent directories early for new files to prevent ENOENT errors
		// in subsequent operations (e.g., diffViewProvider.open)
		if (!fileExists) {
			await createDirectoriesForFile(absolutePath)
		}

		const isWriteProtected = task.rooProtectedController?.isWriteProtected(relPath) || false
		const fullPath = absolutePath
		const isOutsideWorkspace = isPathOutsideWorkspace(fullPath)

		const sharedMessageProps: ClineSayTool = {
			tool: fileExists ? "editedExistingFile" : "newFileCreated",
			path: getReadablePath(task.cwd, relPath),
			content: newContent || "",
			isOutsideWorkspace,
			isProtected: isWriteProtected,
		}

		const partialMessage = JSON.stringify(sharedMessageProps)
		await task.ask("tool", partialMessage, block.partial).catch(() => {})

		if (newContent) {
			if (!task.diffViewProvider.isEditing) {
				await task.diffViewProvider.open(relPath)
			}

			await task.diffViewProvider.update(
				everyLineHasLineNumbers(newContent) ? stripLineNumbers(newContent) : newContent,
				false,
			)
		}
	}
}

export const writeToFileTool = new WriteToFileTool()<|MERGE_RESOLUTION|>--- conflicted
+++ resolved
@@ -110,41 +110,6 @@
 		}
 
 		try {
-<<<<<<< HEAD
-			if (predictedLineCount === undefined || predictedLineCount === 0) {
-				task.consecutiveMistakeCount++
-				task.recordToolError("write_to_file")
-				task.didToolFailInCurrentTurn = true
-
-				const actualLineCount = newContent.split("\n").length
-				const isNewFile = !fileExists
-				const diffStrategyEnabled = !!task.diffStrategy
-				const modelInfo = task.api.getModel().info
-				const toolProtocol = resolveToolProtocol(task.apiConfiguration, modelInfo)
-
-				await task.say(
-					"error",
-					`Kilo tried to use write_to_file${
-						relPath ? ` for '${relPath.toPosix()}'` : ""
-					} but the required parameter 'line_count' was missing or truncated after ${actualLineCount} lines of content were written. Retrying...`,
-				)
-
-				pushToolResult(
-					formatResponse.toolError(
-						formatResponse.lineCountTruncationError(
-							actualLineCount,
-							isNewFile,
-							diffStrategyEnabled,
-							toolProtocol,
-						),
-					),
-				)
-				await task.diffViewProvider.revertChanges()
-				return
-			}
-
-=======
->>>>>>> dcb04bb2
 			task.consecutiveMistakeCount = 0
 
 			const provider = task.providerRef.deref()
