import path from "path"
import os from "os"

import * as vscode from "vscode"
import pWaitFor from "p-wait-for"
import delay from "delay"

import type { ExperimentId } from "@roo-code/types"
import { DEFAULT_TERMINAL_OUTPUT_CHARACTER_LIMIT } from "@roo-code/types"

import { EXPERIMENT_IDS, experiments as Experiments } from "../../shared/experiments"
import { formatLanguage } from "../../shared/language"
import { defaultModeSlug, getFullModeDetails, getModeBySlug, isToolAllowedForMode } from "../../shared/modes"
import { getApiMetrics } from "../../shared/getApiMetrics"
import { listFiles } from "../../services/glob/list-files"
import { TerminalRegistry } from "../../integrations/terminal/TerminalRegistry"
import { Terminal } from "../../integrations/terminal/Terminal"
import { arePathsEqual } from "../../utils/path"
import { formatResponse } from "../prompts/responses"

import { Task } from "../task/Task"
import { formatReminderSection } from "./reminder"

// kilocode_change start
import { OpenRouterHandler } from "../../api/providers/openrouter"
import { TelemetryService } from "@roo-code/telemetry"
import { t } from "../../i18n"
import { NativeOllamaHandler } from "../../api/providers/native-ollama"
// kilocode_change end

export async function getEnvironmentDetails(cline: Task, includeFileDetails: boolean = false) {
	let details = ""

	const clineProvider = cline.providerRef.deref()
	const state = await clineProvider?.getState()
	const {
		terminalOutputLineLimit = 500,
		terminalOutputCharacterLimit = DEFAULT_TERMINAL_OUTPUT_CHARACTER_LIMIT,
		maxWorkspaceFiles = 200,
	} = state ?? {}

	// It could be useful for cline to know if the user went from one or no
	// file to another between messages, so we always include this context.
	details += "\n\n# VSCode Visible Files"

	const visibleFilePaths = vscode.window.visibleTextEditors
		?.map((editor) => editor.document?.uri?.fsPath)
		.filter(Boolean)
		.map((absolutePath) => path.relative(cline.cwd, absolutePath))
		.slice(0, maxWorkspaceFiles)

	// Filter paths through rooIgnoreController
	const allowedVisibleFiles = cline.rooIgnoreController
		? cline.rooIgnoreController.filterPaths(visibleFilePaths)
		: visibleFilePaths.map((p) => p.toPosix()).join("\n")

	if (allowedVisibleFiles) {
		details += `\n${allowedVisibleFiles}`
	} else {
		details += "\n(No visible files)"
	}

	details += "\n\n# VSCode Open Tabs"
	const { maxOpenTabsContext } = state ?? {}
	const maxTabs = maxOpenTabsContext ?? 20
	const openTabPaths = vscode.window.tabGroups.all
		.flatMap((group) => group.tabs)
		.filter((tab) => tab.input instanceof vscode.TabInputText)
		.map((tab) => (tab.input as vscode.TabInputText).uri.fsPath)
		.filter(Boolean)
		.map((absolutePath) => path.relative(cline.cwd, absolutePath).toPosix())
		.slice(0, maxTabs)

	// Filter paths through rooIgnoreController
	const allowedOpenTabs = cline.rooIgnoreController
		? cline.rooIgnoreController.filterPaths(openTabPaths)
		: openTabPaths.map((p) => p.toPosix()).join("\n")

	if (allowedOpenTabs) {
		details += `\n${allowedOpenTabs}`
	} else {
		details += "\n(No open tabs)"
	}

	// Get task-specific and background terminals.
	const busyTerminals = [
		...TerminalRegistry.getTerminals(true, cline.taskId),
		...TerminalRegistry.getBackgroundTerminals(true),
	]

	const inactiveTerminals = [
		...TerminalRegistry.getTerminals(false, cline.taskId),
		...TerminalRegistry.getBackgroundTerminals(false),
	]

	if (busyTerminals.length > 0) {
		if (cline.didEditFile) {
			await delay(300) // Delay after saving file to let terminals catch up.
		}

		// Wait for terminals to cool down.
		await pWaitFor(() => busyTerminals.every((t) => !TerminalRegistry.isProcessHot(t.id)), {
			interval: 100,
			timeout: 5_000,
		}).catch(() => {})
	}

	// Reset, this lets us know when to wait for saved files to update terminals.
	cline.didEditFile = false

	// Waiting for updated diagnostics lets terminal output be the most
	// up-to-date possible.
	let terminalDetails = ""

	if (busyTerminals.length > 0) {
		// Terminals are cool, let's retrieve their output.
		terminalDetails += "\n\n# Actively Running Terminals"

		for (const busyTerminal of busyTerminals) {
			const cwd = busyTerminal.getCurrentWorkingDirectory()
			terminalDetails += `\n## Terminal ${busyTerminal.id} (Active)`
			terminalDetails += `\n### Working Directory: \`${cwd}\``
			terminalDetails += `\n### Original command: \`${busyTerminal.getLastCommand()}\``
			let newOutput = TerminalRegistry.getUnretrievedOutput(busyTerminal.id)

			if (newOutput) {
				newOutput = Terminal.compressTerminalOutput(
					newOutput,
					terminalOutputLineLimit,
					terminalOutputCharacterLimit,
				)
				terminalDetails += `\n### New Output\n${newOutput}`
			}
		}
	}

	// First check if any inactive terminals in this task have completed
	// processes with output.
	const terminalsWithOutput = inactiveTerminals.filter((terminal) => {
		const completedProcesses = terminal.getProcessesWithOutput()
		return completedProcesses.length > 0
	})

	// Only add the header if there are terminals with output.
	if (terminalsWithOutput.length > 0) {
		terminalDetails += "\n\n# Inactive Terminals with Completed Process Output"

		// Process each terminal with output.
		for (const inactiveTerminal of terminalsWithOutput) {
			let terminalOutputs: string[] = []

			// Get output from completed processes queue.
			const completedProcesses = inactiveTerminal.getProcessesWithOutput()

			for (const process of completedProcesses) {
				let output = process.getUnretrievedOutput()

				if (output) {
					output = Terminal.compressTerminalOutput(
						output,
						terminalOutputLineLimit,
						terminalOutputCharacterLimit,
					)
					terminalOutputs.push(`Command: \`${process.command}\`\n${output}`)
				}
			}

			// Clean the queue after retrieving output.
			inactiveTerminal.cleanCompletedProcessQueue()

			// Add this terminal's outputs to the details.
			if (terminalOutputs.length > 0) {
				const cwd = inactiveTerminal.getCurrentWorkingDirectory()
				terminalDetails += `\n## Terminal ${inactiveTerminal.id} (Inactive)`
				terminalDetails += `\n### Working Directory: \`${cwd}\``
				terminalOutputs.forEach((output) => {
					terminalDetails += `\n### New Output\n${output}`
				})
			}
		}
	}

	// console.log(`[Task#getEnvironmentDetails] terminalDetails: ${terminalDetails}`)

	// Add recently modified files section.
	const recentlyModifiedFiles = cline.fileContextTracker.getAndClearRecentlyModifiedFiles()

	if (recentlyModifiedFiles.length > 0) {
		details +=
			"\n\n# Recently Modified Files\nThese files have been modified since you last accessed them (file was just edited so you may need to re-read it before editing):"
		for (const filePath of recentlyModifiedFiles) {
			details += `\n${filePath}`
		}
	}

	if (terminalDetails) {
		details += terminalDetails
	}

<<<<<<< HEAD
	// Add current time information with timezone.
	const now = new Date()

	const timeZone = Intl.DateTimeFormat().resolvedOptions().timeZone
	const timeZoneOffset = -now.getTimezoneOffset() / 60 // Convert to hours and invert sign to match conventional notation
	const timeZoneOffsetHours = Math.floor(Math.abs(timeZoneOffset))
	const timeZoneOffsetMinutes = Math.abs(Math.round((Math.abs(timeZoneOffset) - timeZoneOffsetHours) * 60))
	const timeZoneOffsetStr = `${timeZoneOffset >= 0 ? "+" : "-"}${timeZoneOffsetHours}:${timeZoneOffsetMinutes.toString().padStart(2, "0")}`
	details += `\n\n# Current Time\nCurrent time in ISO 8601 UTC format: ${now.toISOString()}\nUser time zone: ${timeZone}, UTC${timeZoneOffsetStr}`

	// Add context tokens information.
	const { contextTokens, totalCost } = getApiMetrics(cline.clineMessages)

	// kilocode_change start
	// Be sure to fetch the model information before we need it.
	if (cline.api instanceof OpenRouterHandler || cline.api instanceof NativeOllamaHandler) {
		try {
			await cline.api.fetchModel()
		} catch (e) {
			TelemetryService.instance.captureException(e, { context: "getEnvironmentDetails" })
			await cline.say(
				"error",
				t("kilocode:task.notLoggedInError", { error: e instanceof Error ? e.message : String(e) }),
			)
			return `<environment_details>\n${details.trim()}\n</environment_details>`
		}
	}
	// kilocode_change end

	const { id: modelId, info: modelInfo } = cline.api.getModel()
=======
	// Get settings for time and cost display
	const { includeCurrentTime = true, includeCurrentCost = true } = state ?? {}

	// Add current time information with timezone (if enabled).
	if (includeCurrentTime) {
		const now = new Date()

		const timeZone = Intl.DateTimeFormat().resolvedOptions().timeZone
		const timeZoneOffset = -now.getTimezoneOffset() / 60 // Convert to hours and invert sign to match conventional notation
		const timeZoneOffsetHours = Math.floor(Math.abs(timeZoneOffset))
		const timeZoneOffsetMinutes = Math.abs(Math.round((Math.abs(timeZoneOffset) - timeZoneOffsetHours) * 60))
		const timeZoneOffsetStr = `${timeZoneOffset >= 0 ? "+" : "-"}${timeZoneOffsetHours}:${timeZoneOffsetMinutes.toString().padStart(2, "0")}`
		details += `\n\n# Current Time\nCurrent time in ISO 8601 UTC format: ${now.toISOString()}\nUser time zone: ${timeZone}, UTC${timeZoneOffsetStr}`
	}
>>>>>>> 00518662

	// Add context tokens information (if enabled).
	if (includeCurrentCost) {
		const { totalCost } = getApiMetrics(cline.clineMessages)
		details += `\n\n# Current Cost\n${totalCost !== null ? `$${totalCost.toFixed(2)}` : "(Not available)"}`
	}

	const { id: modelId } = cline.api.getModel()

	// Add current mode and any mode-specific warnings.
	const {
		mode,
		customModes,
		customModePrompts,
		experiments = {} as Record<ExperimentId, boolean>,
		customInstructions: globalCustomInstructions,
		language,
	} = state ?? {}

	const modeDetails = await getFullModeDetails(mode ?? defaultModeSlug, customModes, customModePrompts, {
		cwd: cline.cwd,
		globalCustomInstructions,
		language: language ?? formatLanguage(vscode.env.language),
	})

	const currentMode = modeDetails.slug ?? mode // kilocode_change: don't try to use non-existent modes

	details += `\n\n# Current Mode\n`
	details += `<slug>${currentMode}</slug>\n`
	details += `<name>${modeDetails.name}</name>\n`
	details += `<model>${modelId}</model>\n`

	if (Experiments.isEnabled(experiments ?? {}, EXPERIMENT_IDS.POWER_STEERING)) {
		details += `<role>${modeDetails.roleDefinition}</role>\n`

		if (modeDetails.customInstructions) {
			details += `<custom_instructions>${modeDetails.customInstructions}</custom_instructions>\n`
		}
	}

	if (includeFileDetails) {
		details += `\n\n# Current Workspace Directory (${cline.cwd.toPosix()}) Files\n`
		const isDesktop = arePathsEqual(cline.cwd, path.join(os.homedir(), "Desktop"))

		if (isDesktop) {
			// Don't want to immediately access desktop since it would show
			// permission popup.
			details += "(Desktop files not shown automatically. Use list_files to explore if needed.)"
		} else {
			const maxFiles = maxWorkspaceFiles ?? 200

			// Early return for limit of 0
			if (maxFiles === 0) {
				details += "(Workspace files context disabled. Use list_files to explore if needed.)"
			} else {
				const [files, didHitLimit] = await listFiles(cline.cwd, true, maxFiles)
				const { showRooIgnoredFiles = false } = state ?? {}

				const result = formatResponse.formatFilesList(
					cline.cwd,
					files,
					didHitLimit,
					cline.rooIgnoreController,
					showRooIgnoredFiles,
				)

				details += result
			}
		}
	}

	const todoListEnabled =
		state && typeof state.apiConfiguration?.todoListEnabled === "boolean"
			? state.apiConfiguration.todoListEnabled
			: true
	const reminderSection = todoListEnabled ? formatReminderSection(cline.todoList) : ""
	return `<environment_details>\n${details.trim()}\n${reminderSection}\n</environment_details>`
}<|MERGE_RESOLUTION|>--- conflicted
+++ resolved
@@ -197,19 +197,26 @@
 		details += terminalDetails
 	}
 
-<<<<<<< HEAD
-	// Add current time information with timezone.
-	const now = new Date()
-
-	const timeZone = Intl.DateTimeFormat().resolvedOptions().timeZone
-	const timeZoneOffset = -now.getTimezoneOffset() / 60 // Convert to hours and invert sign to match conventional notation
-	const timeZoneOffsetHours = Math.floor(Math.abs(timeZoneOffset))
-	const timeZoneOffsetMinutes = Math.abs(Math.round((Math.abs(timeZoneOffset) - timeZoneOffsetHours) * 60))
-	const timeZoneOffsetStr = `${timeZoneOffset >= 0 ? "+" : "-"}${timeZoneOffsetHours}:${timeZoneOffsetMinutes.toString().padStart(2, "0")}`
-	details += `\n\n# Current Time\nCurrent time in ISO 8601 UTC format: ${now.toISOString()}\nUser time zone: ${timeZone}, UTC${timeZoneOffsetStr}`
-
-	// Add context tokens information.
-	const { contextTokens, totalCost } = getApiMetrics(cline.clineMessages)
+	// Get settings for time and cost display
+	const { includeCurrentTime = true, includeCurrentCost = true } = state ?? {}
+
+	// Add current time information with timezone (if enabled).
+	if (includeCurrentTime) {
+		const now = new Date()
+
+		const timeZone = Intl.DateTimeFormat().resolvedOptions().timeZone
+		const timeZoneOffset = -now.getTimezoneOffset() / 60 // Convert to hours and invert sign to match conventional notation
+		const timeZoneOffsetHours = Math.floor(Math.abs(timeZoneOffset))
+		const timeZoneOffsetMinutes = Math.abs(Math.round((Math.abs(timeZoneOffset) - timeZoneOffsetHours) * 60))
+		const timeZoneOffsetStr = `${timeZoneOffset >= 0 ? "+" : "-"}${timeZoneOffsetHours}:${timeZoneOffsetMinutes.toString().padStart(2, "0")}`
+		details += `\n\n# Current Time\nCurrent time in ISO 8601 UTC format: ${now.toISOString()}\nUser time zone: ${timeZone}, UTC${timeZoneOffsetStr}`
+	}
+
+	// Add context tokens information (if enabled).
+	if (includeCurrentCost) {
+		const { totalCost } = getApiMetrics(cline.clineMessages)
+		details += `\n\n# Current Cost\n${totalCost !== null ? `$${totalCost.toFixed(2)}` : "(Not available)"}`
+	}
 
 	// kilocode_change start
 	// Be sure to fetch the model information before we need it.
@@ -227,30 +234,6 @@
 	}
 	// kilocode_change end
 
-	const { id: modelId, info: modelInfo } = cline.api.getModel()
-=======
-	// Get settings for time and cost display
-	const { includeCurrentTime = true, includeCurrentCost = true } = state ?? {}
-
-	// Add current time information with timezone (if enabled).
-	if (includeCurrentTime) {
-		const now = new Date()
-
-		const timeZone = Intl.DateTimeFormat().resolvedOptions().timeZone
-		const timeZoneOffset = -now.getTimezoneOffset() / 60 // Convert to hours and invert sign to match conventional notation
-		const timeZoneOffsetHours = Math.floor(Math.abs(timeZoneOffset))
-		const timeZoneOffsetMinutes = Math.abs(Math.round((Math.abs(timeZoneOffset) - timeZoneOffsetHours) * 60))
-		const timeZoneOffsetStr = `${timeZoneOffset >= 0 ? "+" : "-"}${timeZoneOffsetHours}:${timeZoneOffsetMinutes.toString().padStart(2, "0")}`
-		details += `\n\n# Current Time\nCurrent time in ISO 8601 UTC format: ${now.toISOString()}\nUser time zone: ${timeZone}, UTC${timeZoneOffsetStr}`
-	}
->>>>>>> 00518662
-
-	// Add context tokens information (if enabled).
-	if (includeCurrentCost) {
-		const { totalCost } = getApiMetrics(cline.clineMessages)
-		details += `\n\n# Current Cost\n${totalCost !== null ? `$${totalCost.toFixed(2)}` : "(Not available)"}`
-	}
-
 	const { id: modelId } = cline.api.getModel()
 
 	// Add current mode and any mode-specific warnings.
