// npx vitest core/task/__tests__/Task.spec.ts

import * as os from "os"
import * as path from "path"

import * as vscode from "vscode"
import { Anthropic } from "@anthropic-ai/sdk"

import type { GlobalState, ProviderSettings, ModelInfo } from "@roo-code/types"
import { TelemetryService } from "@roo-code/telemetry"

import { Task } from "../Task"
import { ClineProvider } from "../../webview/ClineProvider"
import { ApiStreamChunk } from "../../../api/transform/stream"
import { ContextProxy } from "../../config/ContextProxy"
import { processUserContentMentions } from "../../mentions/processUserContentMentions"
import { MultiSearchReplaceDiffStrategy } from "../../diff/strategies/multi-search-replace"
import { MultiFileSearchReplaceDiffStrategy } from "../../diff/strategies/multi-file-search-replace"
import { EXPERIMENT_IDS } from "../../../shared/experiments"

// Mock delay before any imports that might use it
vi.mock("delay", () => ({
	__esModule: true,
	default: vi.fn().mockResolvedValue(undefined),
}))

import delay from "delay"

vi.mock("execa", () => ({
	execa: vi.fn(),
}))

vi.mock("fs/promises", async (importOriginal) => {
	const actual = (await importOriginal()) as Record<string, any>
	const mockFunctions = {
		mkdir: vi.fn().mockResolvedValue(undefined),
		writeFile: vi.fn().mockResolvedValue(undefined),
		readFile: vi.fn().mockImplementation((filePath) => {
			if (filePath.includes("ui_messages.json")) {
				return Promise.resolve(JSON.stringify(mockMessages))
			}
			if (filePath.includes("api_conversation_history.json")) {
				return Promise.resolve(
					JSON.stringify([
						{
							role: "user",
							content: [{ type: "text", text: "historical task" }],
							ts: Date.now(),
						},
						{
							role: "assistant",
							content: [{ type: "text", text: "I'll help you with that task." }],
							ts: Date.now(),
						},
					]),
				)
			}
			return Promise.resolve("[]")
		}),
		unlink: vi.fn().mockResolvedValue(undefined),
		rmdir: vi.fn().mockResolvedValue(undefined),
	}

	return {
		...actual,
		...mockFunctions,
		default: mockFunctions,
	}
})

vi.mock("p-wait-for", () => ({
	default: vi.fn().mockImplementation(async () => Promise.resolve()),
}))

vi.mock("vscode", () => {
	const mockDisposable = { dispose: vi.fn() }
	const mockEventEmitter = { event: vi.fn(), fire: vi.fn() }
	const mockTextDocument = { uri: { fsPath: "/mock/workspace/path/file.ts" } }
	const mockTextEditor = { document: mockTextDocument }
	const mockTab = { input: { uri: { fsPath: "/mock/workspace/path/file.ts" } } }
	const mockTabGroup = { tabs: [mockTab] }

	return {
		TabInputTextDiff: vi.fn(),
		CodeActionKind: {
			QuickFix: { value: "quickfix" },
			RefactorRewrite: { value: "refactor.rewrite" },
		},
		Uri: {
			file: vi.fn((path) => ({ fsPath: path, toString: () => `file://${path}` })),
		},
		RelativePattern: vi.fn((base, pattern) => ({ base, pattern })),
		window: {
			createTextEditorDecorationType: vi.fn().mockReturnValue({
				dispose: vi.fn(),
			}),
			visibleTextEditors: [mockTextEditor],
			tabGroups: {
				all: [mockTabGroup],
				close: vi.fn(),
				onDidChangeTabs: vi.fn(() => ({ dispose: vi.fn() })),
			},
			showErrorMessage: vi.fn(),
		},
		workspace: {
			workspaceFolders: [
				{
					uri: { fsPath: "/mock/workspace/path" },
					name: "mock-workspace",
					index: 0,
				},
			],
			createFileSystemWatcher: vi.fn(() => ({
				onDidCreate: vi.fn(() => mockDisposable),
				onDidDelete: vi.fn(() => mockDisposable),
				onDidChange: vi.fn(() => mockDisposable),
				dispose: vi.fn(),
			})),
			fs: {
				stat: vi.fn().mockResolvedValue({ type: 1 }), // FileType.File = 1
			},
			onDidSaveTextDocument: vi.fn(() => mockDisposable),
			onDidChangeWorkspaceFolders: vi.fn(() => mockDisposable),
			getConfiguration: vi.fn(() => ({ get: (key: string, defaultValue: any) => defaultValue })),
		},
		env: {
			uriScheme: "vscode",
			language: "en",
		},
		EventEmitter: vi.fn().mockImplementation(() => mockEventEmitter),
		Disposable: {
			from: vi.fn(),
		},
		TabInputText: vi.fn(),
	}
})

vi.mock("../../mentions", () => ({
	parseMentions: vi.fn().mockImplementation((text) => {
		return Promise.resolve(`processed: ${text}`)
	}),
	openMention: vi.fn(),
	getLatestTerminalOutput: vi.fn(),
}))

vi.mock("../../../integrations/misc/extract-text", () => ({
	extractTextFromFile: vi.fn().mockResolvedValue("Mock file content"),
}))

vi.mock("../../environment/getEnvironmentDetails", () => ({
	getEnvironmentDetails: vi.fn().mockResolvedValue(""),
}))

vi.mock("../../ignore/RooIgnoreController")

vi.mock("../../condense", async (importOriginal) => {
	const actual = (await importOriginal()) as any
	return {
		...actual,
		summarizeConversation: vi.fn().mockResolvedValue({
			messages: [{ role: "user", content: [{ type: "text", text: "continued" }], ts: Date.now() }],
			summary: "summary",
			cost: 0,
			newContextTokens: 1,
		}),
	}
})
// Mock storagePathManager to prevent dynamic import issues.
vi.mock("../../../utils/storage", () => ({
	getTaskDirectoryPath: vi
		.fn()
		.mockImplementation((globalStoragePath, taskId) => Promise.resolve(`${globalStoragePath}/tasks/${taskId}`)),
	getSettingsDirectoryPath: vi
		.fn()
		.mockImplementation((globalStoragePath) => Promise.resolve(`${globalStoragePath}/settings`)),
}))

vi.mock("../../../utils/fs", () => ({
	fileExistsAtPath: vi.fn().mockImplementation((filePath) => {
		return filePath.includes("ui_messages.json") || filePath.includes("api_conversation_history.json")
	}),
}))

const mockMessages = [
	{
		ts: Date.now(),
		type: "say",
		say: "text",
		text: "historical task",
	},
]

describe("Cline", () => {
	let mockProvider: any
	let mockApiConfig: ProviderSettings
	let mockOutputChannel: any
	let mockExtensionContext: vscode.ExtensionContext

	beforeEach(() => {
		if (!TelemetryService.hasInstance()) {
			TelemetryService.createInstance([])
		}

		// Setup mock extension context
		const storageUri = {
			fsPath: path.join(os.tmpdir(), "test-storage"),
		}

		mockExtensionContext = {
			globalState: {
				get: vi.fn().mockImplementation((key: keyof GlobalState) => {
					if (key === "taskHistory") {
						return [
							{
								id: "123",
								number: 0,
								ts: Date.now(),
								task: "historical task",
								tokensIn: 100,
								tokensOut: 200,
								cacheWrites: 0,
								cacheReads: 0,
								totalCost: 0.001,
							},
						]
					}

					return undefined
				}),
				update: vi.fn().mockImplementation((_key, _value) => Promise.resolve()),
				keys: vi.fn().mockReturnValue([]),
			},
			globalStorageUri: storageUri,
			workspaceState: {
				get: vi.fn().mockImplementation((_key) => undefined),
				update: vi.fn().mockImplementation((_key, _value) => Promise.resolve()),
				keys: vi.fn().mockReturnValue([]),
			},
			secrets: {
				get: vi.fn().mockImplementation((_key) => Promise.resolve(undefined)),
				store: vi.fn().mockImplementation((_key, _value) => Promise.resolve()),
				delete: vi.fn().mockImplementation((_key) => Promise.resolve()),
			},
			extensionUri: {
				fsPath: "/mock/extension/path",
			},
			extension: {
				packageJSON: {
					version: "1.0.0",
				},
			},
		} as unknown as vscode.ExtensionContext

		// Setup mock output channel
		mockOutputChannel = {
			appendLine: vi.fn(),
			append: vi.fn(),
			clear: vi.fn(),
			show: vi.fn(),
			hide: vi.fn(),
			dispose: vi.fn(),
		}

		// Setup mock provider with output channel
		mockProvider = new ClineProvider(
			mockExtensionContext,
			mockOutputChannel,
			"sidebar",
			new ContextProxy(mockExtensionContext),
		) as any

		// Setup mock API configuration
		mockApiConfig = {
			apiProvider: "anthropic",
			apiModelId: "claude-3-5-sonnet-20241022",
			apiKey: "test-api-key", // Add API key to mock config
		}

		// Mock provider methods
		mockProvider.postMessageToWebview = vi.fn().mockResolvedValue(undefined)
		mockProvider.postStateToWebview = vi.fn().mockResolvedValue(undefined)
		mockProvider.getTaskWithId = vi.fn().mockImplementation(async (id) => ({
			historyItem: {
				id,
				ts: Date.now(),
				task: "historical task",
				tokensIn: 100,
				tokensOut: 200,
				cacheWrites: 0,
				cacheReads: 0,
				totalCost: 0.001,
			},
			taskDirPath: "/mock/storage/path/tasks/123",
			apiConversationHistoryFilePath: "/mock/storage/path/tasks/123/api_conversation_history.json",
			uiMessagesFilePath: "/mock/storage/path/tasks/123/ui_messages.json",
			apiConversationHistory: [
				{
					role: "user",
					content: [{ type: "text", text: "historical task" }],
					ts: Date.now(),
				},
				{
					role: "assistant",
					content: [{ type: "text", text: "I'll help you with that task." }],
					ts: Date.now(),
				},
			],
		}))
	})

	describe("constructor", () => {
		it("should respect provided settings", async () => {
			const cline = new Task({
				provider: mockProvider,
				apiConfiguration: mockApiConfig,
				fuzzyMatchThreshold: 0.95,
				task: "test task",
				startTask: false,
				context: mockExtensionContext,
			})

			expect(cline.diffEnabled).toBe(false)
		})

		it("should use default fuzzy match threshold when not provided", async () => {
			const cline = new Task({
				provider: mockProvider,
				apiConfiguration: mockApiConfig,
				enableDiff: true,
				fuzzyMatchThreshold: 0.95,
				task: "test task",
				startTask: false,
				context: mockExtensionContext,
			})

			expect(cline.diffEnabled).toBe(true)

			// The diff strategy should be created with default threshold (1.0).
			expect(cline.diffStrategy).toBeDefined()
		})

		it("should use default consecutiveMistakeLimit when not provided", () => {
			const cline = new Task({
				provider: mockProvider,
				apiConfiguration: mockApiConfig,
				task: "test task",
				startTask: false,
				context: mockExtensionContext, // kilocode_change
			})

			expect(cline.consecutiveMistakeLimit).toBe(3)
		})

		it("should respect provided consecutiveMistakeLimit", () => {
			const cline = new Task({
				provider: mockProvider,
				apiConfiguration: mockApiConfig,
				consecutiveMistakeLimit: 5,
				task: "test task",
				startTask: false,
				context: mockExtensionContext, // kilocode_change
			})

			expect(cline.consecutiveMistakeLimit).toBe(5)
		})

		it("should keep consecutiveMistakeLimit of 0 as 0 for unlimited", () => {
			const cline = new Task({
				provider: mockProvider,
				apiConfiguration: mockApiConfig,
				consecutiveMistakeLimit: 0,
				task: "test task",
				startTask: false,
				context: mockExtensionContext, // kilocode_change
			})

			expect(cline.consecutiveMistakeLimit).toBe(0)
		})

		it("should pass 0 to ToolRepetitionDetector for unlimited mode", () => {
			const cline = new Task({
				provider: mockProvider,
				apiConfiguration: mockApiConfig,
				consecutiveMistakeLimit: 0,
				task: "test task",
				startTask: false,
				context: mockExtensionContext, // kilocode_change
			})

			// The toolRepetitionDetector should be initialized with 0 for unlimited mode
			expect(cline.toolRepetitionDetector).toBeDefined()
			// Verify the limit remains as 0
			expect(cline.consecutiveMistakeLimit).toBe(0)
		})

		it("should pass consecutiveMistakeLimit to ToolRepetitionDetector", () => {
			const cline = new Task({
				provider: mockProvider,
				apiConfiguration: mockApiConfig,
				consecutiveMistakeLimit: 5,
				task: "test task",
				startTask: false,
				context: mockExtensionContext, // kilocode_change
			})

			// The toolRepetitionDetector should be initialized with the same limit
			expect(cline.toolRepetitionDetector).toBeDefined()
			expect(cline.consecutiveMistakeLimit).toBe(5)
		})

		it("should require either task or historyItem", () => {
			expect(() => {
				new Task({ provider: mockProvider, apiConfiguration: mockApiConfig, context: mockExtensionContext })
			}).toThrow("Either historyItem or task/images must be provided")
		})
	})

	describe("getEnvironmentDetails", () => {
		describe("API conversation handling", () => {
			it.skip("should clean conversation history before sending to API", async () => {
				// Cline.create will now use our mocked getEnvironmentDetails
				const [cline, task] = Task.create({
					provider: mockProvider,
					apiConfiguration: mockApiConfig,
					task: "test task",
					context: mockExtensionContext,
				})

				cline.abandoned = true
				await task

				// Set up mock stream.
				const mockStreamForClean = (async function* () {
					yield { type: "text", text: "test response" }
				})()

				// Set up spy.
				const cleanMessageSpy = vi.fn().mockReturnValue(mockStreamForClean)
				vi.spyOn(cline.api, "createMessage").mockImplementation(cleanMessageSpy)

				// Add test message to conversation history.
				cline.apiConversationHistory = [
					{
						role: "user" as const,
						content: [{ type: "text" as const, text: "test message" }],
						ts: Date.now(),
					},
				]

				// Mock abort state
				Object.defineProperty(cline, "abort", {
					get: () => false,
					set: () => {},
					configurable: true,
				})

				// Add a message with extra properties to the conversation history
				const messageWithExtra = {
					role: "user" as const,
					content: [{ type: "text" as const, text: "test message" }],
					ts: Date.now(),
					extraProp: "should be removed",
				}

				cline.apiConversationHistory = [messageWithExtra]

				// Trigger an API request
				await cline.recursivelyMakeClineRequests([{ type: "text", text: "test request" }], false)

				// Get the conversation history from the first API call
				expect(cleanMessageSpy.mock.calls.length).toBeGreaterThan(0)
				const history = cleanMessageSpy.mock.calls[0]?.[1]
				expect(history).toBeDefined()
				expect(history.length).toBeGreaterThan(0)

				// Find our test message
				const cleanedMessage = history.find((msg: { content?: Array<{ text: string }> }) =>
					msg.content?.some((content) => content.text === "test message"),
				)
				expect(cleanedMessage).toBeDefined()
				expect(cleanedMessage).toEqual({
					role: "user",
					content: [{ type: "text", text: "test message" }],
				})

				// Verify extra properties were removed
				expect(Object.keys(cleanedMessage!)).toEqual(["role", "content"])
			})

			it.skip("should handle image blocks based on model capabilities", async () => {
				// Create two configurations - one with image support, one without
				const configWithImages = {
					...mockApiConfig,
					apiModelId: "claude-3-sonnet",
				}
				const configWithoutImages = {
					...mockApiConfig,
					apiModelId: "gpt-3.5-turbo",
				}

				// Create test conversation history with mixed content
				const conversationHistory: (Anthropic.MessageParam & { ts?: number })[] = [
					{
						role: "user" as const,
						content: [
							{
								type: "text" as const,
								text: "Here is an image",
							} satisfies Anthropic.TextBlockParam,
							{
								type: "image" as const,
								source: {
									type: "base64" as const,
									media_type: "image/jpeg",
									data: "base64data",
								},
							} satisfies Anthropic.ImageBlockParam,
						],
					},
					{
						role: "assistant" as const,
						content: [
							{
								type: "text" as const,
								text: "I see the image",
							} satisfies Anthropic.TextBlockParam,
						],
					},
				]

				// Test with model that supports images
				const [clineWithImages, taskWithImages] = Task.create({
					provider: mockProvider,
					apiConfiguration: configWithImages,
					task: "test task",
					context: mockExtensionContext,
				})

				// Mock the model info to indicate image support
				vi.spyOn(clineWithImages.api, "getModel").mockReturnValue({
					id: "claude-3-sonnet",
					info: {
						supportsImages: true,
						supportsPromptCache: true,
						contextWindow: 200000,
						maxTokens: 4096,
						inputPrice: 0.25,
						outputPrice: 0.75,
					} as ModelInfo,
				})

				clineWithImages.apiConversationHistory = conversationHistory

				// Test with model that doesn't support images
				const [clineWithoutImages, taskWithoutImages] = Task.create({
					provider: mockProvider,
					apiConfiguration: configWithoutImages,
					task: "test task",
					context: mockExtensionContext,
				})

				// Mock the model info to indicate no image support
				vi.spyOn(clineWithoutImages.api, "getModel").mockReturnValue({
					id: "gpt-3.5-turbo",
					info: {
						supportsImages: false,
						supportsPromptCache: false,
						contextWindow: 16000,
						maxTokens: 2048,
						inputPrice: 0.1,
						outputPrice: 0.2,
					} as ModelInfo,
				})

				clineWithoutImages.apiConversationHistory = conversationHistory

				// Mock abort state for both instances
				Object.defineProperty(clineWithImages, "abort", {
					get: () => false,
					set: () => {},
					configurable: true,
				})

				Object.defineProperty(clineWithoutImages, "abort", {
					get: () => false,
					set: () => {},
					configurable: true,
				})

				// Set up mock streams
				const mockStreamWithImages = (async function* () {
					yield { type: "text", text: "test response" }
				})()

				const mockStreamWithoutImages = (async function* () {
					yield { type: "text", text: "test response" }
				})()

				// Set up spies
				const imagesSpy = vi.fn().mockReturnValue(mockStreamWithImages)
				const noImagesSpy = vi.fn().mockReturnValue(mockStreamWithoutImages)

				vi.spyOn(clineWithImages.api, "createMessage").mockImplementation(imagesSpy)
				vi.spyOn(clineWithoutImages.api, "createMessage").mockImplementation(noImagesSpy)

				// Set up conversation history with images
				clineWithImages.apiConversationHistory = [
					{
						role: "user",
						content: [
							{ type: "text", text: "Here is an image" },
							{ type: "image", source: { type: "base64", media_type: "image/jpeg", data: "base64data" } },
						],
					},
				]

				clineWithImages.abandoned = true
				await taskWithImages.catch(() => {})

				clineWithoutImages.abandoned = true
				await taskWithoutImages.catch(() => {})

				// Trigger API requests
				await clineWithImages.recursivelyMakeClineRequests([{ type: "text", text: "test request" }])
				await clineWithoutImages.recursivelyMakeClineRequests([{ type: "text", text: "test request" }])

				// Get the calls
				const imagesCalls = imagesSpy.mock.calls
				const noImagesCalls = noImagesSpy.mock.calls

				// Verify model with image support preserves image blocks
				expect(imagesCalls.length).toBeGreaterThan(0)
				if (imagesCalls[0]?.[1]?.[0]?.content) {
					expect(imagesCalls[0][1][0].content).toHaveLength(2)
					expect(imagesCalls[0][1][0].content[0]).toEqual({ type: "text", text: "Here is an image" })
					expect(imagesCalls[0][1][0].content[1]).toHaveProperty("type", "image")
				}

				// Verify model without image support converts image blocks to text
				expect(noImagesCalls.length).toBeGreaterThan(0)
				if (noImagesCalls[0]?.[1]?.[0]?.content) {
					expect(noImagesCalls[0][1][0].content).toHaveLength(2)
					expect(noImagesCalls[0][1][0].content[0]).toEqual({ type: "text", text: "Here is an image" })
					expect(noImagesCalls[0][1][0].content[1]).toEqual({
						type: "text",
						text: "[Referenced image in conversation]",
					})
				}
			})

			it.skip("should handle API retry with countdown", async () => {
				const [cline, task] = Task.create({
					provider: mockProvider,
					apiConfiguration: mockApiConfig,
					task: "test task",
					context: mockExtensionContext,
				})

				// Mock delay to track countdown timing
				const mockDelay = vi.fn().mockResolvedValue(undefined)
				vi.spyOn(await import("delay"), "default").mockImplementation(mockDelay)

				// Mock say to track messages
				const saySpy = vi.spyOn(cline, "say")

				// Create a stream that fails on first chunk
				const mockError = new Error("API Error")
				const mockFailedStream = {
					// eslint-disable-next-line require-yield
					async *[Symbol.asyncIterator]() {
						throw mockError
					},
					async next() {
						throw mockError
					},
					async return() {
						return { done: true, value: undefined }
					},
					async throw(e: any) {
						throw e
					},
					async [Symbol.asyncDispose]() {
						// Cleanup
					},
				} as AsyncGenerator<ApiStreamChunk>

				// Create a successful stream for retry
				const mockSuccessStream = {
					async *[Symbol.asyncIterator]() {
						yield { type: "text", text: "Success" }
					},
					async next() {
						return { done: true, value: { type: "text", text: "Success" } }
					},
					async return() {
						return { done: true, value: undefined }
					},
					async throw(e: any) {
						throw e
					},
					async [Symbol.asyncDispose]() {
						// Cleanup
					},
				} as AsyncGenerator<ApiStreamChunk>

				// Mock createMessage to fail first then succeed
				let firstAttempt = true
				vi.spyOn(cline.api, "createMessage").mockImplementation(() => {
					if (firstAttempt) {
						firstAttempt = false
						return mockFailedStream
					}
					return mockSuccessStream
				})

				// Set alwaysApproveResubmit and requestDelaySeconds
				mockProvider.getState = vi.fn().mockResolvedValue({
					alwaysApproveResubmit: true,
					requestDelaySeconds: 3,
				})

				// Mock previous API request message
				cline.clineMessages = [
					{
						ts: Date.now(),
						type: "say",
						say: "api_req_started",
						text: JSON.stringify({
							tokensIn: 100,
							tokensOut: 50,
							cacheWrites: 0,
							cacheReads: 0,
						}),
					},
				]

				// Trigger API request
				const iterator = cline.attemptApiRequest(0)
				await iterator.next()

				// Calculate expected delay for first retry
				const baseDelay = 3 // from requestDelaySeconds

				// Verify countdown messages
				for (let i = baseDelay; i > 0; i--) {
					expect(saySpy).toHaveBeenCalledWith(
						"api_req_retry_delayed",
						expect.stringContaining(`Retrying in ${i} seconds`),
						undefined,
						true,
					)
				}

				expect(saySpy).toHaveBeenCalledWith(
					"api_req_retry_delayed",
					expect.stringContaining("Retrying now"),
					undefined,
					false,
				)

				// Calculate expected delay calls for countdown
				const totalExpectedDelays = baseDelay // One delay per second for countdown
				expect(mockDelay).toHaveBeenCalledTimes(totalExpectedDelays)
				expect(mockDelay).toHaveBeenCalledWith(1000)

				// Verify error message content
				const errorMessage = saySpy.mock.calls.find((call) => call[1]?.includes(mockError.message))?.[1]
				expect(errorMessage).toBe(
					`${mockError.message}\n\nRetry attempt 1\nRetrying in ${baseDelay} seconds...`,
				)

				await cline.abortTask(true)
				await task.catch(() => {})
			})

			it.skip("should not apply retry delay twice", async () => {
				const [cline, task] = Task.create({
					provider: mockProvider,
					apiConfiguration: mockApiConfig,
					task: "test task",
					context: mockExtensionContext,
				})

				// Mock delay to track countdown timing
				const mockDelay = vi.fn().mockResolvedValue(undefined)
				vi.spyOn(await import("delay"), "default").mockImplementation(mockDelay)

				// Mock say to track messages
				const saySpy = vi.spyOn(cline, "say")

				// Create a stream that fails on first chunk
				const mockError = new Error("API Error")
				const mockFailedStream = {
					// eslint-disable-next-line require-yield
					async *[Symbol.asyncIterator]() {
						throw mockError
					},
					async next() {
						throw mockError
					},
					async return() {
						return { done: true, value: undefined }
					},
					async throw(e: any) {
						throw e
					},
					async [Symbol.asyncDispose]() {
						// Cleanup
					},
				} as AsyncGenerator<ApiStreamChunk>

				// Create a successful stream for retry
				const mockSuccessStream = {
					async *[Symbol.asyncIterator]() {
						yield { type: "text", text: "Success" }
					},
					async next() {
						return { done: true, value: { type: "text", text: "Success" } }
					},
					async return() {
						return { done: true, value: undefined }
					},
					async throw(e: any) {
						throw e
					},
					async [Symbol.asyncDispose]() {
						// Cleanup
					},
				} as AsyncGenerator<ApiStreamChunk>

				// Mock createMessage to fail first then succeed
				let firstAttempt = true
				vi.spyOn(cline.api, "createMessage").mockImplementation(() => {
					if (firstAttempt) {
						firstAttempt = false
						return mockFailedStream
					}
					return mockSuccessStream
				})

				// Set alwaysApproveResubmit and requestDelaySeconds
				mockProvider.getState = vi.fn().mockResolvedValue({
					alwaysApproveResubmit: true,
					requestDelaySeconds: 3,
				})

				// Mock previous API request message
				cline.clineMessages = [
					{
						ts: Date.now(),
						type: "say",
						say: "api_req_started",
						text: JSON.stringify({
							tokensIn: 100,
							tokensOut: 50,
							cacheWrites: 0,
							cacheReads: 0,
						}),
					},
				]

				// Trigger API request
				const iterator = cline.attemptApiRequest(0)
				await iterator.next()

				// Verify delay is only applied for the countdown
				const baseDelay = 3 // from requestDelaySeconds
				const expectedDelayCount = baseDelay // One delay per second for countdown
				expect(mockDelay).toHaveBeenCalledTimes(expectedDelayCount)
				expect(mockDelay).toHaveBeenCalledWith(1000) // Each delay should be 1 second

				// Verify countdown messages were only shown once
				const retryMessages = saySpy.mock.calls.filter(
					(call) => call[0] === "api_req_retry_delayed" && call[1]?.includes("Retrying in"),
				)
				expect(retryMessages).toHaveLength(baseDelay)

				// Verify the retry message sequence
				for (let i = baseDelay; i > 0; i--) {
					expect(saySpy).toHaveBeenCalledWith(
						"api_req_retry_delayed",
						expect.stringContaining(`Retrying in ${i} seconds`),
						undefined,
						true,
					)
				}

				// Verify final retry message
				expect(saySpy).toHaveBeenCalledWith(
					"api_req_retry_delayed",
					expect.stringContaining("Retrying now"),
					undefined,
					false,
				)

				await cline.abortTask(true)
				await task.catch(() => {})
			})

			describe("processUserContentMentions", () => {
				it("should process mentions in task and feedback tags", async () => {
					const [cline, task] = Task.create({
						provider: mockProvider,
						apiConfiguration: mockApiConfig,
						task: "test task",
						context: mockExtensionContext,
					})

					const userContent = [
						{
							type: "text",
							text: "Regular text with 'some/path' (see below for file content)",
						} as const,
						{
							type: "text",
							text: "<task>Text with 'some/path' (see below for file content) in task tags</task>",
						} as const,
						{
							type: "tool_result",
							tool_use_id: "test-id",
							content: [
								{
									type: "text",
									text: "<feedback>Check 'some/path' (see below for file content)</feedback>",
								},
							],
						} as Anthropic.ToolResultBlockParam,
						{
							type: "tool_result",
							tool_use_id: "test-id-2",
							content: [
								{
									type: "text",
									text: "Regular tool result with 'path' (see below for file content)",
								},
							],
						} as Anthropic.ToolResultBlockParam,
					]

					const processedContent = await processUserContentMentions({
						userContent,
						cwd: cline.cwd,
						urlContentFetcher: cline.urlContentFetcher,
						fileContextTracker: cline.fileContextTracker,
					})

					// Regular text should not be processed
					expect((processedContent[0] as Anthropic.TextBlockParam).text).toBe(
						"Regular text with 'some/path' (see below for file content)",
					)

					// Text within task tags should be processed
					expect((processedContent[1] as Anthropic.TextBlockParam).text).toContain("processed:")
					expect((processedContent[1] as Anthropic.TextBlockParam).text).toContain(
						"<task>Text with 'some/path' (see below for file content) in task tags</task>",
					)

					// Feedback tag content should be processed
					const toolResult1 = processedContent[2] as Anthropic.ToolResultBlockParam
					const content1 = Array.isArray(toolResult1.content) ? toolResult1.content[0] : toolResult1.content
					expect((content1 as Anthropic.TextBlockParam).text).toContain("processed:")
					expect((content1 as Anthropic.TextBlockParam).text).toContain(
						"<feedback>Check 'some/path' (see below for file content)</feedback>",
					)

					// Regular tool result should not be processed
					const toolResult2 = processedContent[3] as Anthropic.ToolResultBlockParam
					const content2 = Array.isArray(toolResult2.content) ? toolResult2.content[0] : toolResult2.content
					expect((content2 as Anthropic.TextBlockParam).text).toBe(
						"Regular tool result with 'path' (see below for file content)",
					)

					await cline.abortTask(true)
					await task.catch(() => {})
				})
			})
		})

		describe("Subtask Rate Limiting", () => {
			let mockProvider: any
			let mockApiConfig: any
			let mockDelay: ReturnType<typeof vi.fn>

			beforeEach(() => {
				vi.clearAllMocks()
				// Reset the global timestamp before each test
				Task.resetGlobalApiRequestTime()

				mockApiConfig = {
					apiProvider: "anthropic",
					apiKey: "test-key",
					rateLimitSeconds: 5,
				}

				mockProvider = {
					context: {
						globalStorageUri: { fsPath: "/test/storage" },
					},
					getState: vi.fn().mockResolvedValue({
						apiConfiguration: mockApiConfig,
					}),
					say: vi.fn(),
					postStateToWebview: vi.fn().mockResolvedValue(undefined),
					postMessageToWebview: vi.fn().mockResolvedValue(undefined),
					updateTaskHistory: vi.fn().mockResolvedValue(undefined),
					getKiloConfig: vi.fn().mockResolvedValue(undefined),
				}

				// Get the mocked delay function
				mockDelay = delay as ReturnType<typeof vi.fn>
				mockDelay.mockClear()
			})

			afterEach(() => {
				// Clean up the global state after each test
				Task.resetGlobalApiRequestTime()
			})

			it("should enforce rate limiting across parent and subtask", async () => {
				// Add a spy to track getState calls
				const getStateSpy = vi.spyOn(mockProvider, "getState")

				// Create parent task
				const parent = new Task({
					provider: mockProvider,
					apiConfiguration: mockApiConfig,
					task: "parent task",
					startTask: false,
					context: mockExtensionContext,
				})

				// Mock the API stream response
				const mockStream = {
					async *[Symbol.asyncIterator]() {
						yield { type: "text", text: "parent response" }
					},
					async next() {
						return { done: true, value: { type: "text", text: "parent response" } }
					},
					async return() {
						return { done: true, value: undefined }
					},
					async throw(e: any) {
						throw e
					},
					[Symbol.asyncDispose]: async () => {},
				} as AsyncGenerator<ApiStreamChunk>

				vi.spyOn(parent.api, "createMessage").mockReturnValue(mockStream)

				// Make an API request with the parent task
				const parentIterator = parent.attemptApiRequest(0)
				await parentIterator.next()

				// Verify no delay was applied for the first request
				expect(mockDelay).not.toHaveBeenCalled()

				// Create a subtask immediately after
				const child = new Task({
					provider: mockProvider,
					apiConfiguration: mockApiConfig,
					task: "child task",
					parentTask: parent,
					rootTask: parent,
					startTask: false,
					context: mockExtensionContext,
				})

				// Mock the child's API stream
				const childMockStream = {
					async *[Symbol.asyncIterator]() {
						yield { type: "text", text: "child response" }
					},
					async next() {
						return { done: true, value: { type: "text", text: "child response" } }
					},
					async return() {
						return { done: true, value: undefined }
					},
					async throw(e: any) {
						throw e
					},
					[Symbol.asyncDispose]: async () => {},
				} as AsyncGenerator<ApiStreamChunk>

				vi.spyOn(child.api, "createMessage").mockReturnValue(childMockStream)

				// Make an API request with the child task
				const childIterator = child.attemptApiRequest(0)
				await childIterator.next()

				// Verify rate limiting was applied
				expect(mockDelay).toHaveBeenCalledTimes(mockApiConfig.rateLimitSeconds)
				expect(mockDelay).toHaveBeenCalledWith(1000)
			}, 10000) // Increase timeout to 10 seconds

			it("should not apply rate limiting if enough time has passed", async () => {
				// Create parent task
				const parent = new Task({
					provider: mockProvider,
					apiConfiguration: mockApiConfig,
					task: "parent task",
					startTask: false,
					context: mockExtensionContext,
				})

				// Mock the API stream response
				const mockStream = {
					async *[Symbol.asyncIterator]() {
						yield { type: "text", text: "response" }
					},
					async next() {
						return { done: true, value: { type: "text", text: "response" } }
					},
					async return() {
						return { done: true, value: undefined }
					},
					async throw(e: any) {
						throw e
					},
					[Symbol.asyncDispose]: async () => {},
				} as AsyncGenerator<ApiStreamChunk>

				vi.spyOn(parent.api, "createMessage").mockReturnValue(mockStream)

				// Make an API request with the parent task
				const parentIterator = parent.attemptApiRequest(0)
				await parentIterator.next()

				// Simulate time passing (more than rate limit)
<<<<<<< HEAD
				// kilocode_change start: use performance instead of Date
				const originalPerformanceNow = performance.now
				const mockTime = performance.now() + (mockApiConfig.rateLimitSeconds + 1) * 1000
				performance.now = vi.fn(() => mockTime)
				// kilocode_change end
=======
				const originalPerformanceNow = performance.now
				const mockTime = performance.now() + (mockApiConfig.rateLimitSeconds + 1) * 1000
				performance.now = vi.fn(() => mockTime)
>>>>>>> 00518662

				// Create a subtask after time has passed
				const child = new Task({
					provider: mockProvider,
					apiConfiguration: mockApiConfig,
					task: "child task",
					parentTask: parent,
					rootTask: parent,
					startTask: false,
					context: mockExtensionContext,
				})

				vi.spyOn(child.api, "createMessage").mockReturnValue(mockStream)

				// Make an API request with the child task
				const childIterator = child.attemptApiRequest(0)
				await childIterator.next()

				// Verify no rate limiting was applied
				expect(mockDelay).not.toHaveBeenCalled()

<<<<<<< HEAD
				// kilocode_change start
				performance.now = originalPerformanceNow
				// kilocode_change end
=======
				// Restore performance.now
				performance.now = originalPerformanceNow
>>>>>>> 00518662
			})

			it("should share rate limiting across multiple subtasks", async () => {
				// Create parent task
				const parent = new Task({
					provider: mockProvider,
					apiConfiguration: mockApiConfig,
					task: "parent task",
					startTask: false,
					context: mockExtensionContext,
				})

				// Mock the API stream response
				const mockStream = {
					async *[Symbol.asyncIterator]() {
						yield { type: "text", text: "response" }
					},
					async next() {
						return { done: true, value: { type: "text", text: "response" } }
					},
					async return() {
						return { done: true, value: undefined }
					},
					async throw(e: any) {
						throw e
					},
					[Symbol.asyncDispose]: async () => {},
				} as AsyncGenerator<ApiStreamChunk>

				vi.spyOn(parent.api, "createMessage").mockReturnValue(mockStream)

				// Make an API request with the parent task
				const parentIterator = parent.attemptApiRequest(0)
				await parentIterator.next()

				// Create first subtask
				const child1 = new Task({
					provider: mockProvider,
					apiConfiguration: mockApiConfig,
					task: "child task 1",
					parentTask: parent,
					rootTask: parent,
					startTask: false,
					context: mockExtensionContext,
				})

				vi.spyOn(child1.api, "createMessage").mockReturnValue(mockStream)

				// Make an API request with the first child task
				const child1Iterator = child1.attemptApiRequest(0)
				await child1Iterator.next()

				// Verify rate limiting was applied
				const firstDelayCount = mockDelay.mock.calls.length
				expect(firstDelayCount).toBe(mockApiConfig.rateLimitSeconds)

				// Clear the mock to count new delays
				mockDelay.mockClear()

				// Create second subtask immediately after
				const child2 = new Task({
					provider: mockProvider,
					apiConfiguration: mockApiConfig,
					task: "child task 2",
					parentTask: parent,
					rootTask: parent,
					startTask: false,
					context: mockExtensionContext,
				})

				vi.spyOn(child2.api, "createMessage").mockReturnValue(mockStream)

				// Make an API request with the second child task
				const child2Iterator = child2.attemptApiRequest(0)
				await child2Iterator.next()

				// Verify rate limiting was applied again
				expect(mockDelay).toHaveBeenCalledTimes(mockApiConfig.rateLimitSeconds)
			}, 15000) // Increase timeout to 15 seconds

			it("should handle rate limiting with zero rate limit", async () => {
				// Update config to have zero rate limit
				mockApiConfig.rateLimitSeconds = 0
				mockProvider.getState.mockResolvedValue({
					apiConfiguration: mockApiConfig,
				})

				// Create parent task
				const parent = new Task({
					provider: mockProvider,
					apiConfiguration: mockApiConfig,
					task: "parent task",
					startTask: false,
					context: mockExtensionContext,
				})

				// Mock the API stream response
				const mockStream = {
					async *[Symbol.asyncIterator]() {
						yield { type: "text", text: "response" }
					},
					async next() {
						return { done: true, value: { type: "text", text: "response" } }
					},
					async return() {
						return { done: true, value: undefined }
					},
					async throw(e: any) {
						throw e
					},
					[Symbol.asyncDispose]: async () => {},
				} as AsyncGenerator<ApiStreamChunk>

				vi.spyOn(parent.api, "createMessage").mockReturnValue(mockStream)

				// Make an API request with the parent task
				const parentIterator = parent.attemptApiRequest(0)
				await parentIterator.next()

				// Create a subtask
				const child = new Task({
					provider: mockProvider,
					apiConfiguration: mockApiConfig,
					task: "child task",
					parentTask: parent,
					rootTask: parent,
					startTask: false,
					context: mockExtensionContext,
				})

				vi.spyOn(child.api, "createMessage").mockReturnValue(mockStream)

				// Make an API request with the child task
				const childIterator = child.attemptApiRequest(0)
				await childIterator.next()

				// Verify no delay was applied
				expect(mockDelay).not.toHaveBeenCalled()
			})

			it("should update global timestamp even when no rate limiting is needed", async () => {
				// Create task
				const task = new Task({
					provider: mockProvider,
					apiConfiguration: mockApiConfig,
					task: "test task",
					startTask: false,
					context: mockExtensionContext,
				})

				// Mock the API stream response
				const mockStream = {
					async *[Symbol.asyncIterator]() {
						yield { type: "text", text: "response" }
					},
					async next() {
						return { done: true, value: { type: "text", text: "response" } }
					},
					async return() {
						return { done: true, value: undefined }
					},
					async throw(e: any) {
						throw e
					},
					[Symbol.asyncDispose]: async () => {},
				} as AsyncGenerator<ApiStreamChunk>

				vi.spyOn(task.api, "createMessage").mockReturnValue(mockStream)

				// Make an API request
				const iterator = task.attemptApiRequest(0)
				await iterator.next()

				// Access the private static property via reflection for testing
				const globalTimestamp = (Task as any).lastGlobalApiRequestTime
				expect(globalTimestamp).toBeDefined()
				expect(globalTimestamp).toBeGreaterThan(0)
			})
		})

		describe("Dynamic Strategy Selection", () => {
			let mockProvider: any
			let mockApiConfig: any

			beforeEach(() => {
				vi.clearAllMocks()

				mockApiConfig = {
					apiProvider: "anthropic",
					apiKey: "test-key",
				}

				mockProvider = {
					context: {
						globalStorageUri: { fsPath: "/test/storage" },
					},
					getState: vi.fn(),
				}
			})

			it("should use MultiSearchReplaceDiffStrategy by default", async () => {
				mockProvider.getState.mockResolvedValue({
					experiments: {
						[EXPERIMENT_IDS.MULTI_FILE_APPLY_DIFF]: false,
					},
				})

				const task = new Task({
					provider: mockProvider,
					apiConfiguration: mockApiConfig,
					enableDiff: true,
					task: "test task",
					startTask: false,
					context: mockExtensionContext,
				})

				// Initially should be MultiSearchReplaceDiffStrategy
				expect(task.diffStrategy).toBeInstanceOf(MultiSearchReplaceDiffStrategy)
				expect(task.diffStrategy?.getName()).toBe("MultiSearchReplace")
			})

			it("should switch to MultiFileSearchReplaceDiffStrategy when experiment is enabled", async () => {
				mockProvider.getState.mockResolvedValue({
					experiments: {
						[EXPERIMENT_IDS.MULTI_FILE_APPLY_DIFF]: true,
					},
				})

				const task = new Task({
					provider: mockProvider,
					apiConfiguration: mockApiConfig,
					enableDiff: true,
					task: "test task",
					startTask: false,
					context: mockExtensionContext,
				})

				// Initially should be MultiSearchReplaceDiffStrategy
				expect(task.diffStrategy).toBeInstanceOf(MultiSearchReplaceDiffStrategy)

				// Wait for async strategy update
				await new Promise((resolve) => setTimeout(resolve, 10))

				// Should have switched to MultiFileSearchReplaceDiffStrategy
				expect(task.diffStrategy).toBeInstanceOf(MultiFileSearchReplaceDiffStrategy)
				expect(task.diffStrategy?.getName()).toBe("MultiFileSearchReplace")
			})

			it("should keep MultiSearchReplaceDiffStrategy when experiments are undefined", async () => {
				mockProvider.getState.mockResolvedValue({})

				const task = new Task({
					provider: mockProvider,
					apiConfiguration: mockApiConfig,
					enableDiff: true,
					task: "test task",
					startTask: false,
					context: mockExtensionContext,
				})

				// Initially should be MultiSearchReplaceDiffStrategy
				expect(task.diffStrategy).toBeInstanceOf(MultiSearchReplaceDiffStrategy)

				// Wait for async strategy update
				await new Promise((resolve) => setTimeout(resolve, 10))

				// Should still be MultiSearchReplaceDiffStrategy
				expect(task.diffStrategy).toBeInstanceOf(MultiSearchReplaceDiffStrategy)
				expect(task.diffStrategy?.getName()).toBe("MultiSearchReplace")
			})

			it("should not create diff strategy when enableDiff is false", async () => {
				const task = new Task({
					provider: mockProvider,
					apiConfiguration: mockApiConfig,
					enableDiff: false,
					task: "test task",
					startTask: false,
					context: mockExtensionContext, // kilocode_change
				})

				expect(task.diffEnabled).toBe(false)
				expect(task.diffStrategy).toBeUndefined()
			})
		})

		describe("getApiProtocol", () => {
			it("should determine API protocol based on provider and model", async () => {
				// Test with Anthropic provider
				const anthropicConfig = {
					...mockApiConfig,
					apiProvider: "anthropic" as const,
					apiModelId: "gpt-4",
				}
				const anthropicTask = new Task({
					provider: mockProvider,
					apiConfiguration: anthropicConfig,
					task: "test task",
					startTask: false,
					context: mockExtensionContext, // kilocode_change
				})
				// Should use anthropic protocol even with non-claude model
				expect(anthropicTask.apiConfiguration.apiProvider).toBe("anthropic")

				// Test with OpenRouter provider and Claude model
				const openrouterClaudeConfig = {
					apiProvider: "openrouter" as const,
					openRouterModelId: "anthropic/claude-3-opus",
				}
				const openrouterClaudeTask = new Task({
					provider: mockProvider,
					apiConfiguration: openrouterClaudeConfig,
					task: "test task",
					startTask: false,
					context: mockExtensionContext, // kilocode_change
				})
				expect(openrouterClaudeTask.apiConfiguration.apiProvider).toBe("openrouter")

				// Test with OpenRouter provider and non-Claude model
				const openrouterGptConfig = {
					apiProvider: "openrouter" as const,
					openRouterModelId: "openai/gpt-4",
				}
				const openrouterGptTask = new Task({
					provider: mockProvider,
					apiConfiguration: openrouterGptConfig,
					task: "test task",
					startTask: false,
					context: mockExtensionContext, // kilocode_change
				})
				expect(openrouterGptTask.apiConfiguration.apiProvider).toBe("openrouter")

				// Test with various Claude model formats
				const claudeModelFormats = [
					"claude-3-opus",
					"Claude-3-Sonnet",
					"CLAUDE-instant",
					"anthropic/claude-3-haiku",
					"some-provider/claude-model",
				]

				for (const modelId of claudeModelFormats) {
					const config = {
						apiProvider: "openai" as const,
						openAiModelId: modelId,
					}
					const task = new Task({
						provider: mockProvider,
						apiConfiguration: config,
						task: "test task",
						startTask: false,
						context: mockExtensionContext, // kilocode_change
					})
					// Verify the model ID contains claude (case-insensitive)
					expect(modelId.toLowerCase()).toContain("claude")
				}
			})

			it("should handle edge cases for API protocol detection", async () => {
				// Test with undefined provider
				const undefinedProviderConfig = {
					apiModelId: "claude-3-opus",
				}
				const undefinedProviderTask = new Task({
					provider: mockProvider,
					apiConfiguration: undefinedProviderConfig,
					task: "test task",
					startTask: false,
					context: mockExtensionContext, // kilocode_change
				})
				expect(undefinedProviderTask.apiConfiguration.apiProvider).toBeUndefined()

				// Test with no model ID
				const noModelConfig = {
					apiProvider: "openai" as const,
				}
				const noModelTask = new Task({
					provider: mockProvider,
					apiConfiguration: noModelConfig,
					task: "test task",
					startTask: false,
					context: mockExtensionContext, // kilocode_change
				})
				expect(noModelTask.apiConfiguration.apiProvider).toBe("openai")
			})
		})

		describe("submitUserMessage", () => {
			it("should always route through webview sendMessage invoke", async () => {
				const task = new Task({
					provider: mockProvider,
					apiConfiguration: mockApiConfig,
					task: "initial task",
					startTask: false,
					context: mockExtensionContext,
				})

				// Set up some existing messages to simulate an ongoing conversation
				task.clineMessages = [
					{
						ts: Date.now(),
						type: "say",
						say: "text",
						text: "Initial message",
					},
				]

				// Call submitUserMessage
				task.submitUserMessage("test message", ["image1.png"])

				// Verify postMessageToWebview was called with sendMessage invoke
				expect(mockProvider.postMessageToWebview).toHaveBeenCalledWith({
					type: "invoke",
					invoke: "sendMessage",
					text: "test message",
					images: ["image1.png"],
				})
			})

			it("should handle empty messages gracefully", async () => {
				const task = new Task({
					provider: mockProvider,
					apiConfiguration: mockApiConfig,
					task: "initial task",
					startTask: false,
					context: mockExtensionContext,
				})

				// Call with empty text and no images
				task.submitUserMessage("", [])

				// Should not call postMessageToWebview for empty messages
				expect(mockProvider.postMessageToWebview).not.toHaveBeenCalled()

				// Call with whitespace only
				task.submitUserMessage("   ", [])
				expect(mockProvider.postMessageToWebview).not.toHaveBeenCalled()
			})

			it("should route through webview for both new and existing tasks", async () => {
				const task = new Task({
					provider: mockProvider,
					apiConfiguration: mockApiConfig,
					task: "initial task",
					startTask: false,
					context: mockExtensionContext,
				})

				// Test with no messages (new task scenario)
				task.clineMessages = []
				task.submitUserMessage("new task", ["image1.png"])

				expect(mockProvider.postMessageToWebview).toHaveBeenCalledWith({
					type: "invoke",
					invoke: "sendMessage",
					text: "new task",
					images: ["image1.png"],
				})

				// Clear mock
				mockProvider.postMessageToWebview.mockClear()

				// Test with existing messages (ongoing task scenario)
				task.clineMessages = [
					{
						ts: Date.now(),
						type: "say",
						say: "text",
						text: "Initial message",
					},
				]
				task.submitUserMessage("follow-up message", ["image2.png"])

				expect(mockProvider.postMessageToWebview).toHaveBeenCalledWith({
					type: "invoke",
					invoke: "sendMessage",
					text: "follow-up message",
					images: ["image2.png"],
				})
			})

			it("should handle undefined provider gracefully", async () => {
				const task = new Task({
					provider: mockProvider,
					apiConfiguration: mockApiConfig,
					task: "initial task",
					startTask: false,
					context: mockExtensionContext,
				})

				// Simulate weakref returning undefined
				Object.defineProperty(task, "providerRef", {
					value: { deref: () => undefined },
					writable: false,
					configurable: true,
				})

				// Spy on console.error to verify error is logged
				const consoleErrorSpy = vi.spyOn(console, "error").mockImplementation(() => {})

				// Should log error but not throw
				task.submitUserMessage("test message")

				expect(consoleErrorSpy).toHaveBeenCalledWith("[Task#submitUserMessage] Provider reference lost")
				expect(mockProvider.postMessageToWebview).not.toHaveBeenCalled()

				// Restore console.error
				consoleErrorSpy.mockRestore()
			})
		})
	})

	describe("Conversation continuity after condense and deletion", () => {
		it("should set suppressPreviousResponseId when last message is condense_context", async () => {
			// Arrange: create task
			const task = new Task({
				provider: mockProvider,
				apiConfiguration: mockApiConfig,
				task: "initial task",
				startTask: false,
				context: mockExtensionContext, // kilocode_change
			})

			// Ensure provider state returns required fields for attemptApiRequest
			mockProvider.getState = vi.fn().mockResolvedValue({
				apiConfiguration: mockApiConfig,
			})

			// Simulate deletion that leaves a condense_context as the last message
			const condenseMsg = {
				ts: Date.now(),
				type: "say" as const,
				say: "condense_context" as const,
				contextCondense: {
					summary: "summarized",
					cost: 0.001,
					prevContextTokens: 1200,
					newContextTokens: 400,
				},
			}
			await task.overwriteClineMessages([condenseMsg])

			// Spy and return a minimal successful stream to exercise attemptApiRequest
			const mockStream = {
				async *[Symbol.asyncIterator]() {
					yield { type: "text", text: "ok" }
				},
				async next() {
					return { done: true, value: { type: "text", text: "ok" } }
				},
				async return() {
					return { done: true, value: undefined }
				},
				async throw(e: any) {
					throw e
				},
				[Symbol.asyncDispose]: async () => {},
			} as AsyncGenerator<ApiStreamChunk>

			const createMessageSpy = vi.spyOn(task.api, "createMessage").mockReturnValue(mockStream)

			// Act: initiate an API request
			const iterator = task.attemptApiRequest(0)
			await iterator.next() // read first chunk to ensure call happened

			// Assert: metadata includes suppressPreviousResponseId set to true
			expect(createMessageSpy).toHaveBeenCalled()
			const callArgs = createMessageSpy.mock.calls[0]
			// Args: [systemPrompt, cleanConversationHistory, metadata]
			const metadata = callArgs?.[2]
			expect(metadata?.suppressPreviousResponseId).toBe(true)

			// The skip flag should be reset after the call
			expect((task as any).skipPrevResponseIdOnce).toBe(false)
		})
	})
	describe("abortTask", () => {
		it("should set abort flag and emit TaskAborted event", async () => {
			const task = new Task({
				provider: mockProvider,
				apiConfiguration: mockApiConfig,
				task: "test task",
				startTask: false,
				context: mockExtensionContext, // kilocode_change
			})

			// Spy on emit method
			const emitSpy = vi.spyOn(task, "emit")

			// Mock the dispose method to avoid actual cleanup
			vi.spyOn(task, "dispose").mockImplementation(() => {})

			// Call abortTask
			await task.abortTask()

			// Verify abort flag is set
			expect(task.abort).toBe(true)

			// Verify TaskAborted event was emitted
			expect(emitSpy).toHaveBeenCalledWith("taskAborted")
		})

		it("should be equivalent to clicking Cancel button functionality", async () => {
			const task = new Task({
				provider: mockProvider,
				apiConfiguration: mockApiConfig,
				task: "test task",
				startTask: false,
				context: mockExtensionContext, // kilocode_change
			})

			// Mock the dispose method to track cleanup
			const disposeSpy = vi.spyOn(task, "dispose").mockImplementation(() => {})

			// Call abortTask (soft cancel - same path as UI Cancel button)
			await task.abortTask()

			// Verify the same behavior as Cancel button: soft abort sets abort flag but does not dispose
			expect(task.abort).toBe(true)
			expect(disposeSpy).not.toHaveBeenCalled()
		})

		it("should work with TaskLike interface", async () => {
			const task = new Task({
				provider: mockProvider,
				apiConfiguration: mockApiConfig,
				task: "test task",
				startTask: false,
				context: mockExtensionContext, // kilocode_change
			})

			// Cast to TaskLike to ensure interface compliance
			const taskLike = task as any // TaskLike interface from types package

			// Verify abortTask method exists and is callable
			expect(typeof taskLike.abortTask).toBe("function")

			// Mock the dispose method to avoid actual cleanup
			vi.spyOn(task, "dispose").mockImplementation(() => {})

			// Call abortTask through interface
			await taskLike.abortTask()

			// Verify it works
			expect(task.abort).toBe(true)
		})

		it("should handle errors during disposal gracefully", async () => {
			const task = new Task({
				provider: mockProvider,
				apiConfiguration: mockApiConfig,
				task: "test task",
				startTask: false,
				context: mockExtensionContext, // kilocode_change
			})

			// Mock dispose to throw an error
			const mockError = new Error("Disposal failed")
			vi.spyOn(task, "dispose").mockImplementation(() => {
				throw mockError
			})

			// Spy on console.error to verify error is logged
			const consoleErrorSpy = vi.spyOn(console, "error").mockImplementation(() => {})

			// abortTask should not throw even if dispose fails (hard abort triggers dispose)
			await expect(task.abortTask(true)).resolves.not.toThrow()

			// Verify error was logged
			expect(consoleErrorSpy).toHaveBeenCalledWith(expect.stringContaining("Error during task"), mockError)

			// Verify abort flag is still set
			expect(task.abort).toBe(true)

			// Restore console.error
			consoleErrorSpy.mockRestore()
		})
		describe("Stream Failure Retry", () => {
			it("should not abort task on stream failure, only on user cancellation", async () => {
				const task = new Task({
					provider: mockProvider,
					apiConfiguration: mockApiConfig,
					task: "test task",
					startTask: false,
				})

				// Spy on console.error to verify error logging
				const consoleErrorSpy = vi.spyOn(console, "error").mockImplementation(() => {})

				// Spy on abortTask to verify it's NOT called for stream failures
				const abortTaskSpy = vi.spyOn(task, "abortTask").mockResolvedValue(undefined)

				// Test Case 1: Stream failure should NOT abort task
				task.abort = false
				task.abandoned = false

				// Simulate the catch block behavior for stream failure
				const streamFailureError = new Error("Stream failed mid-execution")

				// The key assertion: verify that when abort=false, abortTask is NOT called
				// This would normally happen in the catch block around line 2184
				const shouldAbort = task.abort
				expect(shouldAbort).toBe(false)

				// Verify error would be logged (this is what the new code does)
				console.error(
					`[Task#${task.taskId}.${task.instanceId}] Stream failed, will retry: ${streamFailureError.message}`,
				)
				expect(consoleErrorSpy).toHaveBeenCalledWith(expect.stringContaining("Stream failed, will retry"))

				// Verify abortTask was NOT called
				expect(abortTaskSpy).not.toHaveBeenCalled()

				// Test Case 2: User cancellation SHOULD abort task
				task.abort = true

				// For user cancellation, abortTask SHOULD be called
				if (task.abort) {
					await task.abortTask()
				}

				expect(abortTaskSpy).toHaveBeenCalled()

				// Restore mocks
				consoleErrorSpy.mockRestore()
			})
		})
	})
})

describe("Queued message processing after condense", () => {
	function createProvider(): any {
		const storageUri = { fsPath: path.join(os.tmpdir(), "test-storage") }
		const ctx = {
			globalState: {
				get: vi.fn().mockImplementation((_key: keyof GlobalState) => undefined),
				update: vi.fn().mockResolvedValue(undefined),
				keys: vi.fn().mockReturnValue([]),
			},
			globalStorageUri: storageUri,
			workspaceState: {
				get: vi.fn().mockImplementation((_key) => undefined),
				update: vi.fn().mockResolvedValue(undefined),
				keys: vi.fn().mockReturnValue([]),
			},
			secrets: {
				get: vi.fn().mockResolvedValue(undefined),
				store: vi.fn().mockResolvedValue(undefined),
				delete: vi.fn().mockResolvedValue(undefined),
			},
			extensionUri: { fsPath: "/mock/extension/path" },
			extension: { packageJSON: { version: "1.0.0" } },
		} as unknown as vscode.ExtensionContext

		const output = {
			appendLine: vi.fn(),
			append: vi.fn(),
			clear: vi.fn(),
			show: vi.fn(),
			hide: vi.fn(),
			dispose: vi.fn(),
		}

		const provider = new ClineProvider(ctx, output as any, "sidebar", new ContextProxy(ctx)) as any
		provider.postMessageToWebview = vi.fn().mockResolvedValue(undefined)
		provider.postStateToWebview = vi.fn().mockResolvedValue(undefined)
		provider.getState = vi.fn().mockResolvedValue({})
		return provider
	}

	const apiConfig: ProviderSettings = {
		apiProvider: "anthropic",
		apiModelId: "claude-3-5-sonnet-20241022",
		apiKey: "test-api-key",
	} as any

	it("processes queued message after condense completes", async () => {
		const provider = createProvider()
		const task = new Task({
			provider,
			apiConfiguration: apiConfig,
			task: "initial task",
			startTask: false,
		})

		// Make condense fast + deterministic
		vi.spyOn(task as any, "getSystemPrompt").mockResolvedValue("system")
		const submitSpy = vi.spyOn(task, "submitUserMessage").mockResolvedValue(undefined)

		// Queue a message during condensing
		task.messageQueueService.addMessage("queued text", ["img1.png"])

		// Use fake timers to capture setTimeout(0) in processQueuedMessages
		vi.useFakeTimers()
		await task.condenseContext()

		// Flush the microtask that submits the queued message
		vi.runAllTimers()
		vi.useRealTimers()

		expect(submitSpy).toHaveBeenCalledWith("queued text", ["img1.png"])
		expect(task.messageQueueService.isEmpty()).toBe(true)
	})

	it("does not cross-drain queues between separate tasks", async () => {
		const providerA = createProvider()
		const providerB = createProvider()

		const taskA = new Task({
			provider: providerA,
			apiConfiguration: apiConfig,
			task: "task A",
			startTask: false,
		})
		const taskB = new Task({
			provider: providerB,
			apiConfiguration: apiConfig,
			task: "task B",
			startTask: false,
		})

		vi.spyOn(taskA as any, "getSystemPrompt").mockResolvedValue("system")
		vi.spyOn(taskB as any, "getSystemPrompt").mockResolvedValue("system")

		const spyA = vi.spyOn(taskA, "submitUserMessage").mockResolvedValue(undefined)
		const spyB = vi.spyOn(taskB, "submitUserMessage").mockResolvedValue(undefined)

		taskA.messageQueueService.addMessage("A message")
		taskB.messageQueueService.addMessage("B message")

		// Condense in task A should only drain A's queue
		vi.useFakeTimers()
		await taskA.condenseContext()
		vi.runAllTimers()
		vi.useRealTimers()

		expect(spyA).toHaveBeenCalledWith("A message", undefined)
		expect(spyB).not.toHaveBeenCalled()
		expect(taskB.messageQueueService.isEmpty()).toBe(false)

		// Now condense in task B should drain B's queue
		vi.useFakeTimers()
		await taskB.condenseContext()
		vi.runAllTimers()
		vi.useRealTimers()

		expect(spyB).toHaveBeenCalledWith("B message", undefined)
		expect(taskB.messageQueueService.isEmpty()).toBe(true)
	})
})<|MERGE_RESOLUTION|>--- conflicted
+++ resolved
@@ -1128,17 +1128,9 @@
 				await parentIterator.next()
 
 				// Simulate time passing (more than rate limit)
-<<<<<<< HEAD
-				// kilocode_change start: use performance instead of Date
 				const originalPerformanceNow = performance.now
 				const mockTime = performance.now() + (mockApiConfig.rateLimitSeconds + 1) * 1000
 				performance.now = vi.fn(() => mockTime)
-				// kilocode_change end
-=======
-				const originalPerformanceNow = performance.now
-				const mockTime = performance.now() + (mockApiConfig.rateLimitSeconds + 1) * 1000
-				performance.now = vi.fn(() => mockTime)
->>>>>>> 00518662
 
 				// Create a subtask after time has passed
 				const child = new Task({
@@ -1160,14 +1152,8 @@
 				// Verify no rate limiting was applied
 				expect(mockDelay).not.toHaveBeenCalled()
 
-<<<<<<< HEAD
-				// kilocode_change start
-				performance.now = originalPerformanceNow
-				// kilocode_change end
-=======
 				// Restore performance.now
 				performance.now = originalPerformanceNow
->>>>>>> 00518662
 			})
 
 			it("should share rate limiting across multiple subtasks", async () => {
