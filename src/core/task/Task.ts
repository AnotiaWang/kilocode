import * as fs from "fs"
import * as path from "path"
import * as vscode from "vscode"
import os from "os"
import crypto from "crypto"
import EventEmitter from "events"

import { Anthropic } from "@anthropic-ai/sdk"
import OpenAI from "openai"
import delay from "delay"
import pWaitFor from "p-wait-for"
import { serializeError } from "serialize-error"
import { Package } from "../../shared/package"
import { formatToolInvocation } from "../tools/helpers/toolResultFormatting"

import {
	type TaskLike,
	type TaskMetadata,
	type TaskEvents,
	type ProviderSettings,
	type TokenUsage,
	type ToolUsage,
	type ToolName,
	type ContextCondense,
	type ContextTruncation,
	type ClineMessage,
	type ClineSay,
	type ClineAsk,
	type ToolProgressStatus,
	type HistoryItem,
	type CreateTaskOptions,
	type ModelInfo,
	RooCodeEventName,
	TelemetryEventName,
	TaskStatus,
	TodoItem,
	getApiProtocol,
	getModelId,
	isIdleAsk,
	isInteractiveAsk,
	isResumableAsk,
	isNativeProtocol,
	QueuedMessage,
	DEFAULT_CONSECUTIVE_MISTAKE_LIMIT,
	DEFAULT_CHECKPOINT_TIMEOUT_SECONDS,
	MAX_CHECKPOINT_TIMEOUT_SECONDS,
	MIN_CHECKPOINT_TIMEOUT_SECONDS,
	TOOL_PROTOCOL,
} from "@roo-code/types"
import { TelemetryService } from "@roo-code/telemetry"
import { CloudService, BridgeOrchestrator } from "@roo-code/cloud"
import { resolveToolProtocol } from "../../utils/resolveToolProtocol"

// api
import { ApiHandler, ApiHandlerCreateMessageMetadata, buildApiHandler } from "../../api"
import { ApiStream, GroundingSource } from "../../api/transform/stream"
import { maybeRemoveImageBlocks } from "../../api/transform/image-cleaning"
import { VirtualQuotaFallbackHandler } from "../../api/providers/virtual-quota-fallback" // kilocode_change: Import VirtualQuotaFallbackHandler for model change notifications

// shared
import { findLastIndex } from "../../shared/array"
import { combineApiRequests } from "../../shared/combineApiRequests"
import { combineCommandSequences } from "../../shared/combineCommandSequences"
import { t } from "../../i18n"
import { ClineApiReqCancelReason, ClineApiReqInfo } from "../../shared/ExtensionMessage"
import { getApiMetrics, hasTokenUsageChanged } from "../../shared/getApiMetrics"
import { ClineAskResponse } from "../../shared/WebviewMessage"
import { defaultModeSlug, getModeBySlug, getGroupName } from "../../shared/modes"
import { DiffStrategy, type ToolUse, type ToolParamName, toolParamNames } from "../../shared/tools"
import { EXPERIMENT_IDS, experiments } from "../../shared/experiments"
import { getModelMaxOutputTokens } from "../../shared/api"

// services
import { UrlContentFetcher } from "../../services/browser/UrlContentFetcher"
import { BrowserSession } from "../../services/browser/BrowserSession"
import { McpHub } from "../../services/mcp/McpHub"
import { McpServerManager } from "../../services/mcp/McpServerManager"
import { RepoPerTaskCheckpointService } from "../../services/checkpoints"

// integrations
import { DiffViewProvider } from "../../integrations/editor/DiffViewProvider"
import { findToolName } from "../../integrations/misc/export-markdown"
import { RooTerminalProcess } from "../../integrations/terminal/types"
import { TerminalRegistry } from "../../integrations/terminal/TerminalRegistry"

// utils
import { calculateApiCostAnthropic, calculateApiCostOpenAI } from "../../shared/cost"
import { getWorkspacePath } from "../../utils/path"

// prompts
import { formatResponse } from "../prompts/responses"
import { SYSTEM_PROMPT } from "../prompts/system"
import { buildNativeToolsArray } from "./build-tools"

// core modules
import { ToolRepetitionDetector } from "../tools/ToolRepetitionDetector"
import { restoreTodoListForTask } from "../tools/UpdateTodoListTool"
import { FileContextTracker } from "../context-tracking/FileContextTracker"
import { RooIgnoreController } from "../ignore/RooIgnoreController"
import { RooProtectedController } from "../protect/RooProtectedController"
import { type AssistantMessageContent, presentAssistantMessage } from "../assistant-message"
import { AssistantMessageParser } from "../assistant-message/AssistantMessageParser"
import { NativeToolCallParser } from "../assistant-message/NativeToolCallParser"
import { manageContext } from "../context-management"
import { ClineProvider } from "../webview/ClineProvider"
import { MultiSearchReplaceDiffStrategy } from "../diff/strategies/multi-search-replace"
import { MultiFileSearchReplaceDiffStrategy } from "../diff/strategies/multi-file-search-replace"
import {
	type ApiMessage,
	readApiMessages,
	saveApiMessages,
	readTaskMessages,
	saveTaskMessages,
	taskMetadata,
} from "../task-persistence"
import { getTaskDirectoryPath } from "../../utils/storage"
import { getEnvironmentDetails } from "../environment/getEnvironmentDetails"
import { checkContextWindowExceededError } from "../context/context-management/context-error-handling"
import {
	type CheckpointDiffOptions,
	type CheckpointRestoreOptions,
	getCheckpointService,
	checkpointSave,
	checkpointRestore,
	checkpointDiff,
} from "../checkpoints"
<<<<<<< HEAD
import { processKiloUserContentMentions } from "../mentions/processKiloUserContentMentions" // kilocode_change
import { refreshWorkflowToggles } from "../context/instructions/workflows" // kilocode_change
import { parseMentions } from "../mentions" // kilocode_change
import { parseKiloSlashCommands } from "../slash-commands/kilo" // kilocode_change
import { GlobalFileNames } from "../../shared/globalFileNames" // kilocode_change
import { ensureLocalKilorulesDirExists } from "../context/instructions/kilo-rules" // kilocode_change
import { getMessagesSinceLastSummary, summarizeConversation } from "../condense"
=======
import { processUserContentMentions } from "../mentions/processUserContentMentions"
import { getMessagesSinceLastSummary, summarizeConversation, getEffectiveApiHistory } from "../condense"
>>>>>>> dcb04bb2
import { MessageQueueService } from "../message-queue/MessageQueueService"

import { isAnyRecognizedKiloCodeError, isPaymentRequiredError } from "../../shared/kilocode/errorUtils"
import { getAppUrl } from "@roo-code/types"
import { mergeApiMessages, addOrMergeUserContent } from "./kilocode"
import { AutoApprovalHandler, checkAutoApproval } from "../auto-approval"
<<<<<<< HEAD
import { getActiveToolUseStyle } from "../../api/providers/kilocode/nativeToolCallHelpers"
=======
import { MessageManager } from "../message-manager"
>>>>>>> dcb04bb2

const MAX_EXPONENTIAL_BACKOFF_SECONDS = 600 // 10 minutes
const DEFAULT_USAGE_COLLECTION_TIMEOUT_MS = 5000 // 5 seconds
const FORCED_CONTEXT_REDUCTION_PERCENT = 75 // Keep 75% of context (remove 25%) on context window errors
const MAX_CONTEXT_WINDOW_RETRIES = 3 // Maximum retries for context window errors

export interface TaskOptions extends CreateTaskOptions {
	context: vscode.ExtensionContext // kilocode_change
	provider: ClineProvider
	apiConfiguration: ProviderSettings
	enableDiff?: boolean
	enableCheckpoints?: boolean
	checkpointTimeout?: number
	enableBridge?: boolean
	fuzzyMatchThreshold?: number
	consecutiveMistakeLimit?: number
	task?: string
	images?: string[]
	historyItem?: HistoryItem
	experiments?: Record<string, boolean>
	startTask?: boolean
	rootTask?: Task
	parentTask?: Task
	taskNumber?: number
	onCreated?: (task: Task) => void
	initialTodos?: TodoItem[]
	workspacePath?: string
	/** Initial status for the task's history item (e.g., "active" for child tasks) */
	initialStatus?: "active" | "delegated" | "completed"
}

type UserContent = Array<Anthropic.ContentBlockParam> // kilocode_change

export class Task extends EventEmitter<TaskEvents> implements TaskLike {
	private context: vscode.ExtensionContext // kilocode_change

	readonly taskId: string
	private taskIsFavorited?: boolean // kilocode_change
	readonly rootTaskId?: string
	readonly parentTaskId?: string
	childTaskId?: string
	pendingNewTaskToolCallId?: string

	readonly instanceId: string
	readonly metadata: TaskMetadata

	todoList?: TodoItem[]

	readonly rootTask: Task | undefined
	readonly parentTask: Task | undefined
	readonly taskNumber: number
	readonly workspacePath: string

	/**
	 * The mode associated with this task. Persisted across sessions
	 * to maintain user context when reopening tasks from history.
	 *
	 * ## Lifecycle
	 *
	 * ### For new tasks:
	 * 1. Initially `undefined` during construction
	 * 2. Asynchronously initialized from provider state via `initializeTaskMode()`
	 * 3. Falls back to `defaultModeSlug` if provider state is unavailable
	 *
	 * ### For history items:
	 * 1. Immediately set from `historyItem.mode` during construction
	 * 2. Falls back to `defaultModeSlug` if mode is not stored in history
	 *
	 * ## Important
	 * This property should NOT be accessed directly until `taskModeReady` promise resolves.
	 * Use `getTaskMode()` for async access or `taskMode` getter for sync access after initialization.
	 *
	 * @private
	 * @see {@link getTaskMode} - For safe async access
	 * @see {@link taskMode} - For sync access after initialization
	 * @see {@link waitForModeInitialization} - To ensure initialization is complete
	 */
	private _taskMode: string | undefined

	/**
	 * Promise that resolves when the task mode has been initialized.
	 * This ensures async mode initialization completes before the task is used.
	 *
	 * ## Purpose
	 * - Prevents race conditions when accessing task mode
	 * - Ensures provider state is properly loaded before mode-dependent operations
	 * - Provides a synchronization point for async initialization
	 *
	 * ## Resolution timing
	 * - For history items: Resolves immediately (sync initialization)
	 * - For new tasks: Resolves after provider state is fetched (async initialization)
	 *
	 * @private
	 * @see {@link waitForModeInitialization} - Public method to await this promise
	 */
	private taskModeReady: Promise<void>

	providerRef: WeakRef<ClineProvider>
	private readonly globalStoragePath: string
	abort: boolean = false
	currentRequestAbortController?: AbortController
	skipPrevResponseIdOnce: boolean = false

	// TaskStatus
	idleAsk?: ClineMessage
	resumableAsk?: ClineMessage
	interactiveAsk?: ClineMessage

	didFinishAbortingStream = false
	abandoned = false
	abortReason?: ClineApiReqCancelReason
	isInitialized = false
	isPaused: boolean = false

	// API
	apiConfiguration: ProviderSettings
	api: ApiHandler
	private static lastGlobalApiRequestTime?: number
	private autoApprovalHandler: AutoApprovalHandler

	/**
	 * Reset the global API request timestamp. This should only be used for testing.
	 * @internal
	 */
	static resetGlobalApiRequestTime(): void {
		Task.lastGlobalApiRequestTime = undefined
	}

	toolRepetitionDetector: ToolRepetitionDetector
	rooIgnoreController?: RooIgnoreController
	rooProtectedController?: RooProtectedController
	fileContextTracker: FileContextTracker
	urlContentFetcher: UrlContentFetcher
	terminalProcess?: RooTerminalProcess

	// Computer User
	browserSession: BrowserSession

	// Editing
	diffViewProvider: DiffViewProvider
	diffStrategy?: DiffStrategy
	diffEnabled: boolean = false
	fuzzyMatchThreshold: number
	didEditFile: boolean = false

	// LLM Messages & Chat Messages
	apiConversationHistory: ApiMessage[] = []
	clineMessages: ClineMessage[] = []

	// Ask
	private askResponse?: ClineAskResponse
	private askResponseText?: string
	private askResponseImages?: string[]
	public lastMessageTs?: number

	// Tool Use
	consecutiveMistakeCount: number = 0
	consecutiveMistakeLimit: number
	consecutiveMistakeCountForApplyDiff: Map<string, number> = new Map()
	toolUsage: ToolUsage = {}

	// Checkpoints
	enableCheckpoints: boolean
	checkpointTimeout: number
	checkpointService?: RepoPerTaskCheckpointService
	checkpointServiceInitializing = false

	// Task Bridge
	enableBridge: boolean

	// Message Queue Service
	public readonly messageQueueService: MessageQueueService
	private messageQueueStateChangedHandler: (() => void) | undefined

	// Streaming
	isWaitingForFirstChunk = false
	isStreaming = false
	currentStreamingContentIndex = 0
	currentStreamingDidCheckpoint = false
	assistantMessageContent: AssistantMessageContent[] = []
	presentAssistantMessageLocked = false
	presentAssistantMessageHasPendingUpdates = false
	userMessageContent: (
		| Anthropic.TextBlockParam
		| Anthropic.ImageBlockParam
		| Anthropic.ToolResultBlockParam // kilocode_change
	)[] = []
	userMessageContentReady = false
	didRejectTool = false
	didAlreadyUseTool = false
	didToolFailInCurrentTurn = false
	didCompleteReadingStream = false
	assistantMessageParser?: AssistantMessageParser
	private providerProfileChangeListener?: (config: { name: string; provider?: string }) => void

	// Native tool call streaming state (track which index each tool is at)
	private streamingToolCallIndices: Map<string, number> = new Map()

	// Cached model info for current streaming session (set at start of each API request)
	// This prevents excessive getModel() calls during tool execution
	cachedStreamingModel?: { id: string; info: ModelInfo }

	// Token Usage Cache
	private tokenUsageSnapshot?: TokenUsage
	private tokenUsageSnapshotAt?: number

	// Cloud Sync Tracking
	private cloudSyncedMessageTimestamps: Set<number> = new Set()

	// Initial status for the task's history item (set at creation time to avoid race conditions)
	private readonly initialStatus?: "active" | "delegated" | "completed"

	// MessageManager for high-level message operations (lazy initialized)
	private _messageManager?: MessageManager

	constructor({
		context, // kilocode_change
		provider,
		apiConfiguration,
		enableDiff = false,
		enableCheckpoints = true,
		checkpointTimeout = DEFAULT_CHECKPOINT_TIMEOUT_SECONDS,
		enableBridge = false,
		fuzzyMatchThreshold = 1.0,
		consecutiveMistakeLimit = DEFAULT_CONSECUTIVE_MISTAKE_LIMIT,
		task,
		images,
		historyItem,
		experiments: experimentsConfig,
		startTask = true,
		rootTask,
		parentTask,
		taskNumber = -1,
		onCreated,
		initialTodos,
		workspacePath,
		initialStatus,
	}: TaskOptions) {
		super()
		this.context = context // kilocode_change

		if (startTask && !task && !images && !historyItem) {
			throw new Error("Either historyItem or task/images must be provided")
		}

		if (
			!checkpointTimeout ||
			checkpointTimeout > MAX_CHECKPOINT_TIMEOUT_SECONDS ||
			checkpointTimeout < MIN_CHECKPOINT_TIMEOUT_SECONDS
		) {
			throw new Error(
				"checkpointTimeout must be between " +
					MIN_CHECKPOINT_TIMEOUT_SECONDS +
					" and " +
					MAX_CHECKPOINT_TIMEOUT_SECONDS +
					" seconds",
			)
		}

		this.taskId = historyItem ? historyItem.id : crypto.randomUUID()
		this.taskIsFavorited = historyItem?.isFavorited // kilocode_change
		this.rootTaskId = historyItem ? historyItem.rootTaskId : rootTask?.taskId
		this.parentTaskId = historyItem ? historyItem.parentTaskId : parentTask?.taskId
		this.childTaskId = undefined

		this.metadata = {
			task: historyItem ? historyItem.task : task,
			images: historyItem ? [] : images,
		}

		// Normal use-case is usually retry similar history task with new workspace.
		this.workspacePath = parentTask
			? parentTask.workspacePath
			: (workspacePath ?? getWorkspacePath(path.join(os.homedir(), "Documents"))) // kilocode_change: use Documents instead of Desktop as default

		this.instanceId = crypto.randomUUID().slice(0, 8)
		this.taskNumber = -1

		this.rooIgnoreController = new RooIgnoreController(this.cwd)
		this.rooProtectedController = new RooProtectedController(this.cwd)
		this.fileContextTracker = new FileContextTracker(provider, this.taskId)

		this.rooIgnoreController.initialize().catch((error) => {
			console.error("Failed to initialize RooIgnoreController:", error)
		})

		this.apiConfiguration = apiConfiguration
		this.api = buildApiHandler(apiConfiguration)
		// kilocode_change start: Listen for model changes in virtual quota fallback
		if (this.api instanceof VirtualQuotaFallbackHandler) {
			this.api.on("handlerChanged", () => {
				this.emit("modelChanged")
			})
		}
		// kilocode_change end
		this.autoApprovalHandler = new AutoApprovalHandler()

		this.urlContentFetcher = new UrlContentFetcher(provider.context)
		this.browserSession = new BrowserSession(provider.context, (isActive: boolean) => {
			// Add a message to indicate browser session status change
			this.say("browser_session_status", isActive ? "Browser session opened" : "Browser session closed")
			// Broadcast to browser panel
			this.broadcastBrowserSessionUpdate()

			// When a browser session becomes active, automatically open/reveal the Browser Session tab
			if (isActive) {
				try {
					// Lazy-load to avoid circular imports at module load time
					const { BrowserSessionPanelManager } = require("../webview/BrowserSessionPanelManager")
					const providerRef = this.providerRef.deref()
					if (providerRef) {
						BrowserSessionPanelManager.getInstance(providerRef)
							.show()
							.catch(() => {})
					}
				} catch (err) {
					console.error("[Task] Failed to auto-open Browser Session panel:", err)
				}
			}
		})
		this.diffEnabled = enableDiff
		this.fuzzyMatchThreshold = fuzzyMatchThreshold
		this.consecutiveMistakeLimit = consecutiveMistakeLimit ?? DEFAULT_CONSECUTIVE_MISTAKE_LIMIT
		this.providerRef = new WeakRef(provider)
		// kilocode_change start: Handle CLI mode where globalStorageUri might not be properly set
		this.globalStoragePath = provider.context?.globalStorageUri?.fsPath ?? this.getCliGlobalStoragePath()
		// kilocode_change end
		this.diffViewProvider = new DiffViewProvider(this.cwd, this)
		this.enableCheckpoints = enableCheckpoints
		this.checkpointTimeout = checkpointTimeout
		this.enableBridge = enableBridge

		this.parentTask = parentTask
		this.taskNumber = taskNumber
		this.initialStatus = initialStatus

		// Store the task's mode when it's created.
		// For history items, use the stored mode; for new tasks, we'll set it
		// after getting state.
		if (historyItem) {
			this._taskMode = historyItem.mode || defaultModeSlug
			this.taskModeReady = Promise.resolve()
			TelemetryService.instance.captureTaskRestarted(this.taskId)
		} else {
			// For new tasks, don't set the mode yet - wait for async initialization.
			this._taskMode = undefined
			this.taskModeReady = this.initializeTaskMode(provider)
			TelemetryService.instance.captureTaskCreated(this.taskId)
		}

		// Initialize the assistant message parser only for XML protocol.
		// For native protocol, tool calls come as tool_call chunks, not XML.
		// experiments is always provided via TaskOptions (defaults to experimentDefault in provider)
		const modelInfo = this.api.getModel().info
		const toolProtocol = resolveToolProtocol(this.apiConfiguration, modelInfo)
		this.assistantMessageParser = toolProtocol !== "native" ? new AssistantMessageParser() : undefined

		this.messageQueueService = new MessageQueueService()

		this.messageQueueStateChangedHandler = () => {
			this.emit(RooCodeEventName.TaskUserMessage, this.taskId)
			this.providerRef.deref()?.postStateToWebview()
			this.emit("modelChanged") // kilocode_change: Emit modelChanged for virtual quota fallback UI updates
		}

		this.messageQueueService.on("stateChanged", this.messageQueueStateChangedHandler)

		// Listen for provider profile changes to update parser state
		this.setupProviderProfileChangeListener(provider)

		// Only set up diff strategy if diff is enabled.
		if (this.diffEnabled) {
			// Default to old strategy, will be updated if experiment is enabled.
			this.diffStrategy = new MultiSearchReplaceDiffStrategy(this.fuzzyMatchThreshold)

			// Check experiment asynchronously and update strategy if needed.
			provider.getState().then((state) => {
				const isMultiFileApplyDiffEnabled = experiments.isEnabled(
					state.experiments ?? {},
					EXPERIMENT_IDS.MULTI_FILE_APPLY_DIFF,
				)

				if (isMultiFileApplyDiffEnabled) {
					this.diffStrategy = new MultiFileSearchReplaceDiffStrategy(this.fuzzyMatchThreshold)
				}
			})
		}

		this.toolRepetitionDetector = new ToolRepetitionDetector(this.consecutiveMistakeLimit)

		// Initialize todo list if provided
		if (initialTodos && initialTodos.length > 0) {
			this.todoList = initialTodos
		}

		onCreated?.(this)

		if (startTask) {
			if (task || images) {
				this.startTask(task, images)
			} else if (historyItem) {
				this.resumeTaskFromHistory()
			} else {
				throw new Error("Either historyItem or task/images must be provided")
			}
		}
	}

	// kilocode_change start
	private getContext(): vscode.ExtensionContext {
		const context = this.context
		if (!context) {
			throw new Error("Unable to access extension context")
		}
		return context
	}

	/**
	 * Get global storage path for CLI mode when vscode context is not available.
	 * Uses KiloCodePaths utility if available, otherwise falls back to home directory.
	 */
	private getCliGlobalStoragePath(): string {
		// Try to use home directory based path for CLI mode
		const homeDir = process.env.HOME || process.env.USERPROFILE || "/tmp"
		const cliStoragePath = path.join(homeDir, ".kilocode", "cli", "global")

		// Ensure directory exists
		try {
			if (!fs.existsSync(cliStoragePath)) {
				fs.mkdirSync(cliStoragePath, { recursive: true })
			}
		} catch (error) {
			console.error(`[Task] Failed to create CLI storage path ${cliStoragePath}:`, error)
		}

		return cliStoragePath
	}
	// kilocode_change end
	/**
	 * Initialize the task mode from the provider state.
	 * This method handles async initialization with proper error handling.
	 *
	 * ## Flow
	 * 1. Attempts to fetch the current mode from provider state
	 * 2. Sets `_taskMode` to the fetched mode or `defaultModeSlug` if unavailable
	 * 3. Handles errors gracefully by falling back to default mode
	 * 4. Logs any initialization errors for debugging
	 *
	 * ## Error handling
	 * - Network failures when fetching provider state
	 * - Provider not yet initialized
	 * - Invalid state structure
	 *
	 * All errors result in fallback to `defaultModeSlug` to ensure task can proceed.
	 *
	 * @private
	 * @param provider - The ClineProvider instance to fetch state from
	 * @returns Promise that resolves when initialization is complete
	 */
	private async initializeTaskMode(provider: ClineProvider): Promise<void> {
		try {
			const state = await provider.getState()
			this._taskMode = state?.mode || defaultModeSlug
		} catch (error) {
			// If there's an error getting state, use the default mode
			this._taskMode = defaultModeSlug
			// Use the provider's log method for better error visibility
			const errorMessage = `Failed to initialize task mode: ${error instanceof Error ? error.message : String(error)}`
			provider.log(errorMessage)
		}
	}

	/**
	 * Sets up a listener for provider profile changes to automatically update the parser state.
	 * This ensures the XML/native protocol parser stays synchronized with the current model.
	 *
	 * @private
	 * @param provider - The ClineProvider instance to listen to
	 */
	private setupProviderProfileChangeListener(provider: ClineProvider): void {
		// Only set up listener if provider has the on method (may not exist in test mocks)
		if (typeof provider.on !== "function") {
			return
		}

		this.providerProfileChangeListener = async () => {
			try {
				const newState = await provider.getState()
				if (newState?.apiConfiguration) {
					this.updateApiConfiguration(newState.apiConfiguration)
				}
			} catch (error) {
				console.error(
					`[Task#${this.taskId}.${this.instanceId}] Failed to update API configuration on profile change:`,
					error,
				)
			}
		}

		provider.on(RooCodeEventName.ProviderProfileChanged, this.providerProfileChangeListener)
	}

	/**
	 * Wait for the task mode to be initialized before proceeding.
	 * This method ensures that any operations depending on the task mode
	 * will have access to the correct mode value.
	 *
	 * ## When to use
	 * - Before accessing mode-specific configurations
	 * - When switching between tasks with different modes
	 * - Before operations that depend on mode-based permissions
	 *
	 * ## Example usage
	 * ```typescript
	 * // Wait for mode initialization before mode-dependent operations
	 * await task.waitForModeInitialization();
	 * const mode = task.taskMode; // Now safe to access synchronously
	 *
	 * // Or use with getTaskMode() for a one-liner
	 * const mode = await task.getTaskMode(); // Internally waits for initialization
	 * ```
	 *
	 * @returns Promise that resolves when the task mode is initialized
	 * @public
	 */
	public async waitForModeInitialization(): Promise<void> {
		return this.taskModeReady
	}

	/**
	 * Get the task mode asynchronously, ensuring it's properly initialized.
	 * This is the recommended way to access the task mode as it guarantees
	 * the mode is available before returning.
	 *
	 * ## Async behavior
	 * - Internally waits for `taskModeReady` promise to resolve
	 * - Returns the initialized mode or `defaultModeSlug` as fallback
	 * - Safe to call multiple times - subsequent calls return immediately if already initialized
	 *
	 * ## Example usage
	 * ```typescript
	 * // Safe async access
	 * const mode = await task.getTaskMode();
	 * console.log(`Task is running in ${mode} mode`);
	 *
	 * // Use in conditional logic
	 * if (await task.getTaskMode() === 'architect') {
	 *   // Perform architect-specific operations
	 * }
	 * ```
	 *
	 * @returns Promise resolving to the task mode string
	 * @public
	 */
	public async getTaskMode(): Promise<string> {
		await this.taskModeReady
		return this._taskMode || defaultModeSlug
	}

	/**
	 * Get the task mode synchronously. This should only be used when you're certain
	 * that the mode has already been initialized (e.g., after waitForModeInitialization).
	 *
	 * ## When to use
	 * - In synchronous contexts where async/await is not available
	 * - After explicitly waiting for initialization via `waitForModeInitialization()`
	 * - In event handlers or callbacks where mode is guaranteed to be initialized
	 *
	 * ## Example usage
	 * ```typescript
	 * // After ensuring initialization
	 * await task.waitForModeInitialization();
	 * const mode = task.taskMode; // Safe synchronous access
	 *
	 * // In an event handler after task is started
	 * task.on('taskStarted', () => {
	 *   console.log(`Task started in ${task.taskMode} mode`); // Safe here
	 * });
	 * ```
	 *
	 * @throws {Error} If the mode hasn't been initialized yet
	 * @returns The task mode string
	 * @public
	 */
	public get taskMode(): string {
		if (this._taskMode === undefined) {
			throw new Error("Task mode accessed before initialization. Use getTaskMode() or wait for taskModeReady.")
		}

		return this._taskMode
	}

	static create(options: TaskOptions): [Task, Promise<void>] {
		const instance = new Task({ ...options, startTask: false })
		const { images, task, historyItem } = options
		let promise

		if (images || task) {
			promise = instance.startTask(task, images)
		} else if (historyItem) {
			promise = instance.resumeTaskFromHistory()
		} else {
			throw new Error("Either historyItem or task/images must be provided")
		}

		return [instance, promise]
	}

	// API Messages

	private async getSavedApiConversationHistory(): Promise<ApiMessage[]> {
		return readApiMessages({ taskId: this.taskId, globalStoragePath: this.globalStoragePath })
	}

	private async addToApiConversationHistory(message: Anthropic.MessageParam, reasoning?: string) {
		// Capture the encrypted_content / thought signatures from the provider (e.g., OpenAI Responses API, Google GenAI) if present.
		// We only persist data reported by the current response body.
		const handler = this.api as ApiHandler & {
			getResponseId?: () => string | undefined
			getEncryptedContent?: () => { encrypted_content: string; id?: string } | undefined
			getThoughtSignature?: () => string | undefined
			getSummary?: () => any[] | undefined
			getReasoningDetails?: () => any[] | undefined
		}

		if (message.role === "assistant") {
			const responseId = handler.getResponseId?.()
			const reasoningData = handler.getEncryptedContent?.()
			const thoughtSignature = handler.getThoughtSignature?.()
			const reasoningSummary = handler.getSummary?.()
			const reasoningDetails = handler.getReasoningDetails?.()

			// kilocode_change start: prevent consecutive same-role messages, this happens when returning from subtask
			const lastMessage = this.apiConversationHistory.at(-1)
			if (lastMessage && lastMessage.role === message.role) {
				this.apiConversationHistory[this.apiConversationHistory.length - 1] = mergeApiMessages(
					lastMessage,
					message,
				)
				await this.saveApiConversationHistory()
				return
			}
			// kilocode_change end

			// Start from the original assistant message
			const messageWithTs: any = {
				...message,
				...(responseId ? { id: responseId } : {}),
				ts: Date.now(),
			}

			// Store reasoning_details array if present (for models like Gemini 3)
			if (reasoningDetails) {
				messageWithTs.reasoning_details = reasoningDetails
			}

			// Store reasoning: plain text (most providers) or encrypted (OpenAI Native)
			// Skip if reasoning_details already contains the reasoning (to avoid duplication)
			if (reasoning && !reasoningDetails) {
				const reasoningBlock = {
					type: "reasoning",
					text: reasoning,
					summary: reasoningSummary ?? ([] as any[]),
				}

				if (typeof messageWithTs.content === "string") {
					messageWithTs.content = [
						reasoningBlock,
						{ type: "text", text: messageWithTs.content } satisfies Anthropic.Messages.TextBlockParam,
					]
				} else if (Array.isArray(messageWithTs.content)) {
					messageWithTs.content = [reasoningBlock, ...messageWithTs.content]
				} else if (!messageWithTs.content) {
					messageWithTs.content = [reasoningBlock]
				}
			} else if (reasoningData?.encrypted_content) {
				// OpenAI Native encrypted reasoning
				const reasoningBlock = {
					type: "reasoning",
					summary: [] as any[],
					encrypted_content: reasoningData.encrypted_content,
					...(reasoningData.id ? { id: reasoningData.id } : {}),
				}

				if (typeof messageWithTs.content === "string") {
					messageWithTs.content = [
						reasoningBlock,
						{ type: "text", text: messageWithTs.content } satisfies Anthropic.Messages.TextBlockParam,
					]
				} else if (Array.isArray(messageWithTs.content)) {
					messageWithTs.content = [reasoningBlock, ...messageWithTs.content]
				} else if (!messageWithTs.content) {
					messageWithTs.content = [reasoningBlock]
				}
			}

			// If we have a thought signature, append it as a dedicated content block
			// so it can be round-tripped in api_history.json and re-sent on subsequent calls.
			if (thoughtSignature) {
				const thoughtSignatureBlock = {
					type: "thoughtSignature",
					thoughtSignature,
				}

				if (typeof messageWithTs.content === "string") {
					messageWithTs.content = [
						{ type: "text", text: messageWithTs.content } satisfies Anthropic.Messages.TextBlockParam,
						thoughtSignatureBlock,
					]
				} else if (Array.isArray(messageWithTs.content)) {
					messageWithTs.content = [...messageWithTs.content, thoughtSignatureBlock]
				} else if (!messageWithTs.content) {
					messageWithTs.content = [thoughtSignatureBlock]
				}
			}

			this.apiConversationHistory.push(messageWithTs)
		} else {
			const messageWithTs = { ...message, ts: Date.now() }
			this.apiConversationHistory.push(messageWithTs)
		}

		await this.saveApiConversationHistory()
	}

	async overwriteApiConversationHistory(newHistory: ApiMessage[]) {
		this.apiConversationHistory = newHistory
		await this.saveApiConversationHistory()
	}

	/**
	 * Flush any pending tool results to the API conversation history.
	 *
	 * This is critical for native tool protocol when the task is about to be
	 * delegated (e.g., via new_task). Before delegation, if other tools were
	 * called in the same turn before new_task, their tool_result blocks are
	 * accumulated in `userMessageContent` but haven't been saved to the API
	 * history yet. If we don't flush them before the parent is disposed,
	 * the API conversation will be incomplete and cause 400 errors when
	 * the parent resumes (missing tool_result for tool_use blocks).
	 *
	 * NOTE: The assistant message is typically already in history by the time
	 * tools execute (added in recursivelyMakeClineRequests after streaming completes).
	 * So we usually only need to flush the pending user message with tool_results.
	 */
	public async flushPendingToolResultsToHistory(): Promise<void> {
		// Only flush if there's actually pending content to save
		if (this.userMessageContent.length === 0) {
			return
		}

		// Save the user message with tool_result blocks
		const userMessage: Anthropic.MessageParam = {
			role: "user",
			content: this.userMessageContent,
		}
		const userMessageWithTs = { ...userMessage, ts: Date.now() }
		this.apiConversationHistory.push(userMessageWithTs as ApiMessage)

		await this.saveApiConversationHistory()

		// Clear the pending content since it's now saved
		this.userMessageContent = []
	}

	private async saveApiConversationHistory() {
		try {
			await saveApiMessages({
				messages: this.apiConversationHistory,
				taskId: this.taskId,
				globalStoragePath: this.globalStoragePath,
			})

			// kilocode_change start
			// Post directly to webview for CLI to react to file save
			const taskDir = await getTaskDirectoryPath(this.globalStoragePath, this.taskId)
			const filePath = path.join(taskDir, GlobalFileNames.apiConversationHistory)
			const provider = this.providerRef.deref()
			if (provider) {
				await provider.postMessageToWebview({
					type: "apiMessagesSaved",
					payload: [this.taskId, filePath],
				})
			}
			// kilocode_change end
		} catch (error) {
			// In the off chance this fails, we don't want to stop the task.
			console.error("Failed to save API conversation history:", error)
		}
	}

	// Cline Messages

	private async getSavedClineMessages(): Promise<ClineMessage[]> {
		return readTaskMessages({ taskId: this.taskId, globalStoragePath: this.globalStoragePath })
	}

	private async addToClineMessages(message: ClineMessage) {
		this.clineMessages.push(message)
		const provider = this.providerRef.deref()
		await provider?.postStateToWebview()
		this.emit(RooCodeEventName.Message, { action: "created", message })
		await this.saveClineMessages()

		// kilocode_change start: no cloud service
		// const shouldCaptureMessage = message.partial !== true && CloudService.isEnabled()

		// if (shouldCaptureMessage) {
		// 	CloudService.instance.captureEvent({
		// 		event: TelemetryEventName.TASK_MESSAGE,
		// 		properties: { taskId: this.taskId, message },
		// 	})
		// }
		// kilocode_change end
	}

	public async overwriteClineMessages(newMessages: ClineMessage[]) {
		this.clineMessages = newMessages
		restoreTodoListForTask(this)
		await this.saveClineMessages()

		// When overwriting messages (e.g., during task resume), repopulate the cloud sync tracking Set
		// with timestamps from all non-partial messages to prevent re-syncing previously synced messages
		this.cloudSyncedMessageTimestamps.clear()
		for (const msg of newMessages) {
			if (msg.partial !== true) {
				this.cloudSyncedMessageTimestamps.add(msg.ts)
			}
		}
	}

	private async updateClineMessage(message: ClineMessage) {
		const provider = this.providerRef.deref()
		await provider?.postMessageToWebview({ type: "messageUpdated", clineMessage: message })
		this.emit(RooCodeEventName.Message, { action: "updated", message })

		// Check if we should sync to cloud and haven't already synced this message
		const shouldCaptureMessage = message.partial !== true && CloudService.isEnabled()
		const hasNotBeenSynced = !this.cloudSyncedMessageTimestamps.has(message.ts)

		// kilocode_change start: no cloud service
		// if (shouldCaptureMessage && hasNotBeenSynced) {
		// 	CloudService.instance.captureEvent({
		// 		event: TelemetryEventName.TASK_MESSAGE,
		// 		properties: { taskId: this.taskId, message },
		// 	})
		// 	// Track that this message has been synced to cloud
		// 	this.cloudSyncedMessageTimestamps.add(message.ts)
		// }
		// kilocode_change end
	}

	private async saveClineMessages() {
		try {
			await saveTaskMessages({
				messages: this.clineMessages,
				taskId: this.taskId,
				globalStoragePath: this.globalStoragePath,
			})

			// kilocode_change start
			// Post directly to webview for CLI to react to file save
			const taskDir = await getTaskDirectoryPath(this.globalStoragePath, this.taskId)
			const filePath = path.join(taskDir, GlobalFileNames.uiMessages)
			const provider = this.providerRef.deref()
			if (provider) {
				await provider.postMessageToWebview({
					type: "taskMessagesSaved",
					payload: [this.taskId, filePath],
				})
			}
			// kilocode_change end

			const { historyItem, tokenUsage } = await taskMetadata({
				taskId: this.taskId,
				rootTaskId: this.rootTaskId,
				parentTaskId: this.parentTaskId,
				taskNumber: this.taskNumber,
				messages: this.clineMessages,
				globalStoragePath: this.globalStoragePath,
				workspace: this.cwd,
				mode: this._taskMode || defaultModeSlug, // Use the task's own mode, not the current provider mode.
				initialStatus: this.initialStatus,
			})

			if (hasTokenUsageChanged(tokenUsage, this.tokenUsageSnapshot)) {
				this.emit(RooCodeEventName.TaskTokenUsageUpdated, this.taskId, tokenUsage)
				this.tokenUsageSnapshot = undefined
				this.tokenUsageSnapshotAt = undefined
			}

			await this.providerRef.deref()?.updateTaskHistory(historyItem)
		} catch (error) {
			console.error("Failed to save messages:", error)
		}
	}

	private findMessageByTimestamp(ts: number): ClineMessage | undefined {
		for (let i = this.clineMessages.length - 1; i >= 0; i--) {
			if (this.clineMessages[i].ts === ts) {
				return this.clineMessages[i]
			}
		}

		return undefined
	}

	async nextClineMessageTimestamp_kilocode() {
		let ts = Date.now()
		while (ts <= (this.clineMessages?.at(-1)?.ts ?? 0)) {
			console.warn("nextClineMessageTimeStamp: timestamp already taken", ts)
			await new Promise<void>((resolve) => setTimeout(() => resolve(), 1))
			ts = Date.now()
		}
		return ts
	}

	// Note that `partial` has three valid states true (partial message),
	// false (completion of partial message), undefined (individual complete
	// message).
	async ask(
		type: ClineAsk,
		text?: string,
		partial?: boolean,
		progressStatus?: ToolProgressStatus,
		isProtected?: boolean,
	): Promise<{ response: ClineAskResponse; text?: string; images?: string[] }> {
		// If this Cline instance was aborted by the provider, then the only
		// thing keeping us alive is a promise still running in the background,
		// in which case we don't want to send its result to the webview as it
		// is attached to a new instance of Cline now. So we can safely ignore
		// the result of any active promises, and this class will be
		// deallocated. (Although we set Cline = undefined in provider, that
		// simply removes the reference to this instance, but the instance is
		// still alive until this promise resolves or rejects.)
		if (this.abort) {
			throw new Error(`[KiloCode#ask] task ${this.taskId}.${this.instanceId} aborted`)
		}

		let askTs: number

		if (partial !== undefined) {
			const lastMessage = this.clineMessages.at(-1)

			const isUpdatingPreviousPartial =
				lastMessage && lastMessage.partial && lastMessage.type === "ask" && lastMessage.ask === type

			if (partial) {
				if (isUpdatingPreviousPartial) {
					// Existing partial message, so update it.
					lastMessage.text = text
					lastMessage.partial = partial
					lastMessage.progressStatus = progressStatus
					lastMessage.isProtected = isProtected
					// TODO: Be more efficient about saving and posting only new
					// data or one whole message at a time so ignore partial for
					// saves, and only post parts of partial message instead of
					// whole array in new listener.
					this.updateClineMessage(lastMessage)
					// console.log("Task#ask: current ask promise was ignored (#1)")
					throw new Error("Current ask promise was ignored (#1)")
				} else {
					// This is a new partial message, so add it with partial
					// state.
					askTs = await this.nextClineMessageTimestamp_kilocode()
					this.lastMessageTs = askTs
					console.log(`Task#ask: new partial ask -> ${type} @ ${askTs}`)
					await this.addToClineMessages({ ts: askTs, type: "ask", ask: type, text, partial, isProtected })
					// console.log("Task#ask: current ask promise was ignored (#2)")
					throw new Error("Current ask promise was ignored (#2)")
				}
			} else {
				if (isUpdatingPreviousPartial) {
					// This is the complete version of a previously partial
					// message, so replace the partial with the complete version.
					this.askResponse = undefined
					this.askResponseText = undefined
					this.askResponseImages = undefined

					// Bug for the history books:
					// In the webview we use the ts as the chatrow key for the
					// virtuoso list. Since we would update this ts right at the
					// end of streaming, it would cause the view to flicker. The
					// key prop has to be stable otherwise react has trouble
					// reconciling items between renders, causing unmounting and
					// remounting of components (flickering).
					// The lesson here is if you see flickering when rendering
					// lists, it's likely because the key prop is not stable.
					// So in this case we must make sure that the message ts is
					// never altered after first setting it.
					askTs = lastMessage.ts
					console.log(`Task#ask: updating previous partial ask -> ${type} @ ${askTs}`)
					this.lastMessageTs = askTs
					lastMessage.text = text
					lastMessage.partial = false
					lastMessage.progressStatus = progressStatus
					lastMessage.isProtected = isProtected
					await this.saveClineMessages()
					this.updateClineMessage(lastMessage)
				} else {
					// This is a new and complete message, so add it like normal.
					this.askResponse = undefined
					this.askResponseText = undefined
					this.askResponseImages = undefined
					askTs = await this.nextClineMessageTimestamp_kilocode() // kilocode_change
					console.log(`Task#ask: new complete ask -> ${type} @ ${askTs}`)
					this.lastMessageTs = askTs
					await this.addToClineMessages({ ts: askTs, type: "ask", ask: type, text, isProtected })
				}
			}
		} else {
			// This is a new non-partial message, so add it like normal.
			this.askResponse = undefined
			this.askResponseText = undefined
			this.askResponseImages = undefined
			askTs = await this.nextClineMessageTimestamp_kilocode() // kilocode_change
			this.lastMessageTs = askTs
			await this.addToClineMessages({ ts: askTs, type: "ask", ask: type, text, isProtected })
		}

		// kilocode_change start: YOLO mode auto-answer for follow-up questions
		// Check if this is a follow-up question with suggestions in YOLO mode
		if (type === "followup" && text && !partial) {
			try {
				const state = await this.providerRef.deref()?.getState()
				if (state?.yoloMode) {
					// Parse the follow-up JSON to extract suggestions
					const followUpData = JSON.parse(text)
					if (
						followUpData.suggest &&
						Array.isArray(followUpData.suggest) &&
						followUpData.suggest.length > 0
					) {
						// Auto-select the first suggestion
						const firstSuggestion = followUpData.suggest[0]
						const autoAnswer = firstSuggestion.answer || firstSuggestion

						// Immediately set the response as if the user clicked the first suggestion
						this.handleWebviewAskResponse("messageResponse", autoAnswer, undefined)

						// Return immediately with the auto-selected answer
						const result = { response: this.askResponse!, text: autoAnswer, images: undefined }
						this.askResponse = undefined
						this.askResponseText = undefined
						this.askResponseImages = undefined
						return result
					}
				}
			} catch (error) {
				// If parsing fails or YOLO check fails, continue with normal flow
				console.warn("Failed to auto-answer follow-up question in YOLO mode:", error)
			}
		}
		// kilocode_change end
		let timeouts: NodeJS.Timeout[] = []

		// Automatically approve if the ask according to the user's settings.
		const provider = this.providerRef.deref()
		const state = provider ? await provider.getState() : undefined
		const approval = await checkAutoApproval({ state, ask: type, text, isProtected })

		if (approval.decision === "approve") {
			this.approveAsk()
		} else if (approval.decision === "deny") {
			this.denyAsk()
		} else if (approval.decision === "timeout") {
			timeouts.push(
				setTimeout(() => {
					const { askResponse, text, images } = approval.fn()
					this.handleWebviewAskResponse(askResponse, text, images)
				}, approval.timeout),
			)
		}

		// The state is mutable if the message is complete and the task will
		// block (via the `pWaitFor`).
		const isBlocking = !(this.askResponse !== undefined || this.lastMessageTs !== askTs)
		const isMessageQueued = !this.messageQueueService.isEmpty()

		const isStatusMutable = !partial && isBlocking && !isMessageQueued && approval.decision === "ask"

		if (isBlocking) {
			console.log(`Task#ask will block -> type: ${type}`)
		}

		if (isStatusMutable) {
			console.log(`Task#ask: status is mutable -> type: ${type}`)
			const statusMutationTimeout = 2_000

			if (isInteractiveAsk(type)) {
				timeouts.push(
					setTimeout(() => {
						const message = this.findMessageByTimestamp(askTs)

						if (message) {
							this.interactiveAsk = message
							this.emit(RooCodeEventName.TaskInteractive, this.taskId)
							provider?.postMessageToWebview({ type: "interactionRequired" })
						}
					}, statusMutationTimeout),
				)
			} else if (isResumableAsk(type)) {
				timeouts.push(
					setTimeout(() => {
						const message = this.findMessageByTimestamp(askTs)

						if (message) {
							this.resumableAsk = message
							this.emit(RooCodeEventName.TaskResumable, this.taskId)
						}
					}, statusMutationTimeout),
				)
			} else if (isIdleAsk(type)) {
				timeouts.push(
					setTimeout(() => {
						const message = this.findMessageByTimestamp(askTs)

						if (message) {
							this.idleAsk = message
							this.emit(RooCodeEventName.TaskIdle, this.taskId)
						}
					}, statusMutationTimeout),
				)
			}
		} else if (isMessageQueued) {
			console.log(`Task#ask: will process message queue -> type: ${type}`)

			const message = this.messageQueueService.dequeueMessage()

			if (message) {
				// Check if this is a tool approval ask that needs to be handled.
				if (
					type === "tool" ||
					type === "command" ||
					type === "browser_action_launch" ||
					type === "use_mcp_server"
				) {
					// For tool approvals, we need to approve first, then send
					// the message if there's text/images.
					this.handleWebviewAskResponse("yesButtonClicked", message.text, message.images)
				} else {
					// For other ask types (like followup or command_output), fulfill the ask
					// directly.
					this.handleWebviewAskResponse("messageResponse", message.text, message.images)
				}
			}
		}

		// Wait for askResponse to be set
		await pWaitFor(() => this.askResponse !== undefined || this.lastMessageTs !== askTs, { interval: 100 })

		if (this.lastMessageTs !== askTs) {
			// Could happen if we send multiple asks in a row i.e. with
			// command_output. It's important that when we know an ask could
			// fail, it is handled gracefully.
			console.log("Task#ask: current ask promise was ignored")
			throw new Error("Current ask promise was ignored")
		}

		const result = { response: this.askResponse!, text: this.askResponseText, images: this.askResponseImages }
		this.askResponse = undefined
		this.askResponseText = undefined
		this.askResponseImages = undefined

		// Cancel the timeouts if they are still running.
		timeouts.forEach((timeout) => clearTimeout(timeout))

		// Switch back to an active state.
		if (this.idleAsk || this.resumableAsk || this.interactiveAsk) {
			this.idleAsk = undefined
			this.resumableAsk = undefined
			this.interactiveAsk = undefined
			this.emit(RooCodeEventName.TaskActive, this.taskId)
		}

		this.emit(RooCodeEventName.TaskAskResponded)
		return result
	}

	handleWebviewAskResponse(askResponse: ClineAskResponse, text?: string, images?: string[]) {
		// this.askResponse = askResponse kilocode_change
		this.askResponseText = text
		this.askResponseImages = images

		// kilocode_change start
		// the askResponse assignment needs to happen last to avoid the async
		// callbacks triggering before we assign the data above
		this.askResponse = askResponse // this triggers async callbacks
		// kilocode_change end

		// Create a checkpoint whenever the user sends a message.
		// Use allowEmpty=true to ensure a checkpoint is recorded even if there are no file changes.
		// Suppress the checkpoint_saved chat row for this particular checkpoint to keep the timeline clean.
		if (askResponse === "messageResponse") {
			void this.checkpointSave(false, true)
		}

		// Mark the last follow-up question as answered
		if (askResponse === "messageResponse" || askResponse === "yesButtonClicked") {
			// Find the last unanswered follow-up message using findLastIndex
			const lastFollowUpIndex = findLastIndex(
				this.clineMessages,
				(msg) => msg.type === "ask" && msg.ask === "followup" && !msg.isAnswered,
			)

			if (lastFollowUpIndex !== -1) {
				// Mark this follow-up as answered
				this.clineMessages[lastFollowUpIndex].isAnswered = true
				// Save the updated messages
				this.saveClineMessages().catch((error) => {
					console.error("Failed to save answered follow-up state:", error)
				})
			}
		}
	}

	public approveAsk({ text, images }: { text?: string; images?: string[] } = {}) {
		this.handleWebviewAskResponse("yesButtonClicked", text, images)
	}

	public denyAsk({ text, images }: { text?: string; images?: string[] } = {}) {
		this.handleWebviewAskResponse("noButtonClicked", text, images)
	}

	/**
	 * Updates the API configuration and reinitializes the parser based on the new tool protocol.
	 * This should be called when switching between models/profiles with different tool protocols
	 * to prevent the parser from being left in an inconsistent state.
	 *
	 * @param newApiConfiguration - The new API configuration to use
	 */
	public updateApiConfiguration(newApiConfiguration: ProviderSettings): void {
		// Update the configuration and rebuild the API handler
		this.apiConfiguration = newApiConfiguration
		this.api = buildApiHandler(newApiConfiguration)

		// Determine what the tool protocol should be
		const modelInfo = this.api.getModel().info
		const protocol = resolveToolProtocol(this.apiConfiguration, modelInfo)
		const shouldUseXmlParser = protocol === "xml"

		// Ensure parser state matches protocol requirement
		const parserStateCorrect =
			(shouldUseXmlParser && this.assistantMessageParser) || (!shouldUseXmlParser && !this.assistantMessageParser)

		if (parserStateCorrect) {
			return
		}

		// Fix parser state
		if (shouldUseXmlParser && !this.assistantMessageParser) {
			this.assistantMessageParser = new AssistantMessageParser()
		} else if (!shouldUseXmlParser && this.assistantMessageParser) {
			this.assistantMessageParser.reset()
			this.assistantMessageParser = undefined
		}
	}

	public async submitUserMessage(
		text: string,
		images?: string[],
		mode?: string,
		providerProfile?: string,
	): Promise<void> {
		try {
			text = (text ?? "").trim()
			images = images ?? []

			if (text.length === 0 && images.length === 0) {
				return
			}

			const provider = this.providerRef.deref()

			if (provider) {
				if (mode) {
					await provider.setMode(mode)
				}

				if (providerProfile) {
					await provider.setProviderProfile(providerProfile)

					// Update this task's API configuration to match the new profile
					// This ensures the parser state is synchronized with the selected model
					const newState = await provider.getState()
					if (newState?.apiConfiguration) {
						this.updateApiConfiguration(newState.apiConfiguration)
					}
				}

				this.emit(RooCodeEventName.TaskUserMessage, this.taskId)

				provider.postMessageToWebview({ type: "invoke", invoke: "sendMessage", text, images })
			} else {
				console.error("[Task#submitUserMessage] Provider reference lost")
			}
		} catch (error) {
			console.error("[Task#submitUserMessage] Failed to submit user message:", error)
		}
	}

	async handleTerminalOperation(terminalOperation: "continue" | "abort") {
		if (terminalOperation === "continue") {
			this.terminalProcess?.continue()
		} else if (terminalOperation === "abort") {
			this.terminalProcess?.abort()
		}
	}

	public async condenseContext(): Promise<void> {
		const systemPrompt = await this.getSystemPrompt()

		// Get condensing configuration
		const state = await this.providerRef.deref()?.getState()
		// These properties may not exist in the state type yet, but are used for condensing configuration
		const customCondensingPrompt = state?.customCondensingPrompt
		const condensingApiConfigId = state?.condensingApiConfigId
		const listApiConfigMeta = state?.listApiConfigMeta

		// Determine API handler to use
		let condensingApiHandler: ApiHandler | undefined
		if (condensingApiConfigId && listApiConfigMeta && Array.isArray(listApiConfigMeta)) {
			// Find matching config by ID
			const matchingConfig = listApiConfigMeta.find((config) => config.id === condensingApiConfigId)
			if (matchingConfig) {
				const profile = await this.providerRef.deref()?.providerSettingsManager.getProfile({
					id: condensingApiConfigId,
				})
				// Ensure profile and apiProvider exist before trying to build handler
				if (profile && profile.apiProvider) {
					condensingApiHandler = buildApiHandler(profile)
				}
			}
		}

		const { contextTokens: prevContextTokens } = this.getTokenUsage()

		// Determine if we're using native tool protocol for proper message handling
		const modelInfo = this.api.getModel().info
		const protocol = resolveToolProtocol(this.apiConfiguration, modelInfo)
		const useNativeTools = isNativeProtocol(protocol)

		const {
			messages,
			summary,
			cost,
			newContextTokens = 0,
			error,
			condenseId,
		} = await summarizeConversation(
			this.apiConversationHistory,
			this.api, // Main API handler (fallback)
			systemPrompt, // Default summarization prompt (fallback)
			this.taskId,
			prevContextTokens,
			false, // manual trigger
			customCondensingPrompt, // User's custom prompt
			condensingApiHandler, // Specific handler for condensing
			useNativeTools, // Pass native tools flag for proper message handling
		)
		if (error) {
			this.say(
				"condense_context_error",
				error,
				undefined /* images */,
				false /* partial */,
				undefined /* checkpoint */,
				undefined /* progressStatus */,
				{ isNonInteractive: true } /* options */,
			)
			return
		}
		await this.overwriteApiConversationHistory(messages)

		const contextCondense: ContextCondense = {
			summary,
			cost,
			newContextTokens,
			prevContextTokens,
			condenseId: condenseId!,
		}
		await this.say(
			"condense_context",
			undefined /* text */,
			undefined /* images */,
			false /* partial */,
			undefined /* checkpoint */,
			undefined /* progressStatus */,
			{ isNonInteractive: true } /* options */,
			contextCondense,
		)

		// Process any queued messages after condensing completes
		this.processQueuedMessages()
	}

	async say(
		type: ClineSay,
		text?: string,
		images?: string[],
		partial?: boolean,
		checkpoint?: Record<string, unknown>,
		progressStatus?: ToolProgressStatus,
		options: {
			isNonInteractive?: boolean
			metadata?: Record<string, unknown> // kilocode_change
		} = {},
		contextCondense?: ContextCondense,
		contextTruncation?: ContextTruncation,
	): Promise<undefined> {
		if (this.abort) {
			throw new Error(`[Kilo Code#say] task ${this.taskId}.${this.instanceId} aborted`)
		}

		if (partial !== undefined) {
			const lastMessage = this.clineMessages.at(-1)

			const isUpdatingPreviousPartial =
				lastMessage && lastMessage.partial && lastMessage.type === "say" && lastMessage.say === type

			if (partial) {
				if (isUpdatingPreviousPartial) {
					// Existing partial message, so update it.
					lastMessage.text = text
					lastMessage.images = images
					lastMessage.partial = partial
					lastMessage.progressStatus = progressStatus
					this.updateClineMessage(lastMessage)
				} else {
					// This is a new partial message, so add it with partial state.
					const sayTs = await this.nextClineMessageTimestamp_kilocode()

					if (!options.isNonInteractive) {
						this.lastMessageTs = sayTs
					}

					await this.addToClineMessages({
						ts: sayTs,
						type: "say",
						say: type,
						text,
						images,
						partial,
						contextCondense,
						contextTruncation,
					})
				}
			} else {
				// New now have a complete version of a previously partial message.
				// This is the complete version of a previously partial
				// message, so replace the partial with the complete version.
				if (isUpdatingPreviousPartial) {
					if (!options.isNonInteractive) {
						this.lastMessageTs = lastMessage.ts
					}

					lastMessage.text = text
					lastMessage.images = images
					lastMessage.partial = false
					lastMessage.progressStatus = progressStatus
					// kilocode_change start
					if (options.metadata) {
						lastMessage.metadata = Object.assign(lastMessage.metadata ?? {}, options.metadata)
					}
					// kilocode_change end

					// Instead of streaming partialMessage events, we do a save
					// and post like normal to persist to disk.
					await this.saveClineMessages()

					// More performant than an entire `postStateToWebview`.
					this.updateClineMessage(lastMessage)
				} else {
					// This is a new and complete message, so add it like normal.
					const sayTs = await this.nextClineMessageTimestamp_kilocode()

					if (!options.isNonInteractive) {
						this.lastMessageTs = sayTs
					}

					await this.addToClineMessages({
						ts: sayTs,
						type: "say",
						say: type,
						text,
						images,
						contextCondense,
<<<<<<< HEAD
						metadata: options.metadata, // kilocode_csouhange
=======
						contextTruncation,
>>>>>>> dcb04bb2
					})
				}
			}
		} else {
			// This is a new non-partial message, so add it like normal.
			const sayTs = await this.nextClineMessageTimestamp_kilocode()

			// A "non-interactive" message is a message is one that the user
			// does not need to respond to. We don't want these message types
			// to trigger an update to `lastMessageTs` since they can be created
			// asynchronously and could interrupt a pending ask.
			if (!options.isNonInteractive) {
				this.lastMessageTs = sayTs
			}

			await this.addToClineMessages({
				ts: sayTs,
				type: "say",
				say: type,
				text,
				images,
				checkpoint,
				contextCondense,
<<<<<<< HEAD
				metadata: options.metadata, // kilocode_change
=======
				contextTruncation,
>>>>>>> dcb04bb2
			})
		}

		// Broadcast browser session updates to panel when browser-related messages are added
		if (type === "browser_action" || type === "browser_action_result" || type === "browser_session_status") {
			this.broadcastBrowserSessionUpdate()
		}
	}

	async sayAndCreateMissingParamError(toolName: ToolName, paramName: string, relPath?: string) {
		const kilocodeExtraText = (() => {
			switch (toolName) {
				case "apply_diff":
					return t("kilocode:task.disableApplyDiff") + " "
				case "edit_file":
					return t("kilocode:task.disableEditFile") + " "
				default:
					return ""
			}
		})()
		await this.say(
			"error",
			`Kilo Code tried to use ${toolName}${
				relPath ? ` for '${relPath.toPosix()}'` : ""
			} without value for required parameter '${paramName}'. ${kilocodeExtraText}Retrying...`,
		)
		const modelInfo = this.api.getModel().info
		const state = await this.providerRef.deref()?.getState()
		const toolProtocol = resolveToolProtocol(this.apiConfiguration, modelInfo)
		return formatResponse.toolError(formatResponse.missingToolParameterError(paramName, toolProtocol))
	}

	// Lifecycle
	// Start / Resume / Abort / Dispose

	private async startTask(task?: string, images?: string[]): Promise<void> {
		if (this.enableBridge) {
			try {
				await BridgeOrchestrator.subscribeToTask(this)
			} catch (error) {
				console.error(
					`[Task#startTask] BridgeOrchestrator.subscribeToTask() failed: ${error instanceof Error ? error.message : String(error)}`,
				)
			}
		}

		// `conversationHistory` (for API) and `clineMessages` (for webview)
		// need to be in sync.
		// If the extension process were killed, then on restart the
		// `clineMessages` might not be empty, so we need to set it to [] when
		// we create a new Cline client (otherwise webview would show stale
		// messages from previous session).
		this.clineMessages = []
		this.apiConversationHistory = []

		// The todo list is already set in the constructor if initialTodos were provided
		// No need to add any messages - the todoList property is already set

		await this.providerRef.deref()?.postStateToWebview()

		await this.say("text", task, images)
		this.isInitialized = true

		let imageBlocks: Anthropic.ImageBlockParam[] = formatResponse.imageBlocks(images)

		// Task starting

		await this.initiateTaskLoop([
			{
				type: "text",
				text: `<task>\n${task}\n</task>`,
			},
			...imageBlocks,
		]).catch((error) => {
			// Swallow loop rejection when the task was intentionally abandoned/aborted
			// during delegation or user cancellation to prevent unhandled rejections.
			if (this.abandoned === true || this.abortReason === "user_cancelled") {
				return
			}
			throw error
		})
	}

	private async resumeTaskFromHistory() {
		if (this.enableBridge) {
			try {
				await BridgeOrchestrator.subscribeToTask(this)
			} catch (error) {
				console.error(
					`[Task#resumeTaskFromHistory] BridgeOrchestrator.subscribeToTask() failed: ${error instanceof Error ? error.message : String(error)}`,
				)
			}
		}

		const modifiedClineMessages = await this.getSavedClineMessages()

		// Remove any resume messages that may have been added before.
		const lastRelevantMessageIndex = findLastIndex(
			modifiedClineMessages,
			(m) => !(m.ask === "resume_task" || m.ask === "resume_completed_task"),
		)

		if (lastRelevantMessageIndex !== -1) {
			modifiedClineMessages.splice(lastRelevantMessageIndex + 1)
		}

		// Remove any trailing reasoning-only UI messages that were not part of the persisted API conversation
		while (modifiedClineMessages.length > 0) {
			const last = modifiedClineMessages[modifiedClineMessages.length - 1]
			if (last.type === "say" && last.say === "reasoning") {
				modifiedClineMessages.pop()
			} else {
				break
			}
		}

		// Since we don't use `api_req_finished` anymore, we need to check if the
		// last `api_req_started` has a cost value, if it doesn't and no
		// cancellation reason to present, then we remove it since it indicates
		// an api request without any partial content streamed.
		const lastApiReqStartedIndex = findLastIndex(
			modifiedClineMessages,
			(m) => m.type === "say" && m.say === "api_req_started",
		)

		if (lastApiReqStartedIndex !== -1) {
			const lastApiReqStarted = modifiedClineMessages[lastApiReqStartedIndex]
			const { cost, cancelReason }: ClineApiReqInfo = JSON.parse(lastApiReqStarted.text || "{}")

			if (cost === undefined && cancelReason === undefined) {
				modifiedClineMessages.splice(lastApiReqStartedIndex, 1)
			}
		}

		await this.overwriteClineMessages(modifiedClineMessages)
		this.clineMessages = await this.getSavedClineMessages()

		// Now present the cline messages to the user and ask if they want to
		// resume (NOTE: we ran into a bug before where the
		// apiConversationHistory wouldn't be initialized when opening a old
		// task, and it was because we were waiting for resume).
		// This is important in case the user deletes messages without resuming
		// the task first.
		this.apiConversationHistory = await this.getSavedApiConversationHistory()

		const lastClineMessage = this.clineMessages
			.slice()
			.reverse()
			.find((m) => !(m.ask === "resume_task" || m.ask === "resume_completed_task")) // Could be multiple resume tasks.

		let askType: ClineAsk
		if (lastClineMessage?.ask === "completion_result") {
			askType = "resume_completed_task"
		} else {
			askType = "resume_task"
		}

		this.isInitialized = true

		const { response, text, images } = await this.ask(askType) // Calls `postStateToWebview`.

		let responseText: string | undefined
		let responseImages: string[] | undefined

		if (response === "messageResponse") {
			await this.say("user_feedback", text, images)
			responseText = text
			responseImages = images
		}

		// Make sure that the api conversation history can be resumed by the API,
		// even if it goes out of sync with cline messages.
		let existingApiConversationHistory: ApiMessage[] = await this.getSavedApiConversationHistory()

		// v2.0 xml tags refactor caveat: since we don't use tools anymore for XML protocol,
		// we need to replace all tool use blocks with a text block since the API disallows
		// conversations with tool uses and no tool schema.
		// For native protocol, we preserve tool_use and tool_result blocks as they're expected by the API.
		const state = await this.providerRef.deref()?.getState()
		const protocol = resolveToolProtocol(this.apiConfiguration, this.api.getModel().info)
		const useNative = isNativeProtocol(protocol)

		// Only convert tool blocks to text for XML protocol
		// For native protocol, the API expects proper tool_use/tool_result structure
		if (!useNative) {
			// kilocode_change start
			// const conversationWithoutToolBlocks = existingApiConversationHistory.map((message) => {
			// 	if (Array.isArray(message.content)) {
			// 		const newContent = message.content.map((block) => {
			// 			if (block.type === "tool_use") {
			// 				// Format tool invocation based on protocol
			// 				const params = block.input as Record<string, any>
			// 				const formattedText = formatToolInvocation(block.name, params, protocol)
			// 				return {
			// 					type: "text",
			// 					text: formattedText,
			// 				} as Anthropic.Messages.TextBlockParam
			// 			} else if (block.type === "tool_result") {
			// 				// Convert block.content to text block array, removing images
			// 				const contentAsTextBlocks = Array.isArray(block.content)
			// 					? block.content.filter((item) => item.type === "text")
			// 					: [{ type: "text", text: block.content }]
			// 				const textContent = contentAsTextBlocks.map((item) => item.text).join("\n\n")
			// 				const toolName = findToolName(block.tool_use_id, existingApiConversationHistory)
			// 				return {
			// 					type: "text",
			// 					text: `[${toolName} Result]\n\n${textContent}`,
			// 				} as Anthropic.Messages.TextBlockParam
			// 			}
			// 			return block
			// 		})
			// 		return { ...message, content: newContent }
			// 	}
			// 	return message
			// })
			// existingApiConversationHistory = conversationWithoutToolBlocks
			// kilocode_change end
		}

		// FIXME: remove tool use blocks altogether

		// if the last message is an assistant message, we need to check if there's tool use since every tool use has to have a tool response
		// if there's no tool use and only a text block, then we can just add a user message
		// (note this isn't relevant anymore since we use custom tool prompts instead of tool use blocks, but this is here for legacy purposes in case users resume old tasks)

		// if the last message is a user message, we can need to get the assistant message before it to see if it made tool calls, and if so, fill in the remaining tool responses with 'interrupted'

		let modifiedOldUserContent: Anthropic.Messages.ContentBlockParam[] // either the last message if its user message, or the user message before the last (assistant) message
		let modifiedApiConversationHistory: ApiMessage[] // need to remove the last user message to replace with new modified user message
		if (existingApiConversationHistory.length > 0) {
			const lastMessage = existingApiConversationHistory[existingApiConversationHistory.length - 1]

			if (lastMessage.role === "assistant") {
				const content = Array.isArray(lastMessage.content)
					? lastMessage.content
					: [{ type: "text", text: lastMessage.content }]
				const hasToolUse = content.some((block) => block.type === "tool_use")

				if (hasToolUse) {
					const toolUseBlocks = content.filter(
						(block) => block.type === "tool_use",
					) as Anthropic.Messages.ToolUseBlock[]
					const toolResponses: Anthropic.ToolResultBlockParam[] = toolUseBlocks.map((block) => ({
						type: "tool_result",
						tool_use_id: block.id,
						content: "Task was interrupted before this tool call could be completed.",
					}))
					modifiedApiConversationHistory = [...existingApiConversationHistory] // no changes
					modifiedOldUserContent = [...toolResponses]
				} else {
					modifiedApiConversationHistory = [...existingApiConversationHistory]
					modifiedOldUserContent = []
				}
			} else if (lastMessage.role === "user") {
				const previousAssistantMessage: ApiMessage | undefined =
					existingApiConversationHistory[existingApiConversationHistory.length - 2]

				const existingUserContent: Anthropic.Messages.ContentBlockParam[] = Array.isArray(lastMessage.content)
					? lastMessage.content
					: [{ type: "text", text: lastMessage.content }]
				if (previousAssistantMessage && previousAssistantMessage.role === "assistant") {
					const assistantContent = Array.isArray(previousAssistantMessage.content)
						? previousAssistantMessage.content
						: [{ type: "text", text: previousAssistantMessage.content }]

					const toolUseBlocks = assistantContent.filter(
						(block) => block.type === "tool_use",
					) as Anthropic.Messages.ToolUseBlock[]

					if (toolUseBlocks.length > 0) {
						const existingToolResults = existingUserContent.filter(
							(block) => block.type === "tool_result",
						) as Anthropic.ToolResultBlockParam[]

						const missingToolResponses: Anthropic.ToolResultBlockParam[] = toolUseBlocks
							.filter(
								(toolUse) => !existingToolResults.some((result) => result.tool_use_id === toolUse.id),
							)
							.map((toolUse) => ({
								type: "tool_result",
								tool_use_id: toolUse.id,
								content: "Task was interrupted before this tool call could be completed.",
							}))

						modifiedApiConversationHistory = existingApiConversationHistory.slice(0, -1) // removes the last user message
						modifiedOldUserContent = [...existingUserContent, ...missingToolResponses]
					} else {
						modifiedApiConversationHistory = existingApiConversationHistory.slice(0, -1)
						modifiedOldUserContent = [...existingUserContent]
					}
				} else {
					modifiedApiConversationHistory = existingApiConversationHistory.slice(0, -1)
					modifiedOldUserContent = [...existingUserContent]
				}
			} else {
				throw new Error("Unexpected: Last message is not a user or assistant message")
			}
		} else {
			throw new Error("Unexpected: No existing API conversation history")
		}

		let newUserContent: Anthropic.Messages.ContentBlockParam[] = [...modifiedOldUserContent]

		const agoText = ((): string => {
			const timestamp = lastClineMessage?.ts ?? Date.now()
			const now = Date.now()
			const diff = now - timestamp
			const minutes = Math.floor(diff / 60000)
			const hours = Math.floor(minutes / 60)
			const days = Math.floor(hours / 24)

			if (days > 0) {
				return `${days} day${days > 1 ? "s" : ""} ago`
			}
			if (hours > 0) {
				return `${hours} hour${hours > 1 ? "s" : ""} ago`
			}
			if (minutes > 0) {
				return `${minutes} minute${minutes > 1 ? "s" : ""} ago`
			}
			return "just now"
		})()

		if (responseText) {
			// kilocode_change start
			newUserContent = addOrMergeUserContent(newUserContent, [
				{
					type: "text",
					text: `\n\nNew instructions for task continuation:\n<user_message>\n${responseText}\n</user_message>`,
				},
			])
			// kilocode_change end
		}

		if (responseImages && responseImages.length > 0) {
			newUserContent = addOrMergeUserContent(newUserContent, formatResponse.imageBlocks(responseImages)) // kilocode_change
		}

		// Ensure we have at least some content to send to the API.
		// If newUserContent is empty, add a minimal resumption message.
		if (newUserContent.length === 0) {
			newUserContent.push({
				type: "text",
				text: "[TASK RESUMPTION] Resuming task...",
			})
		}

		await this.overwriteApiConversationHistory(modifiedApiConversationHistory)

		// Task resuming from history item.
		await this.initiateTaskLoop(newUserContent)
	}

	/**
	 * Cancels the current HTTP request if one is in progress.
	 * This immediately aborts the underlying stream rather than waiting for the next chunk.
	 */
	public cancelCurrentRequest(): void {
		if (this.currentRequestAbortController) {
			console.log(`[Task#${this.taskId}.${this.instanceId}] Aborting current HTTP request`)
			this.currentRequestAbortController.abort()
			this.currentRequestAbortController = undefined
		}
	}

	public async abortTask(isAbandoned = false) {
		// Aborting task

		// Will stop any autonomously running promises.
		if (isAbandoned) {
			this.abandoned = true
		}

		this.abort = true
		this.emit(RooCodeEventName.TaskAborted)

		try {
			this.dispose() // Call the centralized dispose method
		} catch (error) {
			console.error(`Error during task ${this.taskId}.${this.instanceId} disposal:`, error)
			// Don't rethrow - we want abort to always succeed
		}
		// Save the countdown message in the automatic retry or other content.
		try {
			// Save the countdown message in the automatic retry or other content.
			await this.saveClineMessages()
		} catch (error) {
			console.error(`Error saving messages during abort for task ${this.taskId}.${this.instanceId}:`, error)
		}
	}

	public dispose(): void {
		console.log(`[Task#dispose] disposing task ${this.taskId}.${this.instanceId}`)

		// Cancel any in-progress HTTP request
		try {
			this.cancelCurrentRequest()
		} catch (error) {
			console.error("Error cancelling current request:", error)
		}

		// Remove provider profile change listener
		try {
			if (this.providerProfileChangeListener) {
				const provider = this.providerRef.deref()
				if (provider) {
					provider.off(RooCodeEventName.ProviderProfileChanged, this.providerProfileChangeListener)
				}
				this.providerProfileChangeListener = undefined
			}
		} catch (error) {
			console.error("Error removing provider profile change listener:", error)
		}

		// Dispose message queue and remove event listeners.
		try {
			if (this.messageQueueStateChangedHandler) {
				this.messageQueueService.removeListener("stateChanged", this.messageQueueStateChangedHandler)
				this.messageQueueStateChangedHandler = undefined
			}

			this.messageQueueService.dispose()
		} catch (error) {
			console.error("Error disposing message queue:", error)
		}

		// Remove all event listeners to prevent memory leaks.
		try {
			this.removeAllListeners()
		} catch (error) {
			console.error("Error removing event listeners:", error)
		}

		if (this.enableBridge) {
			BridgeOrchestrator.getInstance()
				?.unsubscribeFromTask(this.taskId)
				.catch((error) =>
					console.error(
						`[Task#dispose] BridgeOrchestrator#unsubscribeFromTask() failed: ${error instanceof Error ? error.message : String(error)}`,
					),
				)
		}

		// Release any terminals associated with this task.
		try {
			// Release any terminals associated with this task.
			TerminalRegistry.releaseTerminalsForTask(this.taskId)
		} catch (error) {
			console.error("Error releasing terminals:", error)
		}

		try {
			this.urlContentFetcher.closeBrowser()
		} catch (error) {
			console.error("Error closing URL content fetcher browser:", error)
		}

		try {
			this.browserSession.closeBrowser()
		} catch (error) {
			console.error("Error closing browser session:", error)
		}
		// Also close the Browser Session panel when the task is disposed
		try {
			const provider = this.providerRef.deref()
			if (provider) {
				const { BrowserSessionPanelManager } = require("../webview/BrowserSessionPanelManager")
				BrowserSessionPanelManager.getInstance(provider).dispose()
			}
		} catch (error) {
			console.error("Error closing browser session panel:", error)
		}

		try {
			if (this.rooIgnoreController) {
				this.rooIgnoreController.dispose()
				this.rooIgnoreController = undefined
			}
		} catch (error) {
			console.error("Error disposing RooIgnoreController:", error)
			// This is the critical one for the leak fix.
		}

		try {
			this.fileContextTracker.dispose()
		} catch (error) {
			console.error("Error disposing file context tracker:", error)
		}

		try {
			// If we're not streaming then `abortStream` won't be called.
			if (this.isStreaming && this.diffViewProvider.isEditing) {
				this.diffViewProvider.revertChanges().catch(console.error)
			}
		} catch (error) {
			console.error("Error reverting diff changes:", error)
		}
	}

	// Subtasks
	// Spawn / Wait / Complete

	public async startSubtask(message: string, initialTodos: TodoItem[], mode: string) {
		const provider = this.providerRef.deref()

		if (!provider) {
			throw new Error("Provider not available")
		}

		const child = await (provider as any).delegateParentAndOpenChild({
			parentTaskId: this.taskId,
			message,
			initialTodos,
			mode,
		})
		return child
	}

	/**
	 * Resume parent task after delegation completion without showing resume ask.
	 * Used in metadata-driven subtask flow.
	 *
	 * This method:
	 * - Clears any pending ask states
	 * - Resets abort and streaming flags
	 * - Ensures next API call includes full context
	 * - Immediately continues task loop without user interaction
	 */
	public async resumeAfterDelegation(): Promise<void> {
		// Clear any ask states that might have been set during history load
		this.idleAsk = undefined
		this.resumableAsk = undefined
		this.interactiveAsk = undefined

		// Reset abort and streaming state to ensure clean continuation
		this.abort = false
		this.abandoned = false
		this.abortReason = undefined
		this.didFinishAbortingStream = false
		this.isStreaming = false
		this.isWaitingForFirstChunk = false

		// Ensure next API call includes full context after delegation
		this.skipPrevResponseIdOnce = true

		// Mark as initialized and active
		this.isInitialized = true
		this.emit(RooCodeEventName.TaskActive, this.taskId)

		// Load conversation history if not already loaded
		if (this.apiConversationHistory.length === 0) {
			this.apiConversationHistory = await this.getSavedApiConversationHistory()
		}

		// Add environment details to the existing last user message (which contains the tool_result)
		// This avoids creating a new user message which would cause consecutive user messages
		const environmentDetails = await getEnvironmentDetails(this, true)
		let lastUserMsgIndex = -1
		for (let i = this.apiConversationHistory.length - 1; i >= 0; i--) {
			if (this.apiConversationHistory[i].role === "user") {
				lastUserMsgIndex = i
				break
			}
		}
		if (lastUserMsgIndex >= 0) {
			const lastUserMsg = this.apiConversationHistory[lastUserMsgIndex]
			if (Array.isArray(lastUserMsg.content)) {
				// Remove any existing environment_details blocks before adding fresh ones
				const contentWithoutEnvDetails = lastUserMsg.content.filter(
					(block: Anthropic.Messages.ContentBlockParam) => {
						if (block.type === "text" && typeof block.text === "string") {
							const isEnvironmentDetailsBlock =
								block.text.trim().startsWith("<environment_details>") &&
								block.text.trim().endsWith("</environment_details>")
							return !isEnvironmentDetailsBlock
						}
						return true
					},
				)
				// Add fresh environment details
				lastUserMsg.content = [...contentWithoutEnvDetails, { type: "text" as const, text: environmentDetails }]
			}
		}

		// Save the updated history
		await this.saveApiConversationHistory()

		// Continue task loop - pass empty array to signal no new user content needed
		// The initiateTaskLoop will handle this by skipping user message addition
		await this.initiateTaskLoop([])
	}

	// Task Loop

	private async initiateTaskLoop(userContent: Anthropic.Messages.ContentBlockParam[]): Promise<void> {
		// Kicks off the checkpoints initialization process in the background.
		getCheckpointService(this)

		let nextUserContent = userContent
		let includeFileDetails = true

		this.emit(RooCodeEventName.TaskStarted)

		while (!this.abort) {
			const didEndLoop = await this.recursivelyMakeClineRequests(nextUserContent, includeFileDetails)
			includeFileDetails = false // We only need file details the first time.

			// The way this agentic loop works is that cline will be given a
			// task that he then calls tools to complete. Unless there's an
			// attempt_completion call, we keep responding back to him with his
			// tool's responses until he either attempt_completion or does not
			// use anymore tools. If he does not use anymore tools, we ask him
			// to consider if he's completed the task and then call
			// attempt_completion, otherwise proceed with completing the task.
			// There is a MAX_REQUESTS_PER_TASK limit to prevent infinite
			// requests, but Cline is prompted to finish the task as efficiently
			// as he can.

			if (didEndLoop) {
				// For now a task never 'completes'. This will only happen if
				// the user hits max requests and denies resetting the count.
				break
			} else {
				const modelInfo = this.api.getModel().info
				const state = await this.providerRef.deref()?.getState()
				const toolProtocol = resolveToolProtocol(this.apiConfiguration, modelInfo)
				nextUserContent = [{ type: "text", text: formatResponse.noToolsUsed(toolProtocol) }]
				this.consecutiveMistakeCount++
			}
		}
	}

	public async recursivelyMakeClineRequests(
		userContent: Anthropic.Messages.ContentBlockParam[],
		includeFileDetails: boolean = false,
	): Promise<boolean> {
		interface StackItem {
			userContent: Anthropic.Messages.ContentBlockParam[]
			includeFileDetails: boolean
			retryAttempt?: number
			userMessageWasRemoved?: boolean // Track if user message was removed due to empty response
		}

		const stack: StackItem[] = [{ userContent, includeFileDetails, retryAttempt: 0 }]

		while (stack.length > 0) {
			const currentItem = stack.pop()!
			const currentUserContent = currentItem.userContent
			const currentIncludeFileDetails = currentItem.includeFileDetails

			if (this.abort) {
				throw new Error(
					`[KiloCode#recursivelyMakeClineRequests] task ${this.taskId}.${this.instanceId} aborted`,
				)
			}

			if (this.consecutiveMistakeLimit > 0 && this.consecutiveMistakeCount >= this.consecutiveMistakeLimit) {
				const { response, text, images } = await this.ask(
					"mistake_limit_reached",
					t("common:errors.mistake_limit_guidance"),
				)

				if (response === "messageResponse") {
					currentUserContent.push(
						...[
							{ type: "text" as const, text: formatResponse.tooManyMistakes(text) },
							...formatResponse.imageBlocks(images),
						],
					)

					await this.say("user_feedback", text, images)

					// Track consecutive mistake errors in telemetry.
					TelemetryService.instance.captureConsecutiveMistakeError(this.taskId)
				}

				this.consecutiveMistakeCount = 0
			}

			// Getting verbose details is an expensive operation, it uses ripgrep to
			// top-down build file structure of project which for large projects can
			// take a few seconds. For the best UX we show a placeholder api_req_started
			// message with a loading spinner as this happens.

			// Determine API protocol based on provider and model
			const modelId = getModelId(this.apiConfiguration)
			const apiProtocol = getApiProtocol(this.apiConfiguration.apiProvider, modelId)

			await this.say(
				"api_req_started",
				JSON.stringify({
					apiProtocol,
				}),
			)

			const {
				showRooIgnoredFiles = false,
				includeDiagnosticMessages = true,
				maxDiagnosticMessages = 50,
				maxReadFileLine = -1,
			} = (await this.providerRef.deref()?.getState()) ?? {}

			// kilocode_change start
			const [parsedUserContent, needsRulesFileCheck] = await processKiloUserContentMentions({
				context: this.getContext(),
				userContent: currentUserContent,
				cwd: this.cwd,
				urlContentFetcher: this.urlContentFetcher,
				fileContextTracker: this.fileContextTracker,
				rooIgnoreController: this.rooIgnoreController,
				showRooIgnoredFiles,
				includeDiagnosticMessages,
				maxDiagnosticMessages,
				maxReadFileLine,
			})

			if (needsRulesFileCheck) {
				await this.say(
					"error",
					"Issue with processing the /newrule command. Double check that, if '.kilocode/rules' already exists, it's a directory and not a file. Otherwise there was an issue referencing this file/directory",
				)
			}
			// kilocode_change end

			const environmentDetails = await getEnvironmentDetails(this, currentIncludeFileDetails)

			// Remove any existing environment_details blocks before adding fresh ones.
			// This prevents duplicate environment details when resuming tasks with XML tool calls,
			// where the old user message content may already contain environment details from the previous session.
			// We check for both opening and closing tags to ensure we're matching complete environment detail blocks,
			// not just mentions of the tag in regular content.
			const contentWithoutEnvDetails = parsedUserContent.filter((block) => {
				if (block.type === "text" && typeof block.text === "string") {
					// Check if this text block is a complete environment_details block
					// by verifying it starts with the opening tag and ends with the closing tag
					const isEnvironmentDetailsBlock =
						block.text.trim().startsWith("<environment_details>") &&
						block.text.trim().endsWith("</environment_details>")
					return !isEnvironmentDetailsBlock
				}
				return true
			})

			// Add environment details as its own text block, separate from tool
			// results.
<<<<<<< HEAD
			// kilocode_change start: support interleaved thinking for environment details
			const finalUserContent = addOrMergeUserContent(parsedUserContent, [
				{ type: "text" as const, text: environmentDetails },
			])
			// kilocode_change end

=======
			let finalUserContent = [...contentWithoutEnvDetails, { type: "text" as const, text: environmentDetails }]
>>>>>>> dcb04bb2
			// Only add user message to conversation history if:
			// 1. This is the first attempt (retryAttempt === 0), AND
			// 2. The original userContent was not empty (empty signals delegation resume where
			//    the user message with tool_result and env details is already in history), OR
			// 3. The message was removed in a previous iteration (userMessageWasRemoved === true)
			// This prevents consecutive user messages while allowing re-add when needed
			const isEmptyUserContent = currentUserContent.length === 0
			const shouldAddUserMessage =
				((currentItem.retryAttempt ?? 0) === 0 && !isEmptyUserContent) || currentItem.userMessageWasRemoved
			if (shouldAddUserMessage) {
				await this.addToApiConversationHistory({ role: "user", content: finalUserContent })
				TelemetryService.instance.captureConversationMessage(this.taskId, "user")
			}

			// Since we sent off a placeholder api_req_started message to update the
			// webview while waiting to actually start the API request (to load
			// potential details for example), we need to update the text of that
			// message.
			const lastApiReqIndex = findLastIndex(this.clineMessages, (m) => m.say === "api_req_started")

			this.clineMessages[lastApiReqIndex].text = JSON.stringify({
				apiProtocol,
			} satisfies ClineApiReqInfo)

			await this.saveClineMessages()
			await this.providerRef.deref()?.postStateToWebview()

			try {
				let cacheWriteTokens = 0
				let cacheReadTokens = 0
				let inputTokens = 0
				let outputTokens = 0
				let totalCost: number | undefined

				// kilocode_change start
				let inferenceProvider: string | undefined
				let usageMissing = false
				const apiRequestStartTime = performance.now()
				// kilocode_change end

				// We can't use `api_req_finished` anymore since it's a unique case
				// where it could come after a streaming message (i.e. in the middle
				// of being updated or executed).
				// Fortunately `api_req_finished` was always parsed out for the GUI
				// anyways, so it remains solely for legacy purposes to keep track
				// of prices in tasks from history (it's worth removing a few months
				// from now).
				const updateApiReqMsg = (cancelReason?: ClineApiReqCancelReason, streamingFailedMessage?: string) => {
					if (lastApiReqIndex < 0 || !this.clineMessages[lastApiReqIndex]) {
						return
					}

					const existingData = JSON.parse(this.clineMessages[lastApiReqIndex].text || "{}")

					// Calculate total tokens and cost using provider-aware function
					const modelId = getModelId(this.apiConfiguration)
					const apiProtocol = getApiProtocol(this.apiConfiguration.apiProvider, modelId)

					const costResult =
						apiProtocol === "anthropic"
							? calculateApiCostAnthropic(
									streamModelInfo,
									inputTokens,
									outputTokens,
									cacheWriteTokens,
									cacheReadTokens,
								)
							: calculateApiCostOpenAI(
									streamModelInfo,
									inputTokens,
									outputTokens,
									cacheWriteTokens,
									cacheReadTokens,
								)

					this.clineMessages[lastApiReqIndex].text = JSON.stringify({
						...existingData,
						tokensIn: costResult.totalInputTokens,
						tokensOut: costResult.totalOutputTokens,
						cacheWrites: cacheWriteTokens,
						cacheReads: cacheReadTokens,
						cost: totalCost ?? costResult.totalCost,
						// kilocode_change start
						usageMissing,
						inferenceProvider,
						// kilocode_change end
						cancelReason,
						streamingFailedMessage,
					} satisfies ClineApiReqInfo)
				}

				const abortStream = async (cancelReason: ClineApiReqCancelReason, streamingFailedMessage?: string) => {
					if (this.diffViewProvider.isEditing) {
						await this.diffViewProvider.revertChanges() // closes diff view
					}

					// if last message is a partial we need to update and save it
					const lastMessage = this.clineMessages.at(-1)

					if (lastMessage && lastMessage.partial) {
						// lastMessage.ts = Date.now() DO NOT update ts since it is used as a key for virtuoso list
						lastMessage.partial = false
						// instead of streaming partialMessage events, we do a save and post like normal to persist to disk
						console.log("updating partial message", lastMessage)
					}

					// Update `api_req_started` to have cancelled and cost, so that
					// we can display the cost of the partial stream and the cancellation reason
					updateApiReqMsg(cancelReason, streamingFailedMessage)
					await this.saveClineMessages()

					// Signals to provider that it can retrieve the saved messages
					// from disk, as abortTask can not be awaited on in nature.
					this.didFinishAbortingStream = true
				}

				// Reset streaming state for each new API request
				this.currentStreamingContentIndex = 0
				this.currentStreamingDidCheckpoint = false
				this.assistantMessageContent = []
				this.didCompleteReadingStream = false
				this.userMessageContent = []
				this.userMessageContentReady = false
				this.didRejectTool = false
				this.didAlreadyUseTool = false
				// Reset tool failure flag for each new assistant turn - this ensures that tool failures
				// only prevent attempt_completion within the same assistant message, not across turns
				// (e.g., if a tool fails, then user sends a message saying "just complete anyway")
				this.didToolFailInCurrentTurn = false
				this.presentAssistantMessageLocked = false
				this.presentAssistantMessageHasPendingUpdates = false
				this.assistantMessageParser?.reset()
				this.streamingToolCallIndices.clear()
				// Clear any leftover streaming tool call state from previous interrupted streams
				NativeToolCallParser.clearAllStreamingToolCalls()
				NativeToolCallParser.clearRawChunkState()

				await this.diffViewProvider.reset()

				// Cache model info once per API request to avoid repeated calls during streaming
				// This is especially important for tools and background usage collection
				this.cachedStreamingModel = this.api.getModel()
				const streamModelInfo = this.cachedStreamingModel.info
				const cachedModelId = this.cachedStreamingModel.id
				const streamProtocol = resolveToolProtocol(this.apiConfiguration, streamModelInfo)
				const shouldUseXmlParser = streamProtocol === "xml"

				// Yields only if the first chunk is successful, otherwise will
				// allow the user to retry the request (most likely due to rate
				// limit error, which gets thrown on the first chunk).
				const stream = this.attemptApiRequest()
				let assistantMessage = ""
				let reasoningMessage = ""
				let pendingGroundingSources: GroundingSource[] = []
				this.isStreaming = true

				// kilocode_change start
				const antThinkingContent = new Array<
					Anthropic.Messages.RedactedThinkingBlock | Anthropic.Messages.ThinkingBlock
				>()
				// kilocode_change end

				try {
					const iterator = stream[Symbol.asyncIterator]()

					// Helper to race iterator.next() with abort signal
					const nextChunkWithAbort = async () => {
						const nextPromise = iterator.next()

						// If we have an abort controller, race it with the next chunk
						if (this.currentRequestAbortController) {
							const abortPromise = new Promise<never>((_, reject) => {
								const signal = this.currentRequestAbortController!.signal
								if (signal.aborted) {
									reject(new Error("Request cancelled by user"))
								} else {
									signal.addEventListener("abort", () => {
										reject(new Error("Request cancelled by user"))
									})
								}
							})
							return await Promise.race([nextPromise, abortPromise])
						}

						// No abort controller, just return the next chunk normally
						return await nextPromise
					}

					let item = await nextChunkWithAbort()
					while (!item.done) {
						const chunk = item.value
						item = await nextChunkWithAbort()
						if (!chunk) {
							// Sometimes chunk is undefined, no idea that can cause
							// it, but this workaround seems to fix it.
							continue
						}

						switch (chunk.type) {
							case "reasoning": {
								reasoningMessage += chunk.text
								// Only apply formatting if the message contains sentence-ending punctuation followed by **
								let formattedReasoning = reasoningMessage
								if (reasoningMessage.includes("**")) {
									// Add line breaks before **Title** patterns that appear after sentence endings
									// This targets section headers like "...end of sentence.**Title Here**"
									// Handles periods, exclamation marks, and question marks
									formattedReasoning = reasoningMessage.replace(
										/([.!?])\*\*([^*\n]+)\*\*/g,
										"$1\n\n**$2**",
									)
								}
								await this.say("reasoning", formattedReasoning, undefined, true)
								break
							}
							case "usage":
								inputTokens += chunk.inputTokens
								outputTokens += chunk.outputTokens
								cacheWriteTokens += chunk.cacheWriteTokens ?? 0
								cacheReadTokens += chunk.cacheReadTokens ?? 0
								totalCost = chunk.totalCost
								inferenceProvider = chunk.inferenceProvider // kilocode_change
								break
							case "grounding":
								// Handle grounding sources separately from regular content
								// to prevent state persistence issues - store them separately
								if (chunk.sources && chunk.sources.length > 0) {
									pendingGroundingSources.push(...chunk.sources)
								}
								break
							// kilocode_change start
							case "ant_thinking":
								antThinkingContent.push({
									type: "thinking",
									thinking: chunk.thinking,
									signature: chunk.signature,
								})
								break
							case "ant_redacted_thinking":
								antThinkingContent.push({
									type: "redacted_thinking",
									data: chunk.data,
								})
								break
							// kilocode_change end
							case "tool_call_partial": {
								// Process raw tool call chunk through NativeToolCallParser
								// which handles tracking, buffering, and emits events
								const events = NativeToolCallParser.processRawChunk({
									index: chunk.index,
									id: chunk.id,
									name: chunk.name,
									arguments: chunk.arguments,
								})

								for (const event of events) {
									if (event.type === "tool_call_start") {
										// Initialize streaming in NativeToolCallParser
										NativeToolCallParser.startStreamingToolCall(event.id, event.name as ToolName)

										// Before adding a new tool, finalize any preceding text block
										// This prevents the text block from blocking tool presentation
										const lastBlock =
											this.assistantMessageContent[this.assistantMessageContent.length - 1]
										if (lastBlock?.type === "text" && lastBlock.partial) {
											lastBlock.partial = false
										}

										// Track the index where this tool will be stored
										const toolUseIndex = this.assistantMessageContent.length
										this.streamingToolCallIndices.set(event.id, toolUseIndex)

										// Create initial partial tool use
										const partialToolUse: ToolUse = {
											type: "tool_use",
											name: event.name as ToolName,
											params: {},
											partial: true,
										}

										// Store the ID for native protocol
										;(partialToolUse as any).id = event.id

										// Add to content and present
										this.assistantMessageContent.push(partialToolUse)
										this.userMessageContentReady = false
										presentAssistantMessage(this)
									} else if (event.type === "tool_call_delta") {
										// Process chunk using streaming JSON parser
										const partialToolUse = NativeToolCallParser.processStreamingChunk(
											event.id,
											event.delta,
										)

										if (partialToolUse) {
											// Get the index for this tool call
											const toolUseIndex = this.streamingToolCallIndices.get(event.id)
											if (toolUseIndex !== undefined) {
												// Store the ID for native protocol
												;(partialToolUse as any).id = event.id

												// Update the existing tool use with new partial data
												this.assistantMessageContent[toolUseIndex] = partialToolUse

												// Present updated tool use
												presentAssistantMessage(this)
											}
										}
									} else if (event.type === "tool_call_end") {
										// Finalize the streaming tool call
										const finalToolUse = NativeToolCallParser.finalizeStreamingToolCall(event.id)

										// Get the index for this tool call
										const toolUseIndex = this.streamingToolCallIndices.get(event.id)

										if (finalToolUse) {
											// Store the tool call ID
											;(finalToolUse as any).id = event.id

											// Get the index and replace partial with final
											if (toolUseIndex !== undefined) {
												this.assistantMessageContent[toolUseIndex] = finalToolUse
											}

											// Clean up tracking
											this.streamingToolCallIndices.delete(event.id)

											// Mark that we have new content to process
											this.userMessageContentReady = false

											// Present the finalized tool call
											presentAssistantMessage(this)
										} else if (toolUseIndex !== undefined) {
											// finalizeStreamingToolCall returned null (malformed JSON or missing args)
											// We still need to mark the tool as non-partial so it gets executed
											// The tool's validation will catch any missing required parameters
											const existingToolUse = this.assistantMessageContent[toolUseIndex]
											if (existingToolUse && existingToolUse.type === "tool_use") {
												existingToolUse.partial = false
												// Ensure it has the ID for native protocol
												;(existingToolUse as any).id = event.id
											}

											// Clean up tracking
											this.streamingToolCallIndices.delete(event.id)

											// Mark that we have new content to process
											this.userMessageContentReady = false

											// Present the tool call - validation will handle missing params
											presentAssistantMessage(this)
										}
									}
								}
								break
							}

							case "tool_call": {
								// Legacy: Handle complete tool calls (for backward compatibility)
								// Convert native tool call to ToolUse format
								const toolUse = NativeToolCallParser.parseToolCall({
									id: chunk.id,
									name: chunk.name as ToolName,
									arguments: chunk.arguments,
								})

								if (!toolUse) {
									console.error(`Failed to parse tool call for task ${this.taskId}:`, chunk)
									break
								}

								// Store the tool call ID on the ToolUse object for later reference
								// This is needed to create tool_result blocks that reference the correct tool_use_id
								toolUse.id = chunk.id

								// Add the tool use to assistant message content
								this.assistantMessageContent.push(toolUse)

								// Mark that we have new content to process
								this.userMessageContentReady = false

								// Present the tool call to user - presentAssistantMessage will execute
								// tools sequentially and accumulate all results in userMessageContent
								presentAssistantMessage(this)
								break
							}
							case "text": {
								assistantMessage += chunk.text

								// Use the protocol determined at the start of streaming
								// Don't rely solely on parser existence - parser might exist from previous state
								if (shouldUseXmlParser && this.assistantMessageParser) {
									// XML protocol: Parse raw assistant message chunk into content blocks
									const prevLength = this.assistantMessageContent.length
									this.assistantMessageContent = this.assistantMessageParser.processChunk(chunk.text)

									if (this.assistantMessageContent.length > prevLength) {
										// New content we need to present, reset to
										// false in case previous content set this to true.
										this.userMessageContentReady = false
									}

									// Present content to user.
									presentAssistantMessage(this)
								} else {
									// Native protocol: Text chunks are plain text, not XML tool calls
									// Create or update a text content block directly
									const lastBlock =
										this.assistantMessageContent[this.assistantMessageContent.length - 1]

									if (lastBlock?.type === "text" && lastBlock.partial) {
										// Update existing partial text block
										lastBlock.content = assistantMessage
									} else {
										// Create new text block
										this.assistantMessageContent.push({
											type: "text",
											content: assistantMessage,
											partial: true,
										})
										this.userMessageContentReady = false
									}

									// Present content to user
									presentAssistantMessage(this)
								}
								break
							}
						}

						if (this.abort) {
							console.log(`aborting stream, this.abandoned = ${this.abandoned}`)

							if (!this.abandoned) {
								// Only need to gracefully abort if this instance
								// isn't abandoned (sometimes OpenRouter stream
								// hangs, in which case this would affect future
								// instances of Cline).
								await abortStream("user_cancelled")
							}

							break // Aborts the stream.
						}

						if (this.didRejectTool) {
							// `userContent` has a tool rejection, so interrupt the
							// assistant's response to present the user's feedback.
							assistantMessage += "\n\n[Response interrupted by user feedback]"
							// Instead of setting this preemptively, we allow the
							// present iterator to finish and set
							// userMessageContentReady when its ready.
							// this.userMessageContentReady = true
							break
						}

						if (this.didAlreadyUseTool) {
							assistantMessage +=
								"\n\n[Response interrupted by a tool use result. Only one tool may be used at a time and should be placed at the end of the message.]"
							break
						}
					}

					// Finalize any remaining streaming tool calls that weren't explicitly ended
					// This is critical for MCP tools which need tool_call_end events to be properly
					// converted from ToolUse to McpToolUse via finalizeStreamingToolCall()
					const finalizeEvents = NativeToolCallParser.finalizeRawChunks()
					for (const event of finalizeEvents) {
						if (event.type === "tool_call_end") {
							// Finalize the streaming tool call
							const finalToolUse = NativeToolCallParser.finalizeStreamingToolCall(event.id)

							// Get the index for this tool call
							const toolUseIndex = this.streamingToolCallIndices.get(event.id)

							if (finalToolUse) {
								// Store the tool call ID
								;(finalToolUse as any).id = event.id

								// Get the index and replace partial with final
								if (toolUseIndex !== undefined) {
									this.assistantMessageContent[toolUseIndex] = finalToolUse
								}

								// Clean up tracking
								this.streamingToolCallIndices.delete(event.id)

								// Mark that we have new content to process
								this.userMessageContentReady = false

								// Present the finalized tool call
								presentAssistantMessage(this)
							} else if (toolUseIndex !== undefined) {
								// finalizeStreamingToolCall returned null (malformed JSON or missing args)
								// We still need to mark the tool as non-partial so it gets executed
								// The tool's validation will catch any missing required parameters
								const existingToolUse = this.assistantMessageContent[toolUseIndex]
								if (existingToolUse && existingToolUse.type === "tool_use") {
									existingToolUse.partial = false
									// Ensure it has the ID for native protocol
									;(existingToolUse as any).id = event.id
								}

								// Clean up tracking
								this.streamingToolCallIndices.delete(event.id)

								// Mark that we have new content to process
								this.userMessageContentReady = false

								// Present the tool call - validation will handle missing params
								presentAssistantMessage(this)
							}
						}
					}

					// Create a copy of current token values to avoid race conditions
					const currentTokens = {
						input: inputTokens,
						output: outputTokens,
						cacheWrite: cacheWriteTokens,
						cacheRead: cacheReadTokens,
						total: totalCost,
					}

					const drainStreamInBackgroundToFindAllUsage = async (apiReqIndex: number) => {
						const timeoutMs = DEFAULT_USAGE_COLLECTION_TIMEOUT_MS
						const startTime = performance.now()
						const modelId = getModelId(this.apiConfiguration)

						// Local variables to accumulate usage data without affecting the main flow
						let bgInputTokens = currentTokens.input
						let bgOutputTokens = currentTokens.output
						let bgCacheWriteTokens = currentTokens.cacheWrite
						let bgCacheReadTokens = currentTokens.cacheRead
						let bgTotalCost = currentTokens.total

						// kilocode_change start
						const refreshApiReqMsg = async (messageIndex: number) => {
							// Update the API request message with the latest usage data
							updateApiReqMsg()
							await this.saveClineMessages()

							// Update the specific message in the webview
							const apiReqMessage = this.clineMessages[messageIndex]
							if (apiReqMessage) {
								await this.updateClineMessage(apiReqMessage)
							}
						}
						// kilocode_change end

						// Helper function to capture telemetry and update messages
						const captureUsageData = async (
							tokens: {
								input: number
								output: number
								cacheWrite: number
								cacheRead: number
								total?: number
							},
							messageIndex: number = apiReqIndex,
						) => {
							if (
								tokens.input > 0 ||
								tokens.output > 0 ||
								tokens.cacheWrite > 0 ||
								tokens.cacheRead > 0
							) {
								// Update the shared variables atomically
								inputTokens = tokens.input
								outputTokens = tokens.output
								cacheWriteTokens = tokens.cacheWrite
								cacheReadTokens = tokens.cacheRead
								totalCost = tokens.total

								// Update the API request message with the latest usage data
								updateApiReqMsg()
								await this.saveClineMessages()

								// Update the specific message in the webview
								const apiReqMessage = this.clineMessages[messageIndex]
								if (apiReqMessage) {
									await this.updateClineMessage(apiReqMessage)
								}

								// Capture telemetry with provider-aware cost calculation
								const modelId = getModelId(this.apiConfiguration)
								const apiProtocol = getApiProtocol(this.apiConfiguration.apiProvider, modelId)

								// Use the appropriate cost function based on the API protocol
								const costResult =
									apiProtocol === "anthropic"
										? calculateApiCostAnthropic(
												streamModelInfo,
												tokens.input,
												tokens.output,
												tokens.cacheWrite,
												tokens.cacheRead,
											)
										: calculateApiCostOpenAI(
												streamModelInfo,
												tokens.input,
												tokens.output,
												tokens.cacheWrite,
												tokens.cacheRead,
											)

								TelemetryService.instance.captureLlmCompletion(this.taskId, {
									inputTokens: costResult.totalInputTokens,
									outputTokens: costResult.totalOutputTokens,
									cacheWriteTokens: tokens.cacheWrite,
									cacheReadTokens: tokens.cacheRead,
									cost: tokens.total ?? costResult.totalCost,
									// kilocode_change start
									completionTime: performance.now() - apiRequestStartTime,
									inferenceProvider,
									// kilocode_change end
								})
							}
						}

						try {
							// Continue processing the original stream from where the main loop left off
							let usageFound = false
							let chunkCount = 0

							// Use the same iterator that the main loop was using
							while (!item.done) {
								// Check for timeout
								if (performance.now() - startTime > timeoutMs) {
									console.warn(
										`[Background Usage Collection] Timed out after ${timeoutMs}ms for model: ${modelId}, processed ${chunkCount} chunks`,
									)
									// Clean up the iterator before breaking
									if (iterator.return) {
										await iterator.return(undefined)
									}
									break
								}

								const chunk = item.value
								item = await iterator.next()
								chunkCount++

								if (chunk && chunk.type === "usage") {
									usageFound = true
									bgInputTokens += chunk.inputTokens
									bgOutputTokens += chunk.outputTokens
									bgCacheWriteTokens += chunk.cacheWriteTokens ?? 0
									bgCacheReadTokens += chunk.cacheReadTokens ?? 0
									bgTotalCost = chunk.totalCost
									inferenceProvider = chunk.inferenceProvider // kilocode_change
								}
							}

							if (
								usageFound ||
								bgInputTokens > 0 ||
								bgOutputTokens > 0 ||
								bgCacheWriteTokens > 0 ||
								bgCacheReadTokens > 0
							) {
								// We have usage data either from a usage chunk or accumulated tokens
								await captureUsageData(
									{
										input: bgInputTokens,
										output: bgOutputTokens,
										cacheWrite: bgCacheWriteTokens,
										cacheRead: bgCacheReadTokens,
										total: bgTotalCost,
									},
									lastApiReqIndex,
								)
							} else {
								console.warn(
									`[Background Usage Collection] Suspicious: request ${apiReqIndex} is complete, but no usage info was found. Model: ${modelId}`,
								)
								// kilocode_change start
								usageMissing = true
								await refreshApiReqMsg(apiReqIndex)
								// kilocode_change end
							}
						} catch (error) {
							console.error("Error draining stream for usage data:", error)
							// Still try to capture whatever usage data we have collected so far
							if (
								bgInputTokens > 0 ||
								bgOutputTokens > 0 ||
								bgCacheWriteTokens > 0 ||
								bgCacheReadTokens > 0
							) {
								await captureUsageData(
									{
										input: bgInputTokens,
										output: bgOutputTokens,
										cacheWrite: bgCacheWriteTokens,
										cacheRead: bgCacheReadTokens,
										total: bgTotalCost,
									},
									lastApiReqIndex,
								)
								// kilocode_change start
							} else {
								usageMissing = true
								await refreshApiReqMsg(apiReqIndex)
								// kilocode_change end
							}
						}
					}

					// Start the background task and handle any errors
					drainStreamInBackgroundToFindAllUsage(lastApiReqIndex).catch((error) => {
						console.error("Background usage collection failed:", error)
					})
				} catch (error) {
					// Abandoned happens when extension is no longer waiting for the
					// Cline instance to finish aborting (error is thrown here when
					// any function in the for loop throws due to this.abort).
					if (!this.abandoned) {
						// Determine cancellation reason
						const cancelReason: ClineApiReqCancelReason = this.abort ? "user_cancelled" : "streaming_failed"

						const streamingFailedMessage = this.abort
							? undefined
							: (error.message ?? JSON.stringify(serializeError(error), null, 2))

						// Clean up partial state
						await abortStream(cancelReason, streamingFailedMessage)

						if (this.abort) {
							// User cancelled - abort the entire task
							this.abortReason = cancelReason
							await this.abortTask()
						} else {
							// Stream failed - log the error and retry with the same content
							// The existing rate limiting will prevent rapid retries
							console.error(
								`[Task#${this.taskId}.${this.instanceId}] Stream failed, will retry: ${streamingFailedMessage}`,
							)

							// Apply exponential backoff similar to first-chunk errors when auto-resubmit is enabled
							const stateForBackoff = await this.providerRef.deref()?.getState()
							if (stateForBackoff?.autoApprovalEnabled && stateForBackoff?.alwaysApproveResubmit) {
								await this.backoffAndAnnounce(
									currentItem.retryAttempt ?? 0,
									error,
									streamingFailedMessage,
								)

								// Check if task was aborted during the backoff
								if (this.abort) {
									console.log(
										`[Task#${this.taskId}.${this.instanceId}] Task aborted during mid-stream retry backoff`,
									)
									// Abort the entire task
									this.abortReason = "user_cancelled"
									await this.abortTask()
									break
								}
							}

							// Push the same content back onto the stack to retry, incrementing the retry attempt counter
							stack.push({
								userContent: currentUserContent,
								includeFileDetails: false,
								retryAttempt: (currentItem.retryAttempt ?? 0) + 1,
							})

							// Continue to retry the request
							continue
						}
					}
				} finally {
					this.isStreaming = false
					// Clean up the abort controller when streaming completes
					this.currentRequestAbortController = undefined
				}

				// Need to call here in case the stream was aborted.
				if (this.abort || this.abandoned) {
					throw new Error(
						`[KiloCode#recursivelyMakeClineRequests] task ${this.taskId}.${this.instanceId} aborted`,
					)
				}

				this.didCompleteReadingStream = true

				// Set any blocks to be complete to allow `presentAssistantMessage`
				// to finish and set `userMessageContentReady` to true.
				// (Could be a text block that had no subsequent tool uses, or a
				// text block at the very end, or an invalid tool use, etc. Whatever
				// the case, `presentAssistantMessage` relies on these blocks either
				// to be completed or the user to reject a block in order to proceed
				// and eventually set userMessageContentReady to true.)
				const partialBlocks = this.assistantMessageContent.filter((block) => block.partial)
				partialBlocks.forEach((block) => (block.partial = false))

				// Can't just do this b/c a tool could be in the middle of executing.
				// this.assistantMessageContent.forEach((e) => (e.partial = false))

				// Now that the stream is complete, finalize any remaining partial content blocks (XML protocol only)
				// Use the protocol determined at the start of streaming
				if (shouldUseXmlParser && this.assistantMessageParser) {
					this.assistantMessageParser.finalizeContentBlocks()
					const parsedBlocks = this.assistantMessageParser.getContentBlocks()
					// For XML protocol: Use only parsed blocks (includes both text and tool_use parsed from XML)
					this.assistantMessageContent = parsedBlocks
				}

				// Present any partial blocks that were just completed
				// For XML protocol: includes both text and tool_use blocks parsed from the text stream
				// For native protocol: tool_use blocks were already presented during streaming via
				// tool_call_partial events, but we still need to present them if they exist (e.g., malformed)
				if (partialBlocks.length > 0) {
					// If there is content to update then it will complete and
					// update `this.userMessageContentReady` to true, which we
					// `pWaitFor` before making the next request.
					presentAssistantMessage(this)
				}

				// Note: updateApiReqMsg() is now called from within drainStreamInBackgroundToFindAllUsage
				// to ensure usage data is captured even when the stream is interrupted. The background task
				// uses local variables to accumulate usage data before atomically updating the shared state.

				// Complete the reasoning message if it exists
				// We can't use say() here because the reasoning message may not be the last message
				// (other messages like text blocks or tool uses may have been added after it during streaming)
				if (reasoningMessage) {
					const lastReasoningIndex = findLastIndex(
						this.clineMessages,
						(m) => m.type === "say" && m.say === "reasoning",
					)

					if (lastReasoningIndex !== -1 && this.clineMessages[lastReasoningIndex].partial) {
						this.clineMessages[lastReasoningIndex].partial = false
						await this.updateClineMessage(this.clineMessages[lastReasoningIndex])
					}
				}

				await this.saveClineMessages()
				await this.providerRef.deref()?.postStateToWebview()

				// Reset parser after each complete conversation round (XML protocol only)
				this.assistantMessageParser?.reset()

				// Now add to apiConversationHistory.
				// Need to save assistant responses to file before proceeding to
				// tool use since user can exit at any moment and we wouldn't be
				// able to save the assistant's response.
				let didEndLoop = false

				// Check if we have any content to process (text or tool uses)
				const hasTextContent = assistantMessage.length > 0
				const hasToolUses = this.assistantMessageContent.some(
					(block) => block.type === "tool_use" || block.type === "mcp_tool_use",
				)

				if (hasTextContent || hasToolUses) {
					// Display grounding sources to the user if they exist
					if (pendingGroundingSources.length > 0) {
						const citationLinks = pendingGroundingSources.map((source, i) => `[${i + 1}](${source.url})`)
						const sourcesText = `${t("common:gemini.sources")} ${citationLinks.join(", ")}`

						await this.say("text", sourcesText, undefined, false, undefined, undefined, {
							isNonInteractive: true,
						})
					}

					// Build the assistant message content array
					// kilocode_change start: preserve Anthropic reasoning
					const assistantContent: Array<Anthropic.ContentBlockParam> = []
					assistantContent.push(...antThinkingContent)
					// kilocode_change end

					// Add text content if present
					if (assistantMessage) {
						assistantContent.push({
							type: "text" as const,
							text: assistantMessage,
						})
					}

					// Add tool_use blocks with their IDs for native protocol
					// This handles both regular ToolUse and McpToolUse types
					const toolUseBlocks = this.assistantMessageContent.filter(
						(block) => block.type === "tool_use" || block.type === "mcp_tool_use",
					)
					for (const block of toolUseBlocks) {
						if (block.type === "mcp_tool_use") {
							// McpToolUse already has the original tool name (e.g., "mcp_serverName_toolName")
							// The arguments are the raw tool arguments (matching the simplified schema)
							const mcpBlock = block as import("../../shared/tools").McpToolUse
							if (mcpBlock.id) {
								assistantContent.push({
									type: "tool_use" as const,
									id: mcpBlock.id,
									name: mcpBlock.name, // Original dynamic name
									input: mcpBlock.arguments, // Direct tool arguments
								})
							}
						} else {
							// Regular ToolUse
							const toolUse = block as import("../../shared/tools").ToolUse
							const toolCallId = toolUse.id
							if (toolCallId) {
								// nativeArgs is already in the correct API format for all tools
								const input = toolUse.nativeArgs || toolUse.params

								assistantContent.push({
									type: "tool_use" as const,
									id: toolCallId,
									name: toolUse.name,
									input,
								})
							}
						}
					}

					await this.addToApiConversationHistory(
						{
							role: "assistant",
							content: assistantContent,
						},
						reasoningMessage || undefined,
					)

					TelemetryService.instance.captureConversationMessage(this.taskId, "assistant")

					// NOTE: This comment is here for future reference - this was a
					// workaround for `userMessageContent` not getting set to true.
					// It was due to it not recursively calling for partial blocks
					// when `didRejectTool`, so it would get stuck waiting for a
					// partial block to complete before it could continue.
					// In case the content blocks finished it may be the api stream
					// finished after the last parsed content block was executed, so
					// we are able to detect out of bounds and set
					// `userMessageContentReady` to true (note you should not call
					// `presentAssistantMessage` since if the last block i
					//  completed it will be presented again).
					// const completeBlocks = this.assistantMessageContent.filter((block) => !block.partial) // If there are any partial blocks after the stream ended we can consider them invalid.
					// if (this.currentStreamingContentIndex >= completeBlocks.length) {
					// 	this.userMessageContentReady = true
					// }

					await pWaitFor(() => this.userMessageContentReady)

					// If the model did not tool use, then we need to tell it to
					// either use a tool or attempt_completion.
					const didToolUse = this.assistantMessageContent.some(
						(block) => block.type === "tool_use" || block.type === "mcp_tool_use",
					)

					if (!didToolUse) {
						const modelInfo = this.api.getModel().info
						const state = await this.providerRef.deref()?.getState()
						const toolProtocol = resolveToolProtocol(this.apiConfiguration, modelInfo)
						this.userMessageContent.push({ type: "text", text: formatResponse.noToolsUsed(toolProtocol) })
						this.consecutiveMistakeCount++
					}

					// Push to stack if there's content OR if we're paused waiting for a subtask.
					// When paused, we push an empty item so the loop continues to the pause check.
					if (this.userMessageContent.length > 0 || this.isPaused) {
						stack.push({
							userContent: [...this.userMessageContent], // Create a copy to avoid mutation issues
							includeFileDetails: false, // Subsequent iterations don't need file details
						})

						// Add periodic yielding to prevent blocking
						await new Promise((resolve) => setImmediate(resolve))
					}
					// Continue to next iteration instead of setting didEndLoop from recursive call
					continue
				} else {
					// If there's no assistant_responses, that means we got no text
					// or tool_use content blocks from API which we should assume is
					// an error.

					// kilocode_change start
					TelemetryService.instance.captureEvent(TelemetryEventName.NO_ASSISTANT_MESSAGES)
					// kilocode_change end

					// IMPORTANT: For native tool protocol, we already added the user message to
					// apiConversationHistory at line 1876. Since the assistant failed to respond,
					// we need to remove that message before retrying to avoid having two consecutive
					// user messages (which would cause tool_result validation errors).
					let state = await this.providerRef.deref()?.getState()
					if (
						isNativeProtocol(resolveToolProtocol(this.apiConfiguration, this.api.getModel().info)) &&
						this.apiConversationHistory.length > 0
					) {
						const lastMessage = this.apiConversationHistory[this.apiConversationHistory.length - 1]
						if (lastMessage.role === "user") {
							// Remove the last user message that we added earlier
							this.apiConversationHistory.pop()
						}
					}

					// Check if we should auto-retry or prompt the user
					// Reuse the state variable from above
					if (state?.autoApprovalEnabled && state?.alwaysApproveResubmit) {
						// Auto-retry with backoff - don't persist failure message when retrying
						const errorMsg =
							"Unexpected API Response: The language model did not provide any assistant messages. This may indicate an issue with the API or the model's output."

						await this.backoffAndAnnounce(
							currentItem.retryAttempt ?? 0,
							new Error("Empty assistant response"),
							errorMsg,
						)

						// Check if task was aborted during the backoff
						if (this.abort) {
							console.log(
								`[Task#${this.taskId}.${this.instanceId}] Task aborted during empty-assistant retry backoff`,
							)
							break
						}

						// Push the same content back onto the stack to retry, incrementing the retry attempt counter
						// Mark that user message was removed so it gets re-added on retry
						stack.push({
							userContent: currentUserContent,
							includeFileDetails: false,
							retryAttempt: (currentItem.retryAttempt ?? 0) + 1,
							userMessageWasRemoved: true,
						})

						// Continue to retry the request
						continue
					} else {
						// Prompt the user for retry decision
						const { response } = await this.ask(
							"api_req_failed",
							"The model returned no assistant messages. This may indicate an issue with the API or the model's output.",
						)

						if (response === "yesButtonClicked") {
							await this.say("api_req_retried")

							// Push the same content back to retry
							stack.push({
								userContent: currentUserContent,
								includeFileDetails: false,
								retryAttempt: (currentItem.retryAttempt ?? 0) + 1,
							})

							// Continue to retry the request
							continue
						} else {
							// User declined to retry
							// For native protocol, re-add the user message we removed
							// Reuse the state variable from above
							if (
								isNativeProtocol(resolveToolProtocol(this.apiConfiguration, this.api.getModel().info))
							) {
								await this.addToApiConversationHistory({
									role: "user",
									content: currentUserContent,
								})
							}

							await this.say(
								"error",
								"Unexpected API Response: The language model did not provide any assistant messages. This may indicate an issue with the API or the model's output.",
							)

							await this.addToApiConversationHistory({
								role: "assistant",
								content: [{ type: "text", text: "Failure: I did not provide a response." }],
							})
						}
					}
				}

				// If we reach here without continuing, return false (will always be false for now)
				return false
			} catch (error) {
				// This should never happen since the only thing that can throw an
				// error is the attemptApiRequest, which is wrapped in a try catch
				// that sends an ask where if noButtonClicked, will clear current
				// task and destroy this instance. However to avoid unhandled
				// promise rejection, we will end this loop which will end execution
				// of this instance (see `startTask`).
				return true // Needs to be true so parent loop knows to end task.
			}
		}

		// If we exit the while loop normally (stack is empty), return false
		return false
	}

	// kilocode_change start
	async loadContext(
		userContent: UserContent,
		includeFileDetails: boolean = false,
	): Promise<[UserContent, string, boolean]> {
		// Track if we need to check clinerulesFile
		let needsClinerulesFileCheck = false

		// bookmark
		const { localWorkflowToggles, globalWorkflowToggles } = await refreshWorkflowToggles(
			this.getContext(),
			this.cwd,
		)

		const processUserContent = async () => {
			// This is a temporary solution to dynamically load context mentions from tool results. It checks for the presence of tags that indicate that the tool was rejected and feedback was provided (see formatToolDeniedFeedback, attemptCompletion, executeCommand, and consecutiveMistakeCount >= 3) or "<answer>" (see askFollowupQuestion), we place all user generated content in these tags so they can effectively be used as markers for when we should parse mentions). However if we allow multiple tools responses in the future, we will need to parse mentions specifically within the user content tags.
			// (Note: this caused the @/ import alias bug where file contents were being parsed as well, since v2 converted tool results to text blocks)
			return await Promise.all(
				userContent.map(async (block) => {
					if (block.type === "text") {
						// We need to ensure any user generated content is wrapped in one of these tags so that we know to parse mentions
						// FIXME: Only parse text in between these tags instead of the entire text block which may contain other tool results. This is part of a larger issue where we shouldn't be using regex to parse mentions in the first place (ie for cases where file paths have spaces)
						if (
							block.text.includes("<feedback>") ||
							block.text.includes("<answer>") ||
							block.text.includes("<task>") ||
							block.text.includes("<user_message>")
						) {
							const parsedText = await parseMentions(
								block.text,
								this.cwd,
								this.urlContentFetcher,
								this.fileContextTracker,
							)

							// when parsing slash commands, we still want to allow the user to provide their desired context
							const { processedText, needsRulesFileCheck: needsCheck } = await parseKiloSlashCommands(
								parsedText,
								localWorkflowToggles,
								globalWorkflowToggles,
							)

							if (needsCheck) {
								needsClinerulesFileCheck = true
							}

							return {
								...block,
								text: processedText,
							}
						}
					}
					return block
				}),
			)
		}

		// Run initial promises in parallel
		const [processedUserContent, environmentDetails] = await Promise.all([
			processUserContent(),
			getEnvironmentDetails(this, includeFileDetails),
		])
		// const [parsedUserContent, environmentDetails, clinerulesError] = await this.loadContext(
		// 	userContent,
		// 	includeFileDetails,
		// )

		// After processing content, check clinerulesData if needed
		let clinerulesError = false
		if (needsClinerulesFileCheck) {
			clinerulesError = await ensureLocalKilorulesDirExists(this.cwd, GlobalFileNames.kiloRules)
		}

		// Return all results
		return [processedUserContent, environmentDetails, clinerulesError]
	}
	// kilocode_change end

	/*private kilocode_change*/ async getSystemPrompt(): Promise<string> {
		const { mcpEnabled } = (await this.providerRef.deref()?.getState()) ?? {}
		let mcpHub: McpHub | undefined
		if (mcpEnabled ?? true) {
			const provider = this.providerRef.deref()

			if (!provider) {
				throw new Error("Provider reference lost during view transition")
			}

			// Wait for MCP hub initialization through McpServerManager
			mcpHub = await McpServerManager.getInstance(provider.context, provider)

			if (!mcpHub) {
				throw new Error("Failed to get MCP hub from server manager")
			}

			// Wait for MCP servers to be connected before generating system prompt
			await pWaitFor(() => !mcpHub!.isConnecting, { timeout: 10_000 }).catch(() => {
				console.error("MCP servers failed to connect in time")
			})
		}

		const rooIgnoreInstructions = this.rooIgnoreController?.getInstructions()

		const state = await this.providerRef.deref()?.getState()

		const {
			browserViewportSize,
			mode,
			customModes,
			customModePrompts,
			customInstructions,
			experiments,
			enableMcpServerCreation,
			browserToolEnabled,
			language,
			maxConcurrentFileReads,
			maxReadFileLine,
			apiConfiguration,
		} = state ?? {}

		return await (async () => {
			const provider = this.providerRef.deref()

			if (!provider) {
				throw new Error("Provider not available")
			}

			// Align browser tool enablement with generateSystemPrompt: require model image support,
			// mode to include the browser group, and the user setting to be enabled.
			const modeConfig = getModeBySlug(mode ?? defaultModeSlug, customModes)
			const modeSupportsBrowser = modeConfig?.groups.some((group) => getGroupName(group) === "browser") ?? false

			// Check if model supports browser capability (images)
			const modelInfo = this.api.getModel().info
			const modelSupportsBrowser = (modelInfo as any)?.supportsImages === true

			const canUseBrowserTool = modelSupportsBrowser && modeSupportsBrowser && (browserToolEnabled ?? true)

			// Resolve the tool protocol based on profile, model, and provider settings
			const toolProtocol = resolveToolProtocol(apiConfiguration ?? this.apiConfiguration, modelInfo)

			return SYSTEM_PROMPT(
				provider.context,
				this.cwd,
				canUseBrowserTool,
				mcpHub,
				this.diffStrategy,
				browserViewportSize ?? "900x600",
				mode ?? defaultModeSlug,
				customModePrompts,
				customModes,
				customInstructions,
				this.diffEnabled,
				experiments,
				enableMcpServerCreation,
				language,
				rooIgnoreInstructions,
				maxReadFileLine !== -1,
				{
					maxConcurrentFileReads: maxConcurrentFileReads ?? 5,
					todoListEnabled: apiConfiguration?.todoListEnabled ?? true,
					useAgentRules:
						vscode.workspace.getConfiguration(Package.name).get<boolean>("useAgentRules") ?? true,
					newTaskRequireTodos: vscode.workspace
						.getConfiguration(Package.name)
						.get<boolean>("newTaskRequireTodos", false),
					toolProtocol,
					isStealthModel: modelInfo?.isStealthModel,
				},
				undefined, // todoList
				this.api.getModel().id,
				// kilocode_change start
				state,
				// kilocode_change end
			)
		})()
	}

	private getCurrentProfileId(state: any): string {
		return (
			state?.listApiConfigMeta?.find((profile: any) => profile.name === state?.currentApiConfigName)?.id ??
			"default"
		)
	}

	private async handleContextWindowExceededError(): Promise<void> {
		const state = await this.providerRef.deref()?.getState()
		const { profileThresholds = {} } = state ?? {}

		const { contextTokens } = this.getTokenUsage()
		// kilocode_change start: Initialize virtual quota fallback handler
		if (this.api instanceof VirtualQuotaFallbackHandler) {
			await this.api.initialize()
		}
		// kilocode_change end
		const modelInfo = this.api.getModel().info

		const maxTokens = getModelMaxOutputTokens({
			modelId: this.api.getModel().id,
			model: modelInfo,
			settings: this.apiConfiguration,
		})

		const contextWindow = this.api.contextWindow ?? modelInfo.contextWindow // kilocode_change: Use contextWindow from API handler if available

		// Get the current profile ID using the helper method
		const currentProfileId = this.getCurrentProfileId(state)

		// Log the context window error for debugging
		console.warn(
			`[Task#${this.taskId}] Context window exceeded for model ${this.api.getModel().id}. ` +
				`Current tokens: ${contextTokens}, Context window: ${contextWindow}. ` +
				`Forcing truncation to ${FORCED_CONTEXT_REDUCTION_PERCENT}% of current context.`,
		)

		// Determine if we're using native tool protocol for proper message handling
		const protocol = resolveToolProtocol(this.apiConfiguration, modelInfo)
		const useNativeTools = isNativeProtocol(protocol)

		// Force aggressive truncation by keeping only 75% of the conversation history
		const truncateResult = await manageContext({
			messages: this.apiConversationHistory,
			totalTokens: contextTokens || 0,
			maxTokens,
			contextWindow,
			apiHandler: this.api,
			autoCondenseContext: true,
			autoCondenseContextPercent: FORCED_CONTEXT_REDUCTION_PERCENT,
			systemPrompt: await this.getSystemPrompt(),
			taskId: this.taskId,
			profileThresholds,
			currentProfileId,
			useNativeTools,
		})

		if (truncateResult.messages !== this.apiConversationHistory) {
			await this.overwriteApiConversationHistory(truncateResult.messages)
		}

		if (truncateResult.summary) {
			const { summary, cost, prevContextTokens, newContextTokens = 0 } = truncateResult
			const contextCondense: ContextCondense = { summary, cost, newContextTokens, prevContextTokens }
			await this.say(
				"condense_context",
				undefined /* text */,
				undefined /* images */,
				false /* partial */,
				undefined /* checkpoint */,
				undefined /* progressStatus */,
				{ isNonInteractive: true } /* options */,
				contextCondense,
			)
		} else if (truncateResult.truncationId) {
			// Sliding window truncation occurred (fallback when condensing fails or is disabled)
			const contextTruncation: ContextTruncation = {
				truncationId: truncateResult.truncationId,
				messagesRemoved: truncateResult.messagesRemoved ?? 0,
				prevContextTokens: truncateResult.prevContextTokens,
			}
			await this.say(
				"sliding_window_truncation",
				undefined /* text */,
				undefined /* images */,
				false /* partial */,
				undefined /* checkpoint */,
				undefined /* progressStatus */,
				{ isNonInteractive: true } /* options */,
				undefined /* contextCondense */,
				contextTruncation,
			)
		}
	}

	public async *attemptApiRequest(retryAttempt: number = 0): ApiStream {
		const state = await this.providerRef.deref()?.getState()

		const {
			apiConfiguration,
			autoApprovalEnabled,
			alwaysApproveResubmit,
			requestDelaySeconds,
			mode,
			autoCondenseContext = true,
			autoCondenseContextPercent = 100,
			profileThresholds = {},
		} = state ?? {}

		// Get condensing configuration for automatic triggers.
		const customCondensingPrompt = state?.customCondensingPrompt
		const condensingApiConfigId = state?.condensingApiConfigId
		const listApiConfigMeta = state?.listApiConfigMeta

		// Determine API handler to use for condensing.
		let condensingApiHandler: ApiHandler | undefined

		if (condensingApiConfigId && listApiConfigMeta && Array.isArray(listApiConfigMeta)) {
			// Find matching config by ID
			const matchingConfig = listApiConfigMeta.find((config) => config.id === condensingApiConfigId)

			if (matchingConfig) {
				const profile = await this.providerRef.deref()?.providerSettingsManager.getProfile({
					id: condensingApiConfigId,
				})

				// Ensure profile and apiProvider exist before trying to build handler.
				if (profile && profile.apiProvider) {
					condensingApiHandler = buildApiHandler(profile)
				}
			}
		}

		let rateLimitDelay = 0

		// Use the shared timestamp so that subtasks respect the same rate-limit
		// window as their parent tasks.
		if (Task.lastGlobalApiRequestTime) {
			const now = performance.now()
			const timeSinceLastRequest = now - Task.lastGlobalApiRequestTime
			const rateLimit = apiConfiguration?.rateLimitSeconds || 0
			rateLimitDelay = Math.ceil(Math.min(rateLimit, Math.max(0, rateLimit * 1000 - timeSinceLastRequest) / 1000))
		}

		// Only show rate limiting message if we're not retrying. If retrying, we'll include the delay there.
		if (rateLimitDelay > 0 && retryAttempt === 0) {
			// Show countdown timer
			for (let i = rateLimitDelay; i > 0; i--) {
				const delayMessage = `Rate limiting for ${i} seconds...`
				await this.say("api_req_retry_delayed", delayMessage, undefined, true)
				await delay(1000)
			}
		}

		// Update last request time before making the request so that subsequent
		// requests — even from new subtasks — will honour the provider's rate-limit.
		Task.lastGlobalApiRequestTime = performance.now()

		const systemPrompt = await this.getSystemPrompt()
		const { contextTokens } = this.getTokenUsage()

		if (contextTokens) {
			// kilocode_change start: Initialize and adjust virtual quota fallback handler
			if (this.api instanceof VirtualQuotaFallbackHandler) {
				await this.api.initialize()
				await this.api.adjustActiveHandler("Pre-Request Adjustment")
			}
			// kilocode_change end
			const modelInfo = this.api.getModel().info

			const maxTokens = getModelMaxOutputTokens({
				modelId: this.api.getModel().id,
				model: modelInfo,
				settings: this.apiConfiguration,
			})

			const contextWindow = this.api.contextWindow ?? modelInfo.contextWindow // kilocode_change

			// Get the current profile ID using the helper method
			const currentProfileId = this.getCurrentProfileId(state)

			// Determine if we're using native tool protocol for proper message handling
			const modelInfoForProtocol = this.api.getModel().info
			const protocol = resolveToolProtocol(this.apiConfiguration, modelInfoForProtocol)
			const useNativeTools = isNativeProtocol(protocol)

			const truncateResult = await manageContext({
				messages: this.apiConversationHistory,
				totalTokens: contextTokens,
				maxTokens,
				contextWindow,
				apiHandler: this.api,
				autoCondenseContext,
				autoCondenseContextPercent,
				systemPrompt,
				taskId: this.taskId,
				customCondensingPrompt,
				condensingApiHandler,
				profileThresholds,
				currentProfileId,
				useNativeTools,
			})
			if (truncateResult.messages !== this.apiConversationHistory) {
				await this.overwriteApiConversationHistory(truncateResult.messages)
			}
			if (truncateResult.error) {
				await this.say("condense_context_error", truncateResult.error)
			} else if (truncateResult.summary) {
				const { summary, cost, prevContextTokens, newContextTokens = 0, condenseId } = truncateResult
				const contextCondense: ContextCondense = {
					summary,
					cost,
					newContextTokens,
					prevContextTokens,
					condenseId,
				}
				await this.say(
					"condense_context",
					undefined /* text */,
					undefined /* images */,
					false /* partial */,
					undefined /* checkpoint */,
					undefined /* progressStatus */,
					{ isNonInteractive: true } /* options */,
					contextCondense,
				)
			} else if (truncateResult.truncationId) {
				// Sliding window truncation occurred (fallback when condensing fails or is disabled)
				const contextTruncation: ContextTruncation = {
					truncationId: truncateResult.truncationId,
					messagesRemoved: truncateResult.messagesRemoved ?? 0,
					prevContextTokens: truncateResult.prevContextTokens,
				}
				await this.say(
					"sliding_window_truncation",
					undefined /* text */,
					undefined /* images */,
					false /* partial */,
					undefined /* checkpoint */,
					undefined /* progressStatus */,
					{ isNonInteractive: true } /* options */,
					undefined /* contextCondense */,
					contextTruncation,
				)
			}
		}

		// Get the effective API history by filtering out condensed messages
		// This allows non-destructive condensing where messages are tagged but not deleted,
		// enabling accurate rewind operations while still sending condensed history to the API.
		const effectiveHistory = getEffectiveApiHistory(this.apiConversationHistory)
		const messagesSinceLastSummary = getMessagesSinceLastSummary(effectiveHistory)
		const messagesWithoutImages = maybeRemoveImageBlocks(messagesSinceLastSummary, this.api)
		const cleanConversationHistory = this.buildCleanConversationHistory(messagesWithoutImages as ApiMessage[])

		// kilocode_change start
		// Fetch project properties for KiloCode provider tracking
		const kiloConfig = this.providerRef.deref()?.getKiloConfig()
		// kilocode_change end

		// Check auto-approval limits
		const approvalResult = await this.autoApprovalHandler.checkAutoApprovalLimits(
			state,
			this.combineMessages(this.clineMessages.slice(1)),
			async (type, data) => this.ask(type, data),
		)

		if (!approvalResult.shouldProceed) {
			// User did not approve, task should be aborted
			throw new Error("Auto-approval limit reached and user did not approve continuation")
		}

		// Determine if we should include native tools based on:
		// 1. Tool protocol is set to NATIVE
		// 2. Model supports native tools
		const modelInfo = this.api.getModel().info
		const toolProtocol = resolveToolProtocol(this.apiConfiguration, modelInfo)
		const shouldIncludeTools = toolProtocol === TOOL_PROTOCOL.NATIVE && (modelInfo.supportsNativeTools ?? false)

		// Build complete tools array: native tools + dynamic MCP tools, filtered by mode restrictions
		let allTools: OpenAI.Chat.ChatCompletionTool[] = []
		if (shouldIncludeTools) {
			const provider = this.providerRef.deref()
			if (!provider) {
				throw new Error("Provider reference lost during tool building")
			}

			allTools = await buildNativeToolsArray({
				provider,
				cwd: this.cwd,
				mode,
				customModes: state?.customModes,
				experiments: state?.experiments,
				apiConfiguration,
				maxReadFileLine: state?.maxReadFileLine ?? -1,
				browserToolEnabled: state?.browserToolEnabled ?? true,
<<<<<<< HEAD
				// kilocode_change start
				state,
				modelInfo,
				// kilocode_change end
=======
				modelInfo,
>>>>>>> dcb04bb2
			})
		}

		// Parallel tool calls are disabled - feature is on hold
		// Previously resolved from experiments.isEnabled(..., EXPERIMENT_IDS.MULTIPLE_NATIVE_TOOL_CALLS)
		const parallelToolCallsEnabled = false

		const metadata: ApiHandlerCreateMessageMetadata = {
			mode: mode,
			taskId: this.taskId,
			suppressPreviousResponseId: this.skipPrevResponseIdOnce,
			// Include tools and tool protocol when using native protocol and model supports it
			...(shouldIncludeTools
				? { tools: allTools, tool_choice: "auto", toolProtocol, parallelToolCalls: parallelToolCallsEnabled }
				: {}),
			projectId: (await kiloConfig)?.project?.id, // kilocode_change: pass projectId for backend tracking (ignored by other providers)
		}

		// Create an AbortController to allow cancelling the request mid-stream
		this.currentRequestAbortController = new AbortController()
		const abortSignal = this.currentRequestAbortController.signal
		// Reset the flag after using it
		this.skipPrevResponseIdOnce = false

		// The provider accepts reasoning items alongside standard messages; cast to the expected parameter type.
		const stream = this.api.createMessage(
			systemPrompt,
			cleanConversationHistory as unknown as Anthropic.Messages.MessageParam[],
			metadata,
		)
		const iterator = stream[Symbol.asyncIterator]()

		// Set up abort handling - when the signal is aborted, clean up the controller reference
		abortSignal.addEventListener("abort", () => {
			console.log(`[Task#${this.taskId}.${this.instanceId}] AbortSignal triggered for current request`)
			this.currentRequestAbortController = undefined
		})

		try {
			// Awaiting first chunk to see if it will throw an error.
			this.isWaitingForFirstChunk = true

			// Race between the first chunk and the abort signal
			const firstChunkPromise = iterator.next()
			const abortPromise = new Promise<never>((_, reject) => {
				if (abortSignal.aborted) {
					reject(new Error("Request cancelled by user"))
				} else {
					abortSignal.addEventListener("abort", () => {
						reject(new Error("Request cancelled by user"))
					})
				}
			})

			const firstChunk = await Promise.race([firstChunkPromise, abortPromise])
			yield firstChunk.value
			this.isWaitingForFirstChunk = false
		} catch (error) {
			this.isWaitingForFirstChunk = false
			// kilocode_change start
			if (apiConfiguration?.apiProvider === "kilocode" && isAnyRecognizedKiloCodeError(error)) {
				const { response } = await (isPaymentRequiredError(error)
					? this.ask(
							"payment_required_prompt",
							JSON.stringify({
								title: error.error?.title ?? t("kilocode:lowCreditWarning.title"),
								message: error.error?.message ?? t("kilocode:lowCreditWarning.message"),
								balance: error.error?.balance ?? "0.00",
								buyCreditsUrl: error.error?.buyCreditsUrl ?? getAppUrl("/profile"),
							}),
						)
					: this.ask(
							"invalid_model",
							JSON.stringify({
								modelId: apiConfiguration.kilocodeModel,
								error: {
									status: error.status,
									message: error.message,
								},
							}),
						))
				this.currentRequestAbortController = undefined
				const isContextWindowExceededError = checkContextWindowExceededError(error)

				if (response === "retry_clicked") {
					yield* this.attemptApiRequest(retryAttempt + 1)
				} else {
					// Handle other responses or cancellations if necessary
					// If the user cancels the dialog, we should probably abort.
					throw error // Rethrow to signal failure upwards
				}
				return
			}
			// kilocode_change end
			// note that this api_req_failed ask is unique in that we only present this option if the api hasn't streamed any content yet (ie it fails on the first chunk due), as it would allow them to hit a retry button. However if the api failed mid-stream, it could be in any arbitrary state where some tools may have executed, so that error is handled differently and requires cancelling the task entirely.
			if (autoApprovalEnabled && alwaysApproveResubmit) {
				let errorMsg

				if (error.error?.metadata?.raw) {
					errorMsg = JSON.stringify(error.error.metadata.raw, null, 2)
				} else if (error.message) {
					errorMsg = error.message
				} else {
					errorMsg = "Unknown error"
				}

				// Apply shared exponential backoff and countdown UX
				await this.backoffAndAnnounce(retryAttempt, error, errorMsg)

				// CRITICAL: Check if task was aborted during the backoff countdown
				// This prevents infinite loops when users cancel during auto-retry
				// Without this check, the recursive call below would continue even after abort
				if (this.abort) {
					throw new Error(
						`[Task#attemptApiRequest] task ${this.taskId}.${this.instanceId} aborted during retry`,
					)
				}

				// Delegate generator output from the recursive call with
				// incremented retry count.
				yield* this.attemptApiRequest(retryAttempt + 1)

				return
			} else {
				const { response } = await this.ask(
					"api_req_failed",
					error.message ?? JSON.stringify(serializeError(error), null, 2),
				)

				if (response !== "yesButtonClicked") {
					// This will never happen since if noButtonClicked, we will
					// clear current task, aborting this instance.
					throw new Error("API request failed")
				}

				await this.say("api_req_retried")

				// Delegate generator output from the recursive call.
				yield* this.attemptApiRequest()
				return
			}
		}

		// No error, so we can continue to yield all remaining chunks.
		// (Needs to be placed outside of try/catch since it we want caller to
		// handle errors not with api_req_failed as that is reserved for first
		// chunk failures only.)
		// This delegates to another generator or iterable object. In this case,
		// it's saying "yield all remaining values from this iterator". This
		// effectively passes along all subsequent chunks from the original
		// stream.
		yield* iterator

		// kilocode_change start
		if (apiConfiguration?.rateLimitAfter) {
			Task.lastGlobalApiRequestTime = performance.now()
		}
		// kilocode_change end
	}

	// Shared exponential backoff for retries (first-chunk and mid-stream)
	private async backoffAndAnnounce(retryAttempt: number, error: any, header?: string): Promise<void> {
		try {
			const state = await this.providerRef.deref()?.getState()
			const baseDelay = state?.requestDelaySeconds || 5

			let exponentialDelay = Math.min(
				Math.ceil(baseDelay * Math.pow(2, retryAttempt)),
				MAX_EXPONENTIAL_BACKOFF_SECONDS,
			)

			// Respect provider rate limit window
			let rateLimitDelay = 0
			const rateLimit = state?.apiConfiguration?.rateLimitSeconds || 0
			if (Task.lastGlobalApiRequestTime && rateLimit > 0) {
				const elapsed = performance.now() - Task.lastGlobalApiRequestTime
				rateLimitDelay = Math.ceil(Math.min(rateLimit, Math.max(0, rateLimit * 1000 - elapsed) / 1000))
			}

			// Prefer RetryInfo on 429 if present
			if (error?.status === 429) {
				const retryInfo = error?.errorDetails?.find(
					(d: any) => d["@type"] === "type.googleapis.com/google.rpc.RetryInfo",
				)
				const match = retryInfo?.retryDelay?.match?.(/^(\d+)s$/)
				if (match) {
					exponentialDelay = Number(match[1]) + 1
				}
			}

			const finalDelay = Math.max(exponentialDelay, rateLimitDelay)
			if (finalDelay <= 0) return

			// Build header text; fall back to error message if none provided
			let headerText
			if (error.status) {
				// This sets the message as just the error code, for which
				// ChatRow knows how to handle and use an i18n'd error string
				// In development, hardcode headerText to an HTTP status code to check it
				headerText = error.status
			} else if (error?.message) {
				headerText = error.message
			} else {
				headerText = "Unknown error"
			}

			headerText = headerText ? `${headerText}\n` : ""

			// Show countdown timer with exponential backoff
			for (let i = finalDelay; i > 0; i--) {
				// Check abort flag during countdown to allow early exit
				if (this.abort) {
					throw new Error(`[Task#${this.taskId}] Aborted during retry countdown`)
				}

				await this.say("api_req_retry_delayed", `${headerText}\n↻ ${i}s...`, undefined, true)
				await delay(1000)
			}

			await this.say("api_req_retry_delayed", headerText, undefined, false)
		} catch (err) {
			console.error("Exponential backoff failed:", err)
		}
	}

	// Checkpoints

	public async checkpointSave(force: boolean = false, suppressMessage: boolean = false) {
		return checkpointSave(this, force, suppressMessage)
	}

	private buildCleanConversationHistory(
		messages: ApiMessage[],
	): Array<
		Anthropic.Messages.MessageParam | { type: "reasoning"; encrypted_content: string; id?: string; summary?: any[] }
	> {
		type ReasoningItemForRequest = {
			type: "reasoning"
			encrypted_content: string
			id?: string
			summary?: any[]
		}

		const cleanConversationHistory: (Anthropic.Messages.MessageParam | ReasoningItemForRequest)[] = []

		for (const msg of messages) {
			// Standalone reasoning: send encrypted, skip plain text
			if (msg.type === "reasoning") {
				if (msg.encrypted_content) {
					cleanConversationHistory.push({
						type: "reasoning",
						summary: msg.summary,
						encrypted_content: msg.encrypted_content!,
						...(msg.id ? { id: msg.id } : {}),
					})
				}
				continue
			}

			// Preferred path: assistant message with embedded reasoning as first content block
			if (msg.role === "assistant") {
				const rawContent = msg.content

				const contentArray: Anthropic.Messages.ContentBlockParam[] = Array.isArray(rawContent)
					? (rawContent as Anthropic.Messages.ContentBlockParam[])
					: rawContent !== undefined
						? ([
								{ type: "text", text: rawContent } satisfies Anthropic.Messages.TextBlockParam,
							] as Anthropic.Messages.ContentBlockParam[])
						: []

				const [first, ...rest] = contentArray

				// Check if this message has reasoning_details (OpenRouter format for Gemini 3, etc.)
				const msgWithDetails = msg
				if (msgWithDetails.reasoning_details && Array.isArray(msgWithDetails.reasoning_details)) {
					// Build the assistant message with reasoning_details
					let assistantContent: Anthropic.Messages.MessageParam["content"]

					if (contentArray.length === 0) {
						assistantContent = ""
					} else if (contentArray.length === 1 && contentArray[0].type === "text") {
						assistantContent = (contentArray[0] as Anthropic.Messages.TextBlockParam).text
					} else {
						assistantContent = contentArray
					}

					// Create message with reasoning_details property
					cleanConversationHistory.push({
						role: "assistant",
						content: assistantContent,
						reasoning_details: msgWithDetails.reasoning_details,
					} as any)

					continue
				}

				// Embedded reasoning: encrypted (send) or plain text (skip)
				const hasEncryptedReasoning =
					first && (first as any).type === "reasoning" && typeof (first as any).encrypted_content === "string"
				const hasPlainTextReasoning =
					first && (first as any).type === "reasoning" && typeof (first as any).text === "string"

				if (hasEncryptedReasoning) {
					const reasoningBlock = first as any

					// Send as separate reasoning item (OpenAI Native)
					cleanConversationHistory.push({
						type: "reasoning",
						summary: reasoningBlock.summary ?? [],
						encrypted_content: reasoningBlock.encrypted_content,
						...(reasoningBlock.id ? { id: reasoningBlock.id } : {}),
					})

					// Send assistant message without reasoning
					let assistantContent: Anthropic.Messages.MessageParam["content"]

					if (rest.length === 0) {
						assistantContent = ""
					} else if (rest.length === 1 && rest[0].type === "text") {
						assistantContent = (rest[0] as Anthropic.Messages.TextBlockParam).text
					} else {
						assistantContent = rest
					}

					cleanConversationHistory.push({
						role: "assistant",
						content: assistantContent,
					} satisfies Anthropic.Messages.MessageParam)

					continue
				} else if (hasPlainTextReasoning) {
					// Check if the model's preserveReasoning flag is set
					// If true, include the reasoning block in API requests
					// If false/undefined, strip it out (stored for history only, not sent back to API)
					const shouldPreserveForApi = this.api.getModel().info.preserveReasoning === true
					let assistantContent: Anthropic.Messages.MessageParam["content"]

					if (shouldPreserveForApi) {
						// Include reasoning block in the content sent to API
						assistantContent = contentArray
					} else {
						// Strip reasoning out - stored for history only, not sent back to API
						if (rest.length === 0) {
							assistantContent = ""
						} else if (rest.length === 1 && rest[0].type === "text") {
							assistantContent = (rest[0] as Anthropic.Messages.TextBlockParam).text
						} else {
							assistantContent = rest
						}
					}

					cleanConversationHistory.push({
						role: "assistant",
						content: assistantContent,
					} satisfies Anthropic.Messages.MessageParam)

					continue
				}
			}

			// Default path for regular messages (no embedded reasoning)
			if (msg.role) {
				cleanConversationHistory.push({
					role: msg.role,
					content: msg.content as Anthropic.Messages.ContentBlockParam[] | string,
				})
			}
		}

		return cleanConversationHistory
	}
	public async checkpointRestore(options: CheckpointRestoreOptions) {
		return checkpointRestore(this, options)
	}

	public async checkpointDiff(options: CheckpointDiffOptions) {
		return checkpointDiff(this, options)
	}

	// Metrics

	public combineMessages(messages: ClineMessage[]) {
		return combineApiRequests(combineCommandSequences(messages))
	}

	public getTokenUsage(): TokenUsage {
		return getApiMetrics(this.combineMessages(this.clineMessages.slice(1)))
	}

	public recordToolUsage(toolName: ToolName) {
		if (!this.toolUsage[toolName]) {
			this.toolUsage[toolName] = { attempts: 0, failures: 0 }
		}

		this.toolUsage[toolName].attempts++
	}

	public recordToolError(toolName: ToolName, error?: string) {
		if (!this.toolUsage[toolName]) {
			this.toolUsage[toolName] = { attempts: 0, failures: 0 }
		}

		this.toolUsage[toolName].failures++

		if (error) {
			this.emit(RooCodeEventName.TaskToolFailed, this.taskId, toolName, error)
		}
		TelemetryService.instance.captureEvent(TelemetryEventName.TOOL_ERROR, { toolName, error }) // kilocode_change
	}

	// Getters

	public get taskStatus(): TaskStatus {
		if (this.interactiveAsk) {
			return TaskStatus.Interactive
		}

		if (this.resumableAsk) {
			return TaskStatus.Resumable
		}

		if (this.idleAsk) {
			return TaskStatus.Idle
		}

		return TaskStatus.Running
	}

	public get taskAsk(): ClineMessage | undefined {
		return this.idleAsk || this.resumableAsk || this.interactiveAsk
	}

	public get queuedMessages(): QueuedMessage[] {
		return this.messageQueueService.messages
	}

	public get tokenUsage(): TokenUsage | undefined {
		if (this.tokenUsageSnapshot && this.tokenUsageSnapshotAt) {
			return this.tokenUsageSnapshot
		}

		this.tokenUsageSnapshot = this.getTokenUsage()
		this.tokenUsageSnapshotAt = this.clineMessages.at(-1)?.ts

		return this.tokenUsageSnapshot
	}

	public get cwd() {
		return this.workspacePath
	}

	/**
	 * Provides convenient access to high-level message operations.
	 * Uses lazy initialization - the MessageManager is only created when first accessed.
	 * Subsequent accesses return the same cached instance.
	 *
	 * ## Important: Single Coordination Point
	 *
	 * **All MessageManager operations must go through this getter** rather than
	 * instantiating `new MessageManager(task)` directly. This ensures:
	 * - A single shared instance for consistent behavior
	 * - Centralized coordination of all rewind/message operations
	 * - Ability to add internal state or instrumentation in the future
	 *
	 * @example
	 * ```typescript
	 * // Correct: Use the getter
	 * await task.messageManager.rewindToTimestamp(ts)
	 *
	 * // Incorrect: Do NOT create new instances directly
	 * // const manager = new MessageManager(task) // Don't do this!
	 * ```
	 */
	get messageManager(): MessageManager {
		if (!this._messageManager) {
			this._messageManager = new MessageManager(this)
		}
		return this._messageManager
	}

	/**
	 * Broadcast browser session updates to the browser panel (if open)
	 */
	private broadcastBrowserSessionUpdate(): void {
		const provider = this.providerRef.deref()
		if (!provider) {
			return
		}

		try {
			const { BrowserSessionPanelManager } = require("../webview/BrowserSessionPanelManager")
			const panelManager = BrowserSessionPanelManager.getInstance(provider)

			// Get browser session messages
			const browserSessionStartIndex = this.clineMessages.findIndex(
				(m) =>
					m.ask === "browser_action_launch" ||
					(m.say === "browser_session_status" && m.text?.includes("opened")),
			)

			const browserSessionMessages =
				browserSessionStartIndex !== -1 ? this.clineMessages.slice(browserSessionStartIndex) : []

			const isBrowserSessionActive = this.browserSession?.isSessionActive() ?? false

			// Update the panel asynchronously
			panelManager.updateBrowserSession(browserSessionMessages, isBrowserSessionActive).catch((error: Error) => {
				console.error("Failed to broadcast browser session update:", error)
			})
		} catch (error) {
			// Silently fail if panel manager is not available
			console.debug("Browser panel not available for update:", error)
		}
	}

	/**
	 * Process any queued messages by dequeuing and submitting them.
	 * This ensures that queued user messages are sent when appropriate,
	 * preventing them from getting stuck in the queue.
	 *
	 * @param context - Context string for logging (e.g., the calling tool name)
	 */
	public processQueuedMessages(): void {
		try {
			if (!this.messageQueueService.isEmpty()) {
				const queued = this.messageQueueService.dequeueMessage()
				if (queued) {
					setTimeout(() => {
						this.submitUserMessage(queued.text, queued.images).catch((err) =>
							console.error(`[Task] Failed to submit queued message:`, err),
						)
					}, 0)
				}
			}
		} catch (e) {
			console.error(`[Task] Queue processing error:`, e)
		}
	}
}<|MERGE_RESOLUTION|>--- conflicted
+++ resolved
@@ -124,7 +124,6 @@
 	checkpointRestore,
 	checkpointDiff,
 } from "../checkpoints"
-<<<<<<< HEAD
 import { processKiloUserContentMentions } from "../mentions/processKiloUserContentMentions" // kilocode_change
 import { refreshWorkflowToggles } from "../context/instructions/workflows" // kilocode_change
 import { parseMentions } from "../mentions" // kilocode_change
@@ -132,21 +131,16 @@
 import { GlobalFileNames } from "../../shared/globalFileNames" // kilocode_change
 import { ensureLocalKilorulesDirExists } from "../context/instructions/kilo-rules" // kilocode_change
 import { getMessagesSinceLastSummary, summarizeConversation } from "../condense"
-=======
 import { processUserContentMentions } from "../mentions/processUserContentMentions"
 import { getMessagesSinceLastSummary, summarizeConversation, getEffectiveApiHistory } from "../condense"
->>>>>>> dcb04bb2
 import { MessageQueueService } from "../message-queue/MessageQueueService"
 
 import { isAnyRecognizedKiloCodeError, isPaymentRequiredError } from "../../shared/kilocode/errorUtils"
 import { getAppUrl } from "@roo-code/types"
 import { mergeApiMessages, addOrMergeUserContent } from "./kilocode"
 import { AutoApprovalHandler, checkAutoApproval } from "../auto-approval"
-<<<<<<< HEAD
 import { getActiveToolUseStyle } from "../../api/providers/kilocode/nativeToolCallHelpers"
-=======
 import { MessageManager } from "../message-manager"
->>>>>>> dcb04bb2
 
 const MAX_EXPONENTIAL_BACKOFF_SECONDS = 600 // 10 minutes
 const DEFAULT_USAGE_COLLECTION_TIMEOUT_MS = 5000 // 5 seconds
@@ -1634,11 +1628,8 @@
 						text,
 						images,
 						contextCondense,
-<<<<<<< HEAD
 						metadata: options.metadata, // kilocode_csouhange
-=======
 						contextTruncation,
->>>>>>> dcb04bb2
 					})
 				}
 			}
@@ -1662,11 +1653,8 @@
 				images,
 				checkpoint,
 				contextCondense,
-<<<<<<< HEAD
 				metadata: options.metadata, // kilocode_change
-=======
 				contextTruncation,
->>>>>>> dcb04bb2
 			})
 		}
 
@@ -2412,16 +2400,13 @@
 
 			// Add environment details as its own text block, separate from tool
 			// results.
-<<<<<<< HEAD
 			// kilocode_change start: support interleaved thinking for environment details
-			const finalUserContent = addOrMergeUserContent(parsedUserContent, [
-				{ type: "text" as const, text: environmentDetails },
-			])
+			const finalUserContent = addOrMergeUserContent(
+				[...contentWithoutEnvDetails, { type: "text" as const, text: environmentDetails }],
+				[{ type: "text" as const, text: environmentDetails }],
+			)
 			// kilocode_change end
 
-=======
-			let finalUserContent = [...contentWithoutEnvDetails, { type: "text" as const, text: environmentDetails }]
->>>>>>> dcb04bb2
 			// Only add user message to conversation history if:
 			// 1. This is the first attempt (retryAttempt === 0), AND
 			// 2. The original userContent was not empty (empty signals delegation resume where
@@ -3986,14 +3971,10 @@
 				apiConfiguration,
 				maxReadFileLine: state?.maxReadFileLine ?? -1,
 				browserToolEnabled: state?.browserToolEnabled ?? true,
-<<<<<<< HEAD
 				// kilocode_change start
 				state,
+				// kilocode_change end
 				modelInfo,
-				// kilocode_change end
-=======
-				modelInfo,
->>>>>>> dcb04bb2
 			})
 		}
 
